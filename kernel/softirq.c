--- conflicted
+++ resolved
@@ -178,44 +178,6 @@
 
 #ifdef CONFIG_PREEMPT_RT_FULL
 static void wakeup_timer_softirqd(void)
-<<<<<<< HEAD
-=======
-{
-	/* Interrupts are disabled: no need to stop preemption */
-	struct task_struct *tsk = __this_cpu_read(ktimer_softirqd);
-
-	if (tsk && tsk->state != TASK_RUNNING)
-		wake_up_process(tsk);
-}
-#endif
-
-static void handle_softirq(unsigned int vec_nr)
-{
-	struct softirq_action *h = softirq_vec + vec_nr;
-	int prev_count;
-
-	prev_count = preempt_count();
-
-	kstat_incr_softirqs_this_cpu(vec_nr);
-
-	trace_softirq_entry(vec_nr);
-	h->action(h);
-	trace_softirq_exit(vec_nr);
-	if (unlikely(prev_count != preempt_count())) {
-		pr_err("huh, entered softirq %u %s %p with preempt_count %08x, exited with %08x?\n",
-		       vec_nr, softirq_to_name[vec_nr], h->action,
-		       prev_count, preempt_count());
-		preempt_count_set(prev_count);
-	}
-}
-
-#ifndef CONFIG_PREEMPT_RT_FULL
-/*
- * If ksoftirqd is scheduled, we do not want to process pending softirqs
- * right now. Let ksoftirqd handle this at its own rate, to get fairness.
- */
-static bool ksoftirqd_running(void)
->>>>>>> 2f8f83c1
 {
 	/* Interrupts are disabled: no need to stop preemption */
 	struct task_struct *tsk = __this_cpu_read(ktimer_softirqd);
@@ -775,14 +737,11 @@
 		wakeup_proper_softirq(nr);
 }
 
-<<<<<<< HEAD
-=======
 static inline int ksoftirqd_softirq_pending(void)
 {
 	return current->softirqs_raised;
 }
 
->>>>>>> 2f8f83c1
 static inline void local_bh_disable_nort(void) { }
 static inline void _local_bh_enable_nort(void) { }
 
@@ -842,12 +801,6 @@
 static inline void invoke_softirq(void)
 {
 #ifndef CONFIG_PREEMPT_RT_FULL
-<<<<<<< HEAD
-=======
-	if (ksoftirqd_running())
-		return;
-
->>>>>>> 2f8f83c1
 	if (!force_irqthreads) {
 #ifdef CONFIG_HAVE_IRQ_EXIT_ON_IRQ_STACK
 		/*
@@ -1170,11 +1123,7 @@
 
 static int ksoftirqd_should_run(unsigned int cpu)
 {
-<<<<<<< HEAD
-	return local_softirq_pending();
-=======
 	return ksoftirqd_softirq_pending();
->>>>>>> 2f8f83c1
 }
 
 #ifdef CONFIG_HOTPLUG_CPU
