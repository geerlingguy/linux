--- conflicted
+++ resolved
@@ -650,11 +650,7 @@
 	struct snd_soc_dai *cpu_dai = snd_soc_rtd_to_cpu(rtd, 0);
 	struct sof_ipc4_audio_format *ipc4_fmt;
 	struct sof_ipc4_copier *ipc4_copier;
-<<<<<<< HEAD
-	bool single_fmt = false;
-=======
 	bool single_bitdepth = false;
->>>>>>> 0c383648
 	u32 valid_bits = 0;
 	int dir, ret;
 
@@ -686,20 +682,6 @@
 				return 0;
 
 			if (dir == SNDRV_PCM_STREAM_PLAYBACK) {
-<<<<<<< HEAD
-				if (sof_ipc4_copier_is_single_format(sdev,
-					available_fmt->output_pin_fmts,
-					available_fmt->num_output_formats)) {
-					ipc4_fmt = &available_fmt->output_pin_fmts->audio_fmt;
-					single_fmt = true;
-				}
-			} else {
-				if (sof_ipc4_copier_is_single_format(sdev,
-					available_fmt->input_pin_fmts,
-					available_fmt->num_input_formats)) {
-					ipc4_fmt = &available_fmt->input_pin_fmts->audio_fmt;
-					single_fmt = true;
-=======
 				if (sof_ipc4_copier_is_single_bitdepth(sdev,
 					available_fmt->output_pin_fmts,
 					available_fmt->num_output_formats)) {
@@ -712,7 +694,6 @@
 					available_fmt->num_input_formats)) {
 					ipc4_fmt = &available_fmt->input_pin_fmts->audio_fmt;
 					single_bitdepth = true;
->>>>>>> 0c383648
 				}
 			}
 		}
@@ -722,11 +703,7 @@
 	if (ret)
 		return ret;
 
-<<<<<<< HEAD
-	if (single_fmt) {
-=======
 	if (single_bitdepth) {
->>>>>>> 0c383648
 		snd_mask_none(fmt);
 		valid_bits = SOF_IPC4_AUDIO_FORMAT_CFG_V_BIT_DEPTH(ipc4_fmt->fmt_cfg);
 		dev_dbg(component->dev, "Set %s to %d bit format\n", dai->name, valid_bits);
