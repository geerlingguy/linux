# SPDX-License-Identifier: GPL-2.0
VERSION = 6
PATCHLEVEL = 0
SUBLEVEL = 0
<<<<<<< HEAD
EXTRAVERSION = -rc1
=======
EXTRAVERSION = -rc2
>>>>>>> 0db78532
NAME = Hurr durr I'ma ninja sloth

# *DOCUMENTATION*
# To see a list of typical targets execute "make help"
# More info can be located in ./README
# Comments in this file are targeted only to the developer, do not
# expect to learn how to build the kernel reading this file.

$(if $(filter __%, $(MAKECMDGOALS)), \
	$(error targets prefixed with '__' are only for internal use))

# That's our default target when none is given on the command line
PHONY := __all
__all:

# We are using a recursive build, so we need to do a little thinking
# to get the ordering right.
#
# Most importantly: sub-Makefiles should only ever modify files in
# their own directory. If in some directory we have a dependency on
# a file in another dir (which doesn't happen often, but it's often
# unavoidable when linking the built-in.a targets which finally
# turn into vmlinux), we will call a sub make in that other dir, and
# after that we are sure that everything which is in that other dir
# is now up to date.
#
# The only cases where we need to modify files which have global
# effects are thus separated out and done before the recursive
# descending is started. They are now explicitly listed as the
# prepare rule.

ifneq ($(sub_make_done),1)

# Do not use make's built-in rules and variables
# (this increases performance and avoids hard-to-debug behaviour)
MAKEFLAGS += -rR

# Avoid funny character set dependencies
unexport LC_ALL
LC_COLLATE=C
LC_NUMERIC=C
export LC_COLLATE LC_NUMERIC

# Avoid interference with shell env settings
unexport GREP_OPTIONS

# Beautify output
# ---------------------------------------------------------------------------
#
# Normally, we echo the whole command before executing it. By making
# that echo $($(quiet)$(cmd)), we now have the possibility to set
# $(quiet) to choose other forms of output instead, e.g.
#
#         quiet_cmd_cc_o_c = Compiling $(RELDIR)/$@
#         cmd_cc_o_c       = $(CC) $(c_flags) -c -o $@ $<
#
# If $(quiet) is empty, the whole command will be printed.
# If it is set to "quiet_", only the short version will be printed.
# If it is set to "silent_", nothing will be printed at all, since
# the variable $(silent_cmd_cc_o_c) doesn't exist.
#
# A simple variant is to prefix commands with $(Q) - that's useful
# for commands that shall be hidden in non-verbose mode.
#
#	$(Q)ln $@ :<
#
# If KBUILD_VERBOSE equals 0 then the above command will be hidden.
# If KBUILD_VERBOSE equals 1 then the above command is displayed.
# If KBUILD_VERBOSE equals 2 then give the reason why each target is rebuilt.
#
# To put more focus on warnings, be less verbose as default
# Use 'make V=1' to see the full commands

ifeq ("$(origin V)", "command line")
  KBUILD_VERBOSE = $(V)
endif
ifndef KBUILD_VERBOSE
  KBUILD_VERBOSE = 0
endif

ifeq ($(KBUILD_VERBOSE),1)
  quiet =
  Q =
else
  quiet=quiet_
  Q = @
endif

# If the user is running make -s (silent mode), suppress echoing of
# commands

ifneq ($(findstring s,$(filter-out --%,$(MAKEFLAGS))),)
  quiet=silent_
  KBUILD_VERBOSE = 0
endif

export quiet Q KBUILD_VERBOSE

# Call a source code checker (by default, "sparse") as part of the
# C compilation.
#
# Use 'make C=1' to enable checking of only re-compiled files.
# Use 'make C=2' to enable checking of *all* source files, regardless
# of whether they are re-compiled or not.
#
# See the file "Documentation/dev-tools/sparse.rst" for more details,
# including where to get the "sparse" utility.

ifeq ("$(origin C)", "command line")
  KBUILD_CHECKSRC = $(C)
endif
ifndef KBUILD_CHECKSRC
  KBUILD_CHECKSRC = 0
endif

export KBUILD_CHECKSRC

# Use make M=dir or set the environment variable KBUILD_EXTMOD to specify the
# directory of external module to build. Setting M= takes precedence.
ifeq ("$(origin M)", "command line")
  KBUILD_EXTMOD := $(M)
endif

$(if $(word 2, $(KBUILD_EXTMOD)), \
	$(error building multiple external modules is not supported))

$(foreach x, % :, $(if $(findstring $x, $(KBUILD_EXTMOD)), \
	$(error module directory path cannot contain '$x')))

# Remove trailing slashes
ifneq ($(filter %/, $(KBUILD_EXTMOD)),)
KBUILD_EXTMOD := $(shell dirname $(KBUILD_EXTMOD).)
endif

export KBUILD_EXTMOD

# Kbuild will save output files in the current working directory.
# This does not need to match to the root of the kernel source tree.
#
# For example, you can do this:
#
#  cd /dir/to/store/output/files; make -f /dir/to/kernel/source/Makefile
#
# If you want to save output files in a different location, there are
# two syntaxes to specify it.
#
# 1) O=
# Use "make O=dir/to/store/output/files/"
#
# 2) Set KBUILD_OUTPUT
# Set the environment variable KBUILD_OUTPUT to point to the output directory.
# export KBUILD_OUTPUT=dir/to/store/output/files/; make
#
# The O= assignment takes precedence over the KBUILD_OUTPUT environment
# variable.

# Do we want to change the working directory?
ifeq ("$(origin O)", "command line")
  KBUILD_OUTPUT := $(O)
endif

ifneq ($(KBUILD_OUTPUT),)
# Make's built-in functions such as $(abspath ...), $(realpath ...) cannot
# expand a shell special character '~'. We use a somewhat tedious way here.
abs_objtree := $(shell mkdir -p $(KBUILD_OUTPUT) && cd $(KBUILD_OUTPUT) && pwd)
$(if $(abs_objtree),, \
     $(error failed to create output directory "$(KBUILD_OUTPUT)"))

# $(realpath ...) resolves symlinks
abs_objtree := $(realpath $(abs_objtree))
else
abs_objtree := $(CURDIR)
endif # ifneq ($(KBUILD_OUTPUT),)

ifeq ($(abs_objtree),$(CURDIR))
# Suppress "Entering directory ..." unless we are changing the work directory.
MAKEFLAGS += --no-print-directory
else
need-sub-make := 1
endif

this-makefile := $(lastword $(MAKEFILE_LIST))
abs_srctree := $(realpath $(dir $(this-makefile)))

ifneq ($(words $(subst :, ,$(abs_srctree))), 1)
$(error source directory cannot contain spaces or colons)
endif

ifneq ($(abs_srctree),$(abs_objtree))
# Look for make include files relative to root of kernel src
#
# --included-dir is added for backward compatibility, but you should not rely on
# it. Please add $(srctree)/ prefix to include Makefiles in the source tree.
MAKEFLAGS += --include-dir=$(abs_srctree)
endif

ifneq ($(filter 3.%,$(MAKE_VERSION)),)
# 'MAKEFLAGS += -rR' does not immediately become effective for GNU Make 3.x
# We need to invoke sub-make to avoid implicit rules in the top Makefile.
need-sub-make := 1
# Cancel implicit rules for this Makefile.
$(this-makefile): ;
endif

export abs_srctree abs_objtree
export sub_make_done := 1

ifeq ($(need-sub-make),1)

PHONY += $(MAKECMDGOALS) __sub-make

$(filter-out $(this-makefile), $(MAKECMDGOALS)) __all: __sub-make
	@:

# Invoke a second make in the output directory, passing relevant variables
__sub-make:
	$(Q)$(MAKE) -C $(abs_objtree) -f $(abs_srctree)/Makefile $(MAKECMDGOALS)

endif # need-sub-make
endif # sub_make_done

# We process the rest of the Makefile if this is the final invocation of make
ifeq ($(need-sub-make),)

# Do not print "Entering directory ...",
# but we want to display it when entering to the output directory
# so that IDEs/editors are able to understand relative filenames.
MAKEFLAGS += --no-print-directory

ifeq ($(abs_srctree),$(abs_objtree))
        # building in the source tree
        srctree := .
	building_out_of_srctree :=
else
        ifeq ($(abs_srctree)/,$(dir $(abs_objtree)))
                # building in a subdirectory of the source tree
                srctree := ..
        else
                srctree := $(abs_srctree)
        endif
	building_out_of_srctree := 1
endif

ifneq ($(KBUILD_ABS_SRCTREE),)
srctree := $(abs_srctree)
endif

objtree		:= .
VPATH		:= $(srctree)

export building_out_of_srctree srctree objtree VPATH

# To make sure we do not include .config for any of the *config targets
# catch them early, and hand them over to scripts/kconfig/Makefile
# It is allowed to specify more targets when calling make, including
# mixing *config targets and build targets.
# For example 'make oldconfig all'.
# Detect when mixed targets is specified, and make a second invocation
# of make so .config is not included in this case either (for *config).

version_h := include/generated/uapi/linux/version.h

clean-targets := %clean mrproper cleandocs
no-dot-config-targets := $(clean-targets) \
			 cscope gtags TAGS tags help% %docs check% coccicheck \
			 $(version_h) headers headers_% archheaders archscripts \
			 %asm-generic kernelversion %src-pkg dt_binding_check \
			 outputmakefile
# Installation targets should not require compiler. Unfortunately, vdso_install
# is an exception where build artifacts may be updated. This must be fixed.
no-compiler-targets := $(no-dot-config-targets) install dtbs_install \
			headers_install modules_install kernelrelease image_name
no-sync-config-targets := $(no-dot-config-targets) %install kernelrelease \
			  image_name
single-targets := %.a %.i %.ko %.lds %.ll %.lst %.mod %.o %.s %.symtypes %/

config-build	:=
mixed-build	:=
need-config	:= 1
need-compiler	:= 1
may-sync-config	:= 1
single-build	:=

ifneq ($(filter $(no-dot-config-targets), $(MAKECMDGOALS)),)
	ifeq ($(filter-out $(no-dot-config-targets), $(MAKECMDGOALS)),)
		need-config :=
	endif
endif

ifneq ($(filter $(no-compiler-targets), $(MAKECMDGOALS)),)
	ifeq ($(filter-out $(no-compiler-targets), $(MAKECMDGOALS)),)
		need-compiler :=
	endif
endif

ifneq ($(filter $(no-sync-config-targets), $(MAKECMDGOALS)),)
	ifeq ($(filter-out $(no-sync-config-targets), $(MAKECMDGOALS)),)
		may-sync-config :=
	endif
endif

ifneq ($(KBUILD_EXTMOD),)
	may-sync-config :=
endif

ifeq ($(KBUILD_EXTMOD),)
        ifneq ($(filter %config,$(MAKECMDGOALS)),)
		config-build := 1
                ifneq ($(words $(MAKECMDGOALS)),1)
			mixed-build := 1
                endif
        endif
endif

# We cannot build single targets and the others at the same time
ifneq ($(filter $(single-targets), $(MAKECMDGOALS)),)
	single-build := 1
	ifneq ($(filter-out $(single-targets), $(MAKECMDGOALS)),)
		mixed-build := 1
	endif
endif

# For "make -j clean all", "make -j mrproper defconfig all", etc.
ifneq ($(filter $(clean-targets),$(MAKECMDGOALS)),)
        ifneq ($(filter-out $(clean-targets),$(MAKECMDGOALS)),)
		mixed-build := 1
        endif
endif

# install and modules_install need also be processed one by one
ifneq ($(filter install,$(MAKECMDGOALS)),)
        ifneq ($(filter modules_install,$(MAKECMDGOALS)),)
		mixed-build := 1
        endif
endif

ifdef mixed-build
# ===========================================================================
# We're called with mixed targets (*config and build targets).
# Handle them one by one.

PHONY += $(MAKECMDGOALS) __build_one_by_one

$(MAKECMDGOALS): __build_one_by_one
	@:

__build_one_by_one:
	$(Q)set -e; \
	for i in $(MAKECMDGOALS); do \
		$(MAKE) -f $(srctree)/Makefile $$i; \
	done

else # !mixed-build

include $(srctree)/scripts/Kbuild.include

# Read KERNELRELEASE from include/config/kernel.release (if it exists)
KERNELRELEASE = $(shell cat include/config/kernel.release 2> /dev/null)
KERNELVERSION = $(VERSION)$(if $(PATCHLEVEL),.$(PATCHLEVEL)$(if $(SUBLEVEL),.$(SUBLEVEL)))$(EXTRAVERSION)
export VERSION PATCHLEVEL SUBLEVEL KERNELRELEASE KERNELVERSION

include $(srctree)/scripts/subarch.include

# Cross compiling and selecting different set of gcc/bin-utils
# ---------------------------------------------------------------------------
#
# When performing cross compilation for other architectures ARCH shall be set
# to the target architecture. (See arch/* for the possibilities).
# ARCH can be set during invocation of make:
# make ARCH=ia64
# Another way is to have ARCH set in the environment.
# The default ARCH is the host where make is executed.

# CROSS_COMPILE specify the prefix used for all executables used
# during compilation. Only gcc and related bin-utils executables
# are prefixed with $(CROSS_COMPILE).
# CROSS_COMPILE can be set on the command line
# make CROSS_COMPILE=ia64-linux-
# Alternatively CROSS_COMPILE can be set in the environment.
# Default value for CROSS_COMPILE is not to prefix executables
# Note: Some architectures assign CROSS_COMPILE in their arch/*/Makefile
ARCH		?= $(SUBARCH)

# Architecture as present in compile.h
UTS_MACHINE 	:= $(ARCH)
SRCARCH 	:= $(ARCH)

# Additional ARCH settings for x86
ifeq ($(ARCH),i386)
        SRCARCH := x86
endif
ifeq ($(ARCH),x86_64)
        SRCARCH := x86
endif

# Additional ARCH settings for sparc
ifeq ($(ARCH),sparc32)
       SRCARCH := sparc
endif
ifeq ($(ARCH),sparc64)
       SRCARCH := sparc
endif

# Additional ARCH settings for parisc
ifeq ($(ARCH),parisc64)
       SRCARCH := parisc
endif

export cross_compiling :=
ifneq ($(SRCARCH),$(SUBARCH))
cross_compiling := 1
endif

KCONFIG_CONFIG	?= .config
export KCONFIG_CONFIG

# SHELL used by kbuild
CONFIG_SHELL := sh

HOST_LFS_CFLAGS := $(shell getconf LFS_CFLAGS 2>/dev/null)
HOST_LFS_LDFLAGS := $(shell getconf LFS_LDFLAGS 2>/dev/null)
HOST_LFS_LIBS := $(shell getconf LFS_LIBS 2>/dev/null)

ifneq ($(LLVM),)
ifneq ($(filter %/,$(LLVM)),)
LLVM_PREFIX := $(LLVM)
else ifneq ($(filter -%,$(LLVM)),)
LLVM_SUFFIX := $(LLVM)
endif

HOSTCC	= $(LLVM_PREFIX)clang$(LLVM_SUFFIX)
HOSTCXX	= $(LLVM_PREFIX)clang++$(LLVM_SUFFIX)
else
HOSTCC	= gcc
HOSTCXX	= g++
endif
HOSTPKG_CONFIG	= pkg-config

KBUILD_USERHOSTCFLAGS := -Wall -Wmissing-prototypes -Wstrict-prototypes \
			 -O2 -fomit-frame-pointer -std=gnu11 \
			 -Wdeclaration-after-statement
KBUILD_USERCFLAGS  := $(KBUILD_USERHOSTCFLAGS) $(USERCFLAGS)
KBUILD_USERLDFLAGS := $(USERLDFLAGS)

KBUILD_HOSTCFLAGS   := $(KBUILD_USERHOSTCFLAGS) $(HOST_LFS_CFLAGS) $(HOSTCFLAGS)
KBUILD_HOSTCXXFLAGS := -Wall -O2 $(HOST_LFS_CFLAGS) $(HOSTCXXFLAGS)
KBUILD_HOSTLDFLAGS  := $(HOST_LFS_LDFLAGS) $(HOSTLDFLAGS)
KBUILD_HOSTLDLIBS   := $(HOST_LFS_LIBS) $(HOSTLDLIBS)

# Make variables (CC, etc...)
CPP		= $(CC) -E
ifneq ($(LLVM),)
CC		= $(LLVM_PREFIX)clang$(LLVM_SUFFIX)
LD		= $(LLVM_PREFIX)ld.lld$(LLVM_SUFFIX)
AR		= $(LLVM_PREFIX)llvm-ar$(LLVM_SUFFIX)
NM		= $(LLVM_PREFIX)llvm-nm$(LLVM_SUFFIX)
OBJCOPY		= $(LLVM_PREFIX)llvm-objcopy$(LLVM_SUFFIX)
OBJDUMP		= $(LLVM_PREFIX)llvm-objdump$(LLVM_SUFFIX)
READELF		= $(LLVM_PREFIX)llvm-readelf$(LLVM_SUFFIX)
STRIP		= $(LLVM_PREFIX)llvm-strip$(LLVM_SUFFIX)
else
CC		= $(CROSS_COMPILE)gcc
LD		= $(CROSS_COMPILE)ld
AR		= $(CROSS_COMPILE)ar
NM		= $(CROSS_COMPILE)nm
OBJCOPY		= $(CROSS_COMPILE)objcopy
OBJDUMP		= $(CROSS_COMPILE)objdump
READELF		= $(CROSS_COMPILE)readelf
STRIP		= $(CROSS_COMPILE)strip
endif
PAHOLE		= pahole
RESOLVE_BTFIDS	= $(objtree)/tools/bpf/resolve_btfids/resolve_btfids
LEX		= flex
YACC		= bison
AWK		= awk
INSTALLKERNEL  := installkernel
DEPMOD		= depmod
PERL		= perl
PYTHON3		= python3
CHECK		= sparse
BASH		= bash
KGZIP		= gzip
KBZIP2		= bzip2
KLZOP		= lzop
LZMA		= lzma
LZ4		= lz4c
XZ		= xz
ZSTD		= zstd

PAHOLE_FLAGS	= $(shell PAHOLE=$(PAHOLE) $(srctree)/scripts/pahole-flags.sh)

CHECKFLAGS     := -D__linux__ -Dlinux -D__STDC__ -Dunix -D__unix__ \
		  -Wbitwise -Wno-return-void -Wno-unknown-attribute $(CF)
NOSTDINC_FLAGS :=
CFLAGS_MODULE   =
AFLAGS_MODULE   =
LDFLAGS_MODULE  =
CFLAGS_KERNEL	=
AFLAGS_KERNEL	=
LDFLAGS_vmlinux =

# Use USERINCLUDE when you must reference the UAPI directories only.
USERINCLUDE    := \
		-I$(srctree)/arch/$(SRCARCH)/include/uapi \
		-I$(objtree)/arch/$(SRCARCH)/include/generated/uapi \
		-I$(srctree)/include/uapi \
		-I$(objtree)/include/generated/uapi \
                -include $(srctree)/include/linux/compiler-version.h \
                -include $(srctree)/include/linux/kconfig.h

# Use LINUXINCLUDE when you must reference the include/ directory.
# Needed to be compatible with the O= option
LINUXINCLUDE    := \
		-I$(srctree)/arch/$(SRCARCH)/include \
		-I$(objtree)/arch/$(SRCARCH)/include/generated \
		$(if $(building_out_of_srctree),-I$(srctree)/include) \
		-I$(objtree)/include \
		$(USERINCLUDE)

KBUILD_AFLAGS   := -D__ASSEMBLY__ -fno-PIE
KBUILD_CFLAGS   := -Wall -Wundef -Werror=strict-prototypes -Wno-trigraphs \
		   -fno-strict-aliasing -fno-common -fshort-wchar -fno-PIE \
		   -Werror=implicit-function-declaration -Werror=implicit-int \
		   -Werror=return-type -Wno-format-security \
		   -std=gnu11
KBUILD_CPPFLAGS := -D__KERNEL__
KBUILD_AFLAGS_KERNEL :=
KBUILD_CFLAGS_KERNEL :=
KBUILD_AFLAGS_MODULE  := -DMODULE
KBUILD_CFLAGS_MODULE  := -DMODULE
KBUILD_LDFLAGS_MODULE :=
KBUILD_LDFLAGS :=
CLANG_FLAGS :=

export ARCH SRCARCH CONFIG_SHELL BASH HOSTCC KBUILD_HOSTCFLAGS CROSS_COMPILE LD CC HOSTPKG_CONFIG
export CPP AR NM STRIP OBJCOPY OBJDUMP READELF PAHOLE RESOLVE_BTFIDS LEX YACC AWK INSTALLKERNEL
export PERL PYTHON3 CHECK CHECKFLAGS MAKE UTS_MACHINE HOSTCXX
export KGZIP KBZIP2 KLZOP LZMA LZ4 XZ ZSTD
export KBUILD_HOSTCXXFLAGS KBUILD_HOSTLDFLAGS KBUILD_HOSTLDLIBS LDFLAGS_MODULE
export KBUILD_USERCFLAGS KBUILD_USERLDFLAGS

export KBUILD_CPPFLAGS NOSTDINC_FLAGS LINUXINCLUDE OBJCOPYFLAGS KBUILD_LDFLAGS
export KBUILD_CFLAGS CFLAGS_KERNEL CFLAGS_MODULE
export KBUILD_AFLAGS AFLAGS_KERNEL AFLAGS_MODULE
export KBUILD_AFLAGS_MODULE KBUILD_CFLAGS_MODULE KBUILD_LDFLAGS_MODULE
export KBUILD_AFLAGS_KERNEL KBUILD_CFLAGS_KERNEL
export PAHOLE_FLAGS

# Files to ignore in find ... statements

export RCS_FIND_IGNORE := \( -name SCCS -o -name BitKeeper -o -name .svn -o    \
			  -name CVS -o -name .pc -o -name .hg -o -name .git \) \
			  -prune -o
export RCS_TAR_IGNORE := --exclude SCCS --exclude BitKeeper --exclude .svn \
			 --exclude CVS --exclude .pc --exclude .hg --exclude .git

# ===========================================================================
# Rules shared between *config targets and build targets

# Basic helpers built in scripts/basic/
PHONY += scripts_basic
scripts_basic:
	$(Q)$(MAKE) $(build)=scripts/basic

PHONY += outputmakefile
ifdef building_out_of_srctree
# Before starting out-of-tree build, make sure the source tree is clean.
# outputmakefile generates a Makefile in the output directory, if using a
# separate output directory. This allows convenient use of make in the
# output directory.
# At the same time when output Makefile generated, generate .gitignore to
# ignore whole output directory

quiet_cmd_makefile = GEN     Makefile
      cmd_makefile = { \
	echo "\# Automatically generated by $(srctree)/Makefile: don't edit"; \
	echo "include $(srctree)/Makefile"; \
	} > Makefile

outputmakefile:
	$(Q)if [ -f $(srctree)/.config -o \
		 -d $(srctree)/include/config -o \
		 -d $(srctree)/arch/$(SRCARCH)/include/generated ]; then \
		echo >&2 "***"; \
		echo >&2 "*** The source tree is not clean, please run 'make$(if $(findstring command line, $(origin ARCH)), ARCH=$(ARCH)) mrproper'"; \
		echo >&2 "*** in $(abs_srctree)";\
		echo >&2 "***"; \
		false; \
	fi
	$(Q)ln -fsn $(srctree) source
	$(call cmd,makefile)
	$(Q)test -e .gitignore || \
	{ echo "# this is build directory, ignore it"; echo "*"; } > .gitignore
endif

# The expansion should be delayed until arch/$(SRCARCH)/Makefile is included.
# Some architectures define CROSS_COMPILE in arch/$(SRCARCH)/Makefile.
# CC_VERSION_TEXT is referenced from Kconfig (so it needs export),
# and from include/config/auto.conf.cmd to detect the compiler upgrade.
CC_VERSION_TEXT = $(subst $(pound),,$(shell LC_ALL=C $(CC) --version 2>/dev/null | head -n 1))

ifneq ($(findstring clang,$(CC_VERSION_TEXT)),)
include $(srctree)/scripts/Makefile.clang
endif

# Include this also for config targets because some architectures need
# cc-cross-prefix to determine CROSS_COMPILE.
ifdef need-compiler
include $(srctree)/scripts/Makefile.compiler
endif

ifdef config-build
# ===========================================================================
# *config targets only - make sure prerequisites are updated, and descend
# in scripts/kconfig to make the *config target

# Read arch specific Makefile to set KBUILD_DEFCONFIG as needed.
# KBUILD_DEFCONFIG may point out an alternative default configuration
# used for 'make defconfig'
include $(srctree)/arch/$(SRCARCH)/Makefile
export KBUILD_DEFCONFIG KBUILD_KCONFIG CC_VERSION_TEXT

config: outputmakefile scripts_basic FORCE
	$(Q)$(MAKE) $(build)=scripts/kconfig $@

%config: outputmakefile scripts_basic FORCE
	$(Q)$(MAKE) $(build)=scripts/kconfig $@

else #!config-build
# ===========================================================================
# Build targets only - this includes vmlinux, arch specific targets, clean
# targets and others. In general all targets except *config targets.

# If building an external module we do not care about the all: rule
# but instead __all depend on modules
PHONY += all
ifeq ($(KBUILD_EXTMOD),)
__all: all
else
__all: modules
endif

# Decide whether to build built-in, modular, or both.
# Normally, just do built-in.

KBUILD_MODULES :=
KBUILD_BUILTIN := 1

# If we have only "make modules", don't compile built-in objects.
ifeq ($(MAKECMDGOALS),modules)
  KBUILD_BUILTIN :=
endif

# If we have "make <whatever> modules", compile modules
# in addition to whatever we do anyway.
# Just "make" or "make all" shall build modules as well

ifneq ($(filter all modules nsdeps %compile_commands.json clang-%,$(MAKECMDGOALS)),)
  KBUILD_MODULES := 1
endif

ifeq ($(MAKECMDGOALS),)
  KBUILD_MODULES := 1
endif

export KBUILD_MODULES KBUILD_BUILTIN

ifdef need-config
include include/config/auto.conf
endif

ifeq ($(KBUILD_EXTMOD),)
# Objects we will link into vmlinux / subdirs we need to visit
core-y		:= init/ usr/ arch/$(SRCARCH)/
drivers-y	:= drivers/ sound/
drivers-$(CONFIG_SAMPLES) += samples/
drivers-$(CONFIG_NET) += net/
drivers-y	+= virt/
libs-y		:= lib/
endif # KBUILD_EXTMOD

# The all: target is the default when no target is given on the
# command line.
# This allow a user to issue only 'make' to build a kernel including modules
# Defaults to vmlinux, but the arch makefile usually adds further targets
all: vmlinux

CFLAGS_GCOV	:= -fprofile-arcs -ftest-coverage
ifdef CONFIG_CC_IS_GCC
CFLAGS_GCOV	+= -fno-tree-loop-im
endif
export CFLAGS_GCOV

# The arch Makefiles can override CC_FLAGS_FTRACE. We may also append it later.
ifdef CONFIG_FUNCTION_TRACER
  CC_FLAGS_FTRACE := -pg
endif

include $(srctree)/arch/$(SRCARCH)/Makefile

ifdef need-config
ifdef may-sync-config
# Read in dependencies to all Kconfig* files, make sure to run syncconfig if
# changes are detected. This should be included after arch/$(SRCARCH)/Makefile
# because some architectures define CROSS_COMPILE there.
include include/config/auto.conf.cmd

$(KCONFIG_CONFIG):
	@echo >&2 '***'
	@echo >&2 '*** Configuration file "$@" not found!'
	@echo >&2 '***'
	@echo >&2 '*** Please run some configurator (e.g. "make oldconfig" or'
	@echo >&2 '*** "make menuconfig" or "make xconfig").'
	@echo >&2 '***'
	@/bin/false

# The actual configuration files used during the build are stored in
# include/generated/ and include/config/. Update them if .config is newer than
# include/config/auto.conf (which mirrors .config).
#
# This exploits the 'multi-target pattern rule' trick.
# The syncconfig should be executed only once to make all the targets.
# (Note: use the grouped target '&:' when we bump to GNU Make 4.3)
#
# Do not use $(call cmd,...) here. That would suppress prompts from syncconfig,
# so you cannot notice that Kconfig is waiting for the user input.
%/config/auto.conf %/config/auto.conf.cmd %/generated/autoconf.h: $(KCONFIG_CONFIG)
	$(Q)$(kecho) "  SYNC    $@"
	$(Q)$(MAKE) -f $(srctree)/Makefile syncconfig
else # !may-sync-config
# External modules and some install targets need include/generated/autoconf.h
# and include/config/auto.conf but do not care if they are up-to-date.
# Use auto.conf to trigger the test
PHONY += include/config/auto.conf

include/config/auto.conf:
	$(Q)test -e include/generated/autoconf.h -a -e $@ || (		\
	echo >&2;							\
	echo >&2 "  ERROR: Kernel configuration is invalid.";		\
	echo >&2 "         include/generated/autoconf.h or $@ are missing.";\
	echo >&2 "         Run 'make oldconfig && make prepare' on kernel src to fix it.";	\
	echo >&2 ;							\
	/bin/false)

endif # may-sync-config
endif # need-config

KBUILD_CFLAGS	+= -fno-delete-null-pointer-checks
KBUILD_CFLAGS	+= $(call cc-disable-warning,frame-address,)
KBUILD_CFLAGS	+= $(call cc-disable-warning, format-truncation)
KBUILD_CFLAGS	+= $(call cc-disable-warning, format-overflow)
KBUILD_CFLAGS	+= $(call cc-disable-warning, address-of-packed-member)

ifdef CONFIG_CC_OPTIMIZE_FOR_PERFORMANCE
KBUILD_CFLAGS += -O2
else ifdef CONFIG_CC_OPTIMIZE_FOR_SIZE
KBUILD_CFLAGS += -Os
endif

# Tell gcc to never replace conditional load with a non-conditional one
ifdef CONFIG_CC_IS_GCC
# gcc-10 renamed --param=allow-store-data-races=0 to
# -fno-allow-store-data-races.
KBUILD_CFLAGS	+= $(call cc-option,--param=allow-store-data-races=0)
KBUILD_CFLAGS	+= $(call cc-option,-fno-allow-store-data-races)
endif

ifdef CONFIG_READABLE_ASM
# Disable optimizations that make assembler listings hard to read.
# reorder blocks reorders the control in the function
# ipa clone creates specialized cloned functions
# partial inlining inlines only parts of functions
KBUILD_CFLAGS += -fno-reorder-blocks -fno-ipa-cp-clone -fno-partial-inlining
endif

ifneq ($(CONFIG_FRAME_WARN),0)
KBUILD_CFLAGS += -Wframe-larger-than=$(CONFIG_FRAME_WARN)
endif

stackp-flags-y                                    := -fno-stack-protector
stackp-flags-$(CONFIG_STACKPROTECTOR)             := -fstack-protector
stackp-flags-$(CONFIG_STACKPROTECTOR_STRONG)      := -fstack-protector-strong

KBUILD_CFLAGS += $(stackp-flags-y)

KBUILD_CFLAGS-$(CONFIG_WERROR) += -Werror
KBUILD_CFLAGS-$(CONFIG_CC_NO_ARRAY_BOUNDS) += -Wno-array-bounds
KBUILD_CFLAGS += $(KBUILD_CFLAGS-y) $(CONFIG_CC_IMPLICIT_FALLTHROUGH)

ifdef CONFIG_CC_IS_CLANG
KBUILD_CPPFLAGS += -Qunused-arguments
# The kernel builds with '-std=gnu11' so use of GNU extensions is acceptable.
KBUILD_CFLAGS += -Wno-gnu
else

# gcc inanely warns about local variables called 'main'
KBUILD_CFLAGS += -Wno-main
endif

# These warnings generated too much noise in a regular build.
# Use make W=1 to enable them (see scripts/Makefile.extrawarn)
KBUILD_CFLAGS += $(call cc-disable-warning, unused-but-set-variable)
KBUILD_CFLAGS += $(call cc-disable-warning, unused-const-variable)

# These result in bogus false positives
KBUILD_CFLAGS += $(call cc-disable-warning, dangling-pointer)

ifdef CONFIG_FRAME_POINTER
KBUILD_CFLAGS	+= -fno-omit-frame-pointer -fno-optimize-sibling-calls
else
# Some targets (ARM with Thumb2, for example), can't be built with frame
# pointers.  For those, we don't have FUNCTION_TRACER automatically
# select FRAME_POINTER.  However, FUNCTION_TRACER adds -pg, and this is
# incompatible with -fomit-frame-pointer with current GCC, so we don't use
# -fomit-frame-pointer with FUNCTION_TRACER.
ifndef CONFIG_FUNCTION_TRACER
KBUILD_CFLAGS	+= -fomit-frame-pointer
endif
endif

# Initialize all stack variables with a 0xAA pattern.
ifdef CONFIG_INIT_STACK_ALL_PATTERN
KBUILD_CFLAGS	+= -ftrivial-auto-var-init=pattern
endif

# Initialize all stack variables with a zero value.
ifdef CONFIG_INIT_STACK_ALL_ZERO
KBUILD_CFLAGS	+= -ftrivial-auto-var-init=zero
ifdef CONFIG_CC_IS_CLANG
# https://bugs.llvm.org/show_bug.cgi?id=45497
KBUILD_CFLAGS	+= -enable-trivial-auto-var-init-zero-knowing-it-will-be-removed-from-clang
endif
endif

# While VLAs have been removed, GCC produces unreachable stack probes
# for the randomize_kstack_offset feature. Disable it for all compilers.
KBUILD_CFLAGS	+= $(call cc-option, -fno-stack-clash-protection)

# Clear used registers at func exit (to reduce data lifetime and ROP gadgets).
ifdef CONFIG_ZERO_CALL_USED_REGS
KBUILD_CFLAGS	+= -fzero-call-used-regs=used-gpr
endif

ifdef CONFIG_FUNCTION_TRACER
ifdef CONFIG_FTRACE_MCOUNT_USE_CC
  CC_FLAGS_FTRACE	+= -mrecord-mcount
  ifdef CONFIG_HAVE_NOP_MCOUNT
    ifeq ($(call cc-option-yn, -mnop-mcount),y)
      CC_FLAGS_FTRACE	+= -mnop-mcount
      CC_FLAGS_USING	+= -DCC_USING_NOP_MCOUNT
    endif
  endif
endif
ifdef CONFIG_FTRACE_MCOUNT_USE_OBJTOOL
  CC_FLAGS_USING	+= -DCC_USING_NOP_MCOUNT
endif
ifdef CONFIG_FTRACE_MCOUNT_USE_RECORDMCOUNT
  ifdef CONFIG_HAVE_C_RECORDMCOUNT
    BUILD_C_RECORDMCOUNT := y
    export BUILD_C_RECORDMCOUNT
  endif
endif
ifdef CONFIG_HAVE_FENTRY
  # s390-linux-gnu-gcc did not support -mfentry until gcc-9.
  ifeq ($(call cc-option-yn, -mfentry),y)
    CC_FLAGS_FTRACE	+= -mfentry
    CC_FLAGS_USING	+= -DCC_USING_FENTRY
  endif
endif
export CC_FLAGS_FTRACE
KBUILD_CFLAGS	+= $(CC_FLAGS_FTRACE) $(CC_FLAGS_USING)
KBUILD_AFLAGS	+= $(CC_FLAGS_USING)
endif

# We trigger additional mismatches with less inlining
ifdef CONFIG_DEBUG_SECTION_MISMATCH
KBUILD_CFLAGS += -fno-inline-functions-called-once
endif

ifdef CONFIG_LD_DEAD_CODE_DATA_ELIMINATION
KBUILD_CFLAGS_KERNEL += -ffunction-sections -fdata-sections
LDFLAGS_vmlinux += --gc-sections
endif

ifdef CONFIG_SHADOW_CALL_STACK
CC_FLAGS_SCS	:= -fsanitize=shadow-call-stack
KBUILD_CFLAGS	+= $(CC_FLAGS_SCS)
export CC_FLAGS_SCS
endif

ifdef CONFIG_LTO_CLANG
ifdef CONFIG_LTO_CLANG_THIN
CC_FLAGS_LTO	:= -flto=thin -fsplit-lto-unit
KBUILD_LDFLAGS	+= --thinlto-cache-dir=$(extmod_prefix).thinlto-cache
else
CC_FLAGS_LTO	:= -flto
endif
CC_FLAGS_LTO	+= -fvisibility=hidden

# Limit inlining across translation units to reduce binary size
KBUILD_LDFLAGS += -mllvm -import-instr-limit=5

# Check for frame size exceeding threshold during prolog/epilog insertion
# when using lld < 13.0.0.
ifneq ($(CONFIG_FRAME_WARN),0)
ifeq ($(shell test $(CONFIG_LLD_VERSION) -lt 130000; echo $$?),0)
KBUILD_LDFLAGS	+= -plugin-opt=-warn-stack-size=$(CONFIG_FRAME_WARN)
endif
endif
endif

ifdef CONFIG_LTO
KBUILD_CFLAGS	+= -fno-lto $(CC_FLAGS_LTO)
KBUILD_AFLAGS	+= -fno-lto
export CC_FLAGS_LTO
endif

ifdef CONFIG_CFI_CLANG
CC_FLAGS_CFI	:= -fsanitize=cfi \
		   -fsanitize-cfi-cross-dso \
		   -fno-sanitize-cfi-canonical-jump-tables \
		   -fno-sanitize-trap=cfi \
		   -fno-sanitize-blacklist

ifdef CONFIG_CFI_PERMISSIVE
CC_FLAGS_CFI	+= -fsanitize-recover=cfi
endif

# If LTO flags are filtered out, we must also filter out CFI.
CC_FLAGS_LTO	+= $(CC_FLAGS_CFI)
KBUILD_CFLAGS	+= $(CC_FLAGS_CFI)
export CC_FLAGS_CFI
endif

ifdef CONFIG_DEBUG_FORCE_FUNCTION_ALIGN_64B
KBUILD_CFLAGS += -falign-functions=64
endif

# arch Makefile may override CC so keep this after arch Makefile is included
NOSTDINC_FLAGS += -nostdinc

# warn about C99 declaration after statement
KBUILD_CFLAGS += -Wdeclaration-after-statement

# Variable Length Arrays (VLAs) should not be used anywhere in the kernel
KBUILD_CFLAGS += -Wvla

# disable pointer signed / unsigned warnings in gcc 4.0
KBUILD_CFLAGS += -Wno-pointer-sign

# In order to make sure new function cast mismatches are not introduced
# in the kernel (to avoid tripping CFI checking), the kernel should be
# globally built with -Wcast-function-type.
KBUILD_CFLAGS += $(call cc-option, -Wcast-function-type)

# disable stringop warnings in gcc 8+
KBUILD_CFLAGS += $(call cc-disable-warning, stringop-truncation)

# We'll want to enable this eventually, but it's not going away for 5.7 at least
KBUILD_CFLAGS += $(call cc-disable-warning, stringop-overflow)

# Another good warning that we'll want to enable eventually
KBUILD_CFLAGS += $(call cc-disable-warning, restrict)

# Enabled with W=2, disabled by default as noisy
ifdef CONFIG_CC_IS_GCC
KBUILD_CFLAGS += -Wno-maybe-uninitialized
endif

ifdef CONFIG_CC_IS_GCC
# The allocators already balk at large sizes, so silence the compiler
# warnings for bounds checks involving those possible values. While
# -Wno-alloc-size-larger-than would normally be used here, earlier versions
# of gcc (<9.1) weirdly don't handle the option correctly when _other_
# warnings are produced (?!). Using -Walloc-size-larger-than=SIZE_MAX
# doesn't work (as it is documented to), silently resolving to "0" prior to
# version 9.1 (and producing an error more recently). Numeric values larger
# than PTRDIFF_MAX also don't work prior to version 9.1, which are silently
# ignored, continuing to default to PTRDIFF_MAX. So, left with no other
# choice, we must perform a versioned check to disable this warning.
# https://lore.kernel.org/lkml/20210824115859.187f272f@canb.auug.org.au
KBUILD_CFLAGS += $(call cc-ifversion, -ge, 0901, -Wno-alloc-size-larger-than)
endif

# disable invalid "can't wrap" optimizations for signed / pointers
KBUILD_CFLAGS	+= -fno-strict-overflow

# Make sure -fstack-check isn't enabled (like gentoo apparently did)
KBUILD_CFLAGS  += -fno-stack-check

# conserve stack if available
ifdef CONFIG_CC_IS_GCC
KBUILD_CFLAGS   += -fconserve-stack
endif

# Prohibit date/time macros, which would make the build non-deterministic
KBUILD_CFLAGS   += -Werror=date-time

# enforce correct pointer usage
KBUILD_CFLAGS   += $(call cc-option,-Werror=incompatible-pointer-types)

# Require designated initializers for all marked structures
KBUILD_CFLAGS   += $(call cc-option,-Werror=designated-init)

# change __FILE__ to the relative path from the srctree
KBUILD_CPPFLAGS += $(call cc-option,-fmacro-prefix-map=$(srctree)/=)

# include additional Makefiles when needed
include-y			:= scripts/Makefile.extrawarn
include-$(CONFIG_DEBUG_INFO)	+= scripts/Makefile.debug
include-$(CONFIG_KASAN)		+= scripts/Makefile.kasan
include-$(CONFIG_KCSAN)		+= scripts/Makefile.kcsan
include-$(CONFIG_UBSAN)		+= scripts/Makefile.ubsan
include-$(CONFIG_KCOV)		+= scripts/Makefile.kcov
include-$(CONFIG_RANDSTRUCT)	+= scripts/Makefile.randstruct
include-$(CONFIG_GCC_PLUGINS)	+= scripts/Makefile.gcc-plugins

include $(addprefix $(srctree)/, $(include-y))

# scripts/Makefile.gcc-plugins is intentionally included last.
# Do not add $(call cc-option,...) below this line. When you build the kernel
# from the clean source tree, the GCC plugins do not exist at this point.

# Add user supplied CPPFLAGS, AFLAGS and CFLAGS as the last assignments
KBUILD_CPPFLAGS += $(KCPPFLAGS)
KBUILD_AFLAGS   += $(KAFLAGS)
KBUILD_CFLAGS   += $(KCFLAGS)

KBUILD_LDFLAGS_MODULE += --build-id=sha1
LDFLAGS_vmlinux += --build-id=sha1

KBUILD_LDFLAGS	+= -z noexecstack
ifeq ($(CONFIG_LD_IS_BFD),y)
KBUILD_LDFLAGS	+= $(call ld-option,--no-warn-rwx-segments)
endif

ifeq ($(CONFIG_STRIP_ASM_SYMS),y)
LDFLAGS_vmlinux	+= $(call ld-option, -X,)
endif

ifeq ($(CONFIG_RELR),y)
LDFLAGS_vmlinux	+= --pack-dyn-relocs=relr --use-android-relr-tags
endif

# We never want expected sections to be placed heuristically by the
# linker. All sections should be explicitly named in the linker script.
ifdef CONFIG_LD_ORPHAN_WARN
LDFLAGS_vmlinux += --orphan-handling=warn
endif

# Align the bit size of userspace programs with the kernel
KBUILD_USERCFLAGS  += $(filter -m32 -m64 --target=%, $(KBUILD_CFLAGS))
KBUILD_USERLDFLAGS += $(filter -m32 -m64 --target=%, $(KBUILD_CFLAGS))

# make the checker run with the right architecture
CHECKFLAGS += --arch=$(ARCH)

# insure the checker run with the right endianness
CHECKFLAGS += $(if $(CONFIG_CPU_BIG_ENDIAN),-mbig-endian,-mlittle-endian)

# the checker needs the correct machine size
CHECKFLAGS += $(if $(CONFIG_64BIT),-m64,-m32)

# Default kernel image to build when no specific target is given.
# KBUILD_IMAGE may be overruled on the command line or
# set in the environment
# Also any assignments in arch/$(ARCH)/Makefile take precedence over
# this default value
export KBUILD_IMAGE ?= vmlinux

#
# INSTALL_PATH specifies where to place the updated kernel and system map
# images. Default is /boot, but you can set it to other values
export	INSTALL_PATH ?= /boot

#
# INSTALL_DTBS_PATH specifies a prefix for relocations required by build roots.
# Like INSTALL_MOD_PATH, it isn't defined in the Makefile, but can be passed as
# an argument if needed. Otherwise it defaults to the kernel install path
#
export INSTALL_DTBS_PATH ?= $(INSTALL_PATH)/dtbs/$(KERNELRELEASE)

#
# INSTALL_MOD_PATH specifies a prefix to MODLIB for module directory
# relocations required by build roots.  This is not defined in the
# makefile but the argument can be passed to make if needed.
#

MODLIB	= $(INSTALL_MOD_PATH)/lib/modules/$(KERNELRELEASE)
export MODLIB

PHONY += prepare0

export extmod_prefix = $(if $(KBUILD_EXTMOD),$(KBUILD_EXTMOD)/)
export MODORDER := $(extmod_prefix)modules.order
export MODULES_NSDEPS := $(extmod_prefix)modules.nsdeps

ifeq ($(KBUILD_EXTMOD),)
core-y			+= kernel/ certs/ mm/ fs/ ipc/ security/ crypto/
core-$(CONFIG_BLOCK)	+= block/
core-$(CONFIG_IO_URING)	+= io_uring/

vmlinux-dirs	:= $(patsubst %/,%,$(filter %/, \
		     $(core-y) $(core-m) $(drivers-y) $(drivers-m) \
		     $(libs-y) $(libs-m)))

vmlinux-alldirs	:= $(sort $(vmlinux-dirs) Documentation \
		     $(patsubst %/,%,$(filter %/, $(core-) \
			$(drivers-) $(libs-))))

build-dirs	:= $(vmlinux-dirs)
clean-dirs	:= $(vmlinux-alldirs)

subdir-modorder := $(addsuffix /modules.order, $(build-dirs))

# Externally visible symbols (used by link-vmlinux.sh)
KBUILD_VMLINUX_OBJS := $(head-y) $(patsubst %/,%/built-in.a, $(core-y))
KBUILD_VMLINUX_OBJS += $(addsuffix built-in.a, $(filter %/, $(libs-y)))
ifdef CONFIG_MODULES
KBUILD_VMLINUX_OBJS += $(patsubst %/, %/lib.a, $(filter %/, $(libs-y)))
KBUILD_VMLINUX_LIBS := $(filter-out %/, $(libs-y))
else
KBUILD_VMLINUX_LIBS := $(patsubst %/,%/lib.a, $(libs-y))
endif
KBUILD_VMLINUX_OBJS += $(patsubst %/,%/built-in.a, $(drivers-y))

export KBUILD_VMLINUX_OBJS KBUILD_VMLINUX_LIBS
export KBUILD_LDS          := arch/$(SRCARCH)/kernel/vmlinux.lds
# used by scripts/Makefile.package
export KBUILD_ALLDIRS := $(sort $(filter-out arch/%,$(vmlinux-alldirs)) LICENSES arch include scripts tools)

vmlinux-deps := $(KBUILD_LDS) $(KBUILD_VMLINUX_OBJS) $(KBUILD_VMLINUX_LIBS)

# Recurse until adjust_autoksyms.sh is satisfied
PHONY += autoksyms_recursive
ifdef CONFIG_TRIM_UNUSED_KSYMS
# For the kernel to actually contain only the needed exported symbols,
# we have to build modules as well to determine what those symbols are.
# (this can be evaluated only once include/config/auto.conf has been included)
KBUILD_MODULES := 1

autoksyms_recursive: descend modules.order
	$(Q)$(CONFIG_SHELL) $(srctree)/scripts/adjust_autoksyms.sh \
	  "$(MAKE) -f $(srctree)/Makefile autoksyms_recursive"
endif

autoksyms_h := $(if $(CONFIG_TRIM_UNUSED_KSYMS), include/generated/autoksyms.h)

quiet_cmd_autoksyms_h = GEN     $@
      cmd_autoksyms_h = mkdir -p $(dir $@); \
			$(CONFIG_SHELL) $(srctree)/scripts/gen_autoksyms.sh $@

$(autoksyms_h):
	$(call cmd,autoksyms_h)

ARCH_POSTLINK := $(wildcard $(srctree)/arch/$(SRCARCH)/Makefile.postlink)

# Final link of vmlinux with optional arch pass after final link
cmd_link-vmlinux =                                                 \
	$(CONFIG_SHELL) $< "$(LD)" "$(KBUILD_LDFLAGS)" "$(LDFLAGS_vmlinux)";    \
	$(if $(ARCH_POSTLINK), $(MAKE) -f $(ARCH_POSTLINK) $@, true)

vmlinux: scripts/link-vmlinux.sh autoksyms_recursive $(vmlinux-deps) FORCE
	+$(call if_changed_dep,link-vmlinux)

targets := vmlinux

# The actual objects are generated when descending,
# make sure no implicit rule kicks in
$(sort $(vmlinux-deps) $(subdir-modorder)): descend ;

filechk_kernel.release = \
	echo "$(KERNELVERSION)$$($(CONFIG_SHELL) $(srctree)/scripts/setlocalversion $(srctree))"

# Store (new) KERNELRELEASE string in include/config/kernel.release
include/config/kernel.release: FORCE
	$(call filechk,kernel.release)

# Additional helpers built in scripts/
# Carefully list dependencies so we do not try to build scripts twice
# in parallel
PHONY += scripts
scripts: scripts_basic scripts_dtc
	$(Q)$(MAKE) $(build)=$(@)

# Things we need to do before we recursively start building the kernel
# or the modules are listed in "prepare".
# A multi level approach is used. prepareN is processed before prepareN-1.
# archprepare is used in arch Makefiles and when processed asm symlink,
# version.h and scripts_basic is processed / created.

PHONY += prepare archprepare

archprepare: outputmakefile archheaders archscripts scripts include/config/kernel.release \
	asm-generic $(version_h) $(autoksyms_h) include/generated/utsrelease.h \
	include/generated/autoconf.h remove-stale-files

prepare0: archprepare
	$(Q)$(MAKE) $(build)=scripts/mod
	$(Q)$(MAKE) $(build)=.

# All the preparing..
prepare: prepare0

PHONY += remove-stale-files
remove-stale-files:
	$(Q)$(srctree)/scripts/remove-stale-files

# Support for using generic headers in asm-generic
asm-generic := -f $(srctree)/scripts/Makefile.asm-generic obj

PHONY += asm-generic uapi-asm-generic
asm-generic: uapi-asm-generic
	$(Q)$(MAKE) $(asm-generic)=arch/$(SRCARCH)/include/generated/asm \
	generic=include/asm-generic
uapi-asm-generic:
	$(Q)$(MAKE) $(asm-generic)=arch/$(SRCARCH)/include/generated/uapi/asm \
	generic=include/uapi/asm-generic

# Generate some files
# ---------------------------------------------------------------------------

# KERNELRELEASE can change from a few different places, meaning version.h
# needs to be updated, so this check is forced on all builds

uts_len := 64
define filechk_utsrelease.h
	if [ `echo -n "$(KERNELRELEASE)" | wc -c ` -gt $(uts_len) ]; then \
	  echo '"$(KERNELRELEASE)" exceeds $(uts_len) characters' >&2;    \
	  exit 1;                                                         \
	fi;                                                               \
	echo \#define UTS_RELEASE \"$(KERNELRELEASE)\"
endef

define filechk_version.h
	if [ $(SUBLEVEL) -gt 255 ]; then                                 \
		echo \#define LINUX_VERSION_CODE $(shell                 \
		expr $(VERSION) \* 65536 + $(PATCHLEVEL) \* 256 + 255); \
	else                                                             \
		echo \#define LINUX_VERSION_CODE $(shell                 \
		expr $(VERSION) \* 65536 + $(PATCHLEVEL) \* 256 + $(SUBLEVEL)); \
	fi;                                                              \
	echo '#define KERNEL_VERSION(a,b,c) (((a) << 16) + ((b) << 8) +  \
	((c) > 255 ? 255 : (c)))';                                       \
	echo \#define LINUX_VERSION_MAJOR $(VERSION);                    \
	echo \#define LINUX_VERSION_PATCHLEVEL $(PATCHLEVEL);            \
	echo \#define LINUX_VERSION_SUBLEVEL $(SUBLEVEL)
endef

$(version_h): PATCHLEVEL := $(or $(PATCHLEVEL), 0)
$(version_h): SUBLEVEL := $(or $(SUBLEVEL), 0)
$(version_h): FORCE
	$(call filechk,version.h)

include/generated/utsrelease.h: include/config/kernel.release FORCE
	$(call filechk,utsrelease.h)

PHONY += headerdep
headerdep:
	$(Q)find $(srctree)/include/ -name '*.h' | xargs --max-args 1 \
	$(srctree)/scripts/headerdep.pl -I$(srctree)/include

# ---------------------------------------------------------------------------
# Kernel headers

#Default location for installed headers
export INSTALL_HDR_PATH = $(objtree)/usr

quiet_cmd_headers_install = INSTALL $(INSTALL_HDR_PATH)/include
      cmd_headers_install = \
	mkdir -p $(INSTALL_HDR_PATH); \
	rsync -mrl --include='*/' --include='*\.h' --exclude='*' \
	usr/include $(INSTALL_HDR_PATH)

PHONY += headers_install
headers_install: headers
	$(call cmd,headers_install)

PHONY += archheaders archscripts

hdr-inst := -f $(srctree)/scripts/Makefile.headersinst obj

PHONY += headers
headers: $(version_h) scripts_unifdef uapi-asm-generic archheaders archscripts
	$(if $(wildcard $(srctree)/arch/$(SRCARCH)/include/uapi/asm/Kbuild),, \
	  $(error Headers not exportable for the $(SRCARCH) architecture))
	$(Q)$(MAKE) $(hdr-inst)=include/uapi
	$(Q)$(MAKE) $(hdr-inst)=arch/$(SRCARCH)/include/uapi

ifdef CONFIG_HEADERS_INSTALL
prepare: headers
endif

PHONY += scripts_unifdef
scripts_unifdef: scripts_basic
	$(Q)$(MAKE) $(build)=scripts scripts/unifdef

# ---------------------------------------------------------------------------
# Install

# Many distributions have the custom install script, /sbin/installkernel.
# If DKMS is installed, 'make install' will eventually recurse back
# to this Makefile to build and install external modules.
# Cancel sub_make_done so that options such as M=, V=, etc. are parsed.

quiet_cmd_install = INSTALL $(INSTALL_PATH)
      cmd_install = unset sub_make_done; $(srctree)/scripts/install.sh

# ---------------------------------------------------------------------------
# Tools

ifdef CONFIG_OBJTOOL
prepare: tools/objtool
endif

ifdef CONFIG_BPF
ifdef CONFIG_DEBUG_INFO_BTF
prepare: tools/bpf/resolve_btfids
endif
endif

PHONY += resolve_btfids_clean

resolve_btfids_O = $(abspath $(objtree))/tools/bpf/resolve_btfids

# tools/bpf/resolve_btfids directory might not exist
# in output directory, skip its clean in that case
resolve_btfids_clean:
ifneq ($(wildcard $(resolve_btfids_O)),)
	$(Q)$(MAKE) -sC $(srctree)/tools/bpf/resolve_btfids O=$(resolve_btfids_O) clean
endif

# Clear a bunch of variables before executing the submake
ifeq ($(quiet),silent_)
tools_silent=s
endif

tools/: FORCE
	$(Q)mkdir -p $(objtree)/tools
	$(Q)$(MAKE) LDFLAGS= MAKEFLAGS="$(tools_silent) $(filter --j% -j,$(MAKEFLAGS))" O=$(abspath $(objtree)) subdir=tools -C $(srctree)/tools/

tools/%: FORCE
	$(Q)mkdir -p $(objtree)/tools
	$(Q)$(MAKE) LDFLAGS= MAKEFLAGS="$(tools_silent) $(filter --j% -j,$(MAKEFLAGS))" O=$(abspath $(objtree)) subdir=tools -C $(srctree)/tools/ $*

# ---------------------------------------------------------------------------
# Kernel selftest

PHONY += kselftest
kselftest: headers
	$(Q)$(MAKE) -C $(srctree)/tools/testing/selftests run_tests

kselftest-%: headers FORCE
	$(Q)$(MAKE) -C $(srctree)/tools/testing/selftests $*

PHONY += kselftest-merge
kselftest-merge:
	$(if $(wildcard $(objtree)/.config),, $(error No .config exists, config your kernel first!))
	$(Q)find $(srctree)/tools/testing/selftests -name config | \
		xargs $(srctree)/scripts/kconfig/merge_config.sh -m $(objtree)/.config
	$(Q)$(MAKE) -f $(srctree)/Makefile olddefconfig

# ---------------------------------------------------------------------------
# Devicetree files

ifneq ($(wildcard $(srctree)/arch/$(SRCARCH)/boot/dts/),)
dtstree := arch/$(SRCARCH)/boot/dts
endif

ifneq ($(dtstree),)

%.dtb: dtbs_prepare
	$(Q)$(MAKE) $(build)=$(dtstree) $(dtstree)/$@

%.dtbo: dtbs_prepare
	$(Q)$(MAKE) $(build)=$(dtstree) $(dtstree)/$@

PHONY += dtbs dtbs_prepare dtbs_install dtbs_check
dtbs: dtbs_prepare
	$(Q)$(MAKE) $(build)=$(dtstree)

# include/config/kernel.release is actually needed when installing DTBs because
# INSTALL_DTBS_PATH contains $(KERNELRELEASE). However, we do not want to make
# dtbs_install depend on it as dtbs_install may run as root.
dtbs_prepare: include/config/kernel.release scripts_dtc

ifneq ($(filter dtbs_check, $(MAKECMDGOALS)),)
export CHECK_DTBS=y
dtbs: dt_binding_check
endif

dtbs_check: dtbs

dtbs_install:
	$(Q)$(MAKE) $(dtbinst)=$(dtstree) dst=$(INSTALL_DTBS_PATH)

ifdef CONFIG_OF_EARLY_FLATTREE
all: dtbs
endif

endif

PHONY += scripts_dtc
scripts_dtc: scripts_basic
	$(Q)$(MAKE) $(build)=scripts/dtc

ifneq ($(filter dt_binding_check, $(MAKECMDGOALS)),)
export CHECK_DT_BINDING=y
endif

PHONY += dt_binding_check
dt_binding_check: scripts_dtc
	$(Q)$(MAKE) $(build)=Documentation/devicetree/bindings

# ---------------------------------------------------------------------------
# Modules

ifdef CONFIG_MODULES

# By default, build modules as well

all: modules

# When we're building modules with modversions, we need to consider
# the built-in objects during the descend as well, in order to
# make sure the checksums are up to date before we record them.
ifdef CONFIG_MODVERSIONS
  KBUILD_BUILTIN := 1
endif

# Build modules
#
# A module can be listed more than once in obj-m resulting in
# duplicate lines in modules.order files.  Those are removed
# using awk while concatenating to the final file.

PHONY += modules
modules: $(if $(KBUILD_BUILTIN),vmlinux) modules_check modules_prepare

cmd_modules_order = $(AWK) '!x[$$0]++' $(real-prereqs) > $@

modules.order: $(subdir-modorder) FORCE
	$(call if_changed,modules_order)

targets += modules.order

# Target to prepare building external modules
PHONY += modules_prepare
modules_prepare: prepare
	$(Q)$(MAKE) $(build)=scripts scripts/module.lds

export modules_sign_only :=

ifeq ($(CONFIG_MODULE_SIG),y)
PHONY += modules_sign
modules_sign: modules_install
	@:

# modules_sign is a subset of modules_install.
# 'make modules_install modules_sign' is equivalent to 'make modules_install'.
ifeq ($(filter modules_install,$(MAKECMDGOALS)),)
modules_sign_only := y
endif
endif

modinst_pre :=
ifneq ($(filter modules_install,$(MAKECMDGOALS)),)
modinst_pre := __modinst_pre
endif

modules_install: $(modinst_pre)
PHONY += __modinst_pre
__modinst_pre:
	@rm -rf $(MODLIB)/kernel
	@rm -f $(MODLIB)/source
	@mkdir -p $(MODLIB)/kernel
	@ln -s $(abspath $(srctree)) $(MODLIB)/source
	@if [ ! $(objtree) -ef  $(MODLIB)/build ]; then \
		rm -f $(MODLIB)/build ; \
		ln -s $(CURDIR) $(MODLIB)/build ; \
	fi
	@sed 's:^:kernel/:' modules.order > $(MODLIB)/modules.order
	@cp -f modules.builtin $(MODLIB)/
	@cp -f $(objtree)/modules.builtin.modinfo $(MODLIB)/

endif # CONFIG_MODULES

###
# Cleaning is done on three levels.
# make clean     Delete most generated files
#                Leave enough to build external modules
# make mrproper  Delete the current configuration, and all generated files
# make distclean Remove editor backup files, patch leftover files and the like

# Directories & files removed with 'make clean'
CLEAN_FILES += include/ksym vmlinux.symvers modules-only.symvers \
	       modules.builtin modules.builtin.modinfo modules.nsdeps \
	       compile_commands.json .thinlto-cache

# Directories & files removed with 'make mrproper'
MRPROPER_FILES += include/config include/generated          \
		  arch/$(SRCARCH)/include/generated .objdiff \
		  debian snap tar-install \
		  .config .config.old .version \
		  Module.symvers \
		  certs/signing_key.pem \
		  certs/x509.genkey \
		  vmlinux-gdb.py \
		  *.spec

# clean - Delete most, but leave enough to build external modules
#
clean: rm-files := $(CLEAN_FILES)

PHONY += archclean vmlinuxclean

vmlinuxclean:
	$(Q)$(CONFIG_SHELL) $(srctree)/scripts/link-vmlinux.sh clean
	$(Q)$(if $(ARCH_POSTLINK), $(MAKE) -f $(ARCH_POSTLINK) clean)

clean: archclean vmlinuxclean resolve_btfids_clean

# mrproper - Delete all generated files, including .config
#
mrproper: rm-files := $(wildcard $(MRPROPER_FILES))
mrproper-dirs      := $(addprefix _mrproper_,scripts)

PHONY += $(mrproper-dirs) mrproper
$(mrproper-dirs):
	$(Q)$(MAKE) $(clean)=$(patsubst _mrproper_%,%,$@)

mrproper: clean $(mrproper-dirs)
	$(call cmd,rmfiles)

# distclean
#
PHONY += distclean

distclean: mrproper
	@find . $(RCS_FIND_IGNORE) \
		\( -name '*.orig' -o -name '*.rej' -o -name '*~' \
		-o -name '*.bak' -o -name '#*#' -o -name '*%' \
		-o -name 'core' -o -name tags -o -name TAGS -o -name 'cscope*' \
		-o -name GPATH -o -name GRTAGS -o -name GSYMS -o -name GTAGS \) \
		-type f -print | xargs rm -f


# Packaging of the kernel to various formats
# ---------------------------------------------------------------------------

%src-pkg: FORCE
	$(Q)$(MAKE) -f $(srctree)/scripts/Makefile.package $@
%pkg: include/config/kernel.release FORCE
	$(Q)$(MAKE) -f $(srctree)/scripts/Makefile.package $@

# Brief documentation of the typical targets used
# ---------------------------------------------------------------------------

boards := $(wildcard $(srctree)/arch/$(SRCARCH)/configs/*_defconfig)
boards := $(sort $(notdir $(boards)))
board-dirs := $(dir $(wildcard $(srctree)/arch/$(SRCARCH)/configs/*/*_defconfig))
board-dirs := $(sort $(notdir $(board-dirs:/=)))

PHONY += help
help:
	@echo  'Cleaning targets:'
	@echo  '  clean		  - Remove most generated files but keep the config and'
	@echo  '                    enough build support to build external modules'
	@echo  '  mrproper	  - Remove all generated files + config + various backup files'
	@echo  '  distclean	  - mrproper + remove editor backup and patch files'
	@echo  ''
	@echo  'Configuration targets:'
	@$(MAKE) -f $(srctree)/scripts/kconfig/Makefile help
	@echo  ''
	@echo  'Other generic targets:'
	@echo  '  all		  - Build all targets marked with [*]'
	@echo  '* vmlinux	  - Build the bare kernel'
	@echo  '* modules	  - Build all modules'
	@echo  '  modules_install - Install all modules to INSTALL_MOD_PATH (default: /)'
	@echo  '  dir/            - Build all files in dir and below'
	@echo  '  dir/file.[ois]  - Build specified target only'
	@echo  '  dir/file.ll     - Build the LLVM assembly file'
	@echo  '                    (requires compiler support for LLVM assembly generation)'
	@echo  '  dir/file.lst    - Build specified mixed source/assembly target only'
	@echo  '                    (requires a recent binutils and recent build (System.map))'
	@echo  '  dir/file.ko     - Build module including final link'
	@echo  '  modules_prepare - Set up for building external modules'
	@echo  '  tags/TAGS	  - Generate tags file for editors'
	@echo  '  cscope	  - Generate cscope index'
	@echo  '  gtags           - Generate GNU GLOBAL index'
	@echo  '  kernelrelease	  - Output the release version string (use with make -s)'
	@echo  '  kernelversion	  - Output the version stored in Makefile (use with make -s)'
	@echo  '  image_name	  - Output the image name (use with make -s)'
	@echo  '  headers_install - Install sanitised kernel headers to INSTALL_HDR_PATH'; \
	 echo  '                    (default: $(INSTALL_HDR_PATH))'; \
	 echo  ''
	@echo  'Static analysers:'
	@echo  '  checkstack      - Generate a list of stack hogs'
	@echo  '  versioncheck    - Sanity check on version.h usage'
	@echo  '  includecheck    - Check for duplicate included header files'
	@echo  '  export_report   - List the usages of all exported symbols'
	@echo  '  headerdep       - Detect inclusion cycles in headers'
	@echo  '  coccicheck      - Check with Coccinelle'
	@echo  '  clang-analyzer  - Check with clang static analyzer'
	@echo  '  clang-tidy      - Check with clang-tidy'
	@echo  ''
	@echo  'Tools:'
	@echo  '  nsdeps          - Generate missing symbol namespace dependencies'
	@echo  ''
	@echo  'Kernel selftest:'
	@echo  '  kselftest         - Build and run kernel selftest'
	@echo  '                      Build, install, and boot kernel before'
	@echo  '                      running kselftest on it'
	@echo  '                      Run as root for full coverage'
	@echo  '  kselftest-all     - Build kernel selftest'
	@echo  '  kselftest-install - Build and install kernel selftest'
	@echo  '  kselftest-clean   - Remove all generated kselftest files'
	@echo  '  kselftest-merge   - Merge all the config dependencies of'
	@echo  '		      kselftest to existing .config.'
	@echo  ''
	@$(if $(dtstree), \
		echo 'Devicetree:'; \
		echo '* dtbs             - Build device tree blobs for enabled boards'; \
		echo '  dtbs_install     - Install dtbs to $(INSTALL_DTBS_PATH)'; \
		echo '  dt_binding_check - Validate device tree binding documents'; \
		echo '  dtbs_check       - Validate device tree source files';\
		echo '')

	@echo 'Userspace tools targets:'
	@echo '  use "make tools/help"'
	@echo '  or  "cd tools; make help"'
	@echo  ''
	@echo  'Kernel packaging:'
	@$(MAKE) -f $(srctree)/scripts/Makefile.package help
	@echo  ''
	@echo  'Documentation targets:'
	@$(MAKE) -f $(srctree)/Documentation/Makefile dochelp
	@echo  ''
	@echo  'Architecture specific targets ($(SRCARCH)):'
	@$(or $(archhelp),\
		echo '  No architecture specific help defined for $(SRCARCH)')
	@echo  ''
	@$(if $(boards), \
		$(foreach b, $(boards), \
		printf "  %-27s - Build for %s\\n" $(b) $(subst _defconfig,,$(b));) \
		echo '')
	@$(if $(board-dirs), \
		$(foreach b, $(board-dirs), \
		printf "  %-16s - Show %s-specific targets\\n" help-$(b) $(b);) \
		printf "  %-16s - Show all of the above\\n" help-boards; \
		echo '')

	@echo  '  make V=0|1 [targets] 0 => quiet build (default), 1 => verbose build'
	@echo  '  make V=2   [targets] 2 => give reason for rebuild of target'
	@echo  '  make O=dir [targets] Locate all output files in "dir", including .config'
	@echo  '  make C=1   [targets] Check re-compiled c source with $$CHECK'
	@echo  '                       (sparse by default)'
	@echo  '  make C=2   [targets] Force check of all c source with $$CHECK'
	@echo  '  make RECORDMCOUNT_WARN=1 [targets] Warn about ignored mcount sections'
	@echo  '  make W=n   [targets] Enable extra build checks, n=1,2,3 where'
	@echo  '		1: warnings which may be relevant and do not occur too often'
	@echo  '		2: warnings which occur quite often but may still be relevant'
	@echo  '		3: more obscure warnings, can most likely be ignored'
	@echo  '		e: warnings are being treated as errors'
	@echo  '		Multiple levels can be combined with W=12 or W=123'
	@echo  ''
	@echo  'Execute "make" or "make all" to build all targets marked with [*] '
	@echo  'For further info see the ./README file'


help-board-dirs := $(addprefix help-,$(board-dirs))

help-boards: $(help-board-dirs)

boards-per-dir = $(sort $(notdir $(wildcard $(srctree)/arch/$(SRCARCH)/configs/$*/*_defconfig)))

$(help-board-dirs): help-%:
	@echo  'Architecture specific targets ($(SRCARCH) $*):'
	@$(if $(boards-per-dir), \
		$(foreach b, $(boards-per-dir), \
		printf "  %-24s - Build for %s\\n" $*/$(b) $(subst _defconfig,,$(b));) \
		echo '')


# Documentation targets
# ---------------------------------------------------------------------------
DOC_TARGETS := xmldocs latexdocs pdfdocs htmldocs epubdocs cleandocs \
	       linkcheckdocs dochelp refcheckdocs
PHONY += $(DOC_TARGETS)
$(DOC_TARGETS):
	$(Q)$(MAKE) $(build)=Documentation $@

# Misc
# ---------------------------------------------------------------------------

PHONY += scripts_gdb
scripts_gdb: prepare0
	$(Q)$(MAKE) $(build)=scripts/gdb
	$(Q)ln -fsn $(abspath $(srctree)/scripts/gdb/vmlinux-gdb.py)

ifdef CONFIG_GDB_SCRIPTS
all: scripts_gdb
endif

else # KBUILD_EXTMOD

###
# External module support.
# When building external modules the kernel used as basis is considered
# read-only, and no consistency checks are made and the make
# system is not used on the basis kernel. If updates are required
# in the basis kernel ordinary make commands (without M=...) must be used.

# We are always building only modules.
KBUILD_BUILTIN :=
KBUILD_MODULES := 1

build-dirs := $(KBUILD_EXTMOD)
$(MODORDER): descend
	@:

compile_commands.json: $(extmod_prefix)compile_commands.json
PHONY += compile_commands.json

clean-dirs := $(KBUILD_EXTMOD)
clean: rm-files := $(KBUILD_EXTMOD)/Module.symvers $(KBUILD_EXTMOD)/modules.nsdeps \
	$(KBUILD_EXTMOD)/compile_commands.json $(KBUILD_EXTMOD)/.thinlto-cache

PHONY += prepare
# now expand this into a simple variable to reduce the cost of shell evaluations
prepare: CC_VERSION_TEXT := $(CC_VERSION_TEXT)
prepare:
	@if [ "$(CC_VERSION_TEXT)" != "$(CONFIG_CC_VERSION_TEXT)" ]; then \
		echo >&2 "warning: the compiler differs from the one used to build the kernel"; \
		echo >&2 "  The kernel was built by: $(CONFIG_CC_VERSION_TEXT)"; \
		echo >&2 "  You are using:           $(CC_VERSION_TEXT)"; \
	fi

PHONY += help
help:
	@echo  '  Building external modules.'
	@echo  '  Syntax: make -C path/to/kernel/src M=$$PWD target'
	@echo  ''
	@echo  '  modules         - default target, build the module(s)'
	@echo  '  modules_install - install the module'
	@echo  '  clean           - remove generated files in module directory only'
	@echo  ''

# no-op for external module builds
PHONY += modules_prepare

endif # KBUILD_EXTMOD

# ---------------------------------------------------------------------------
# Modules

PHONY += modules modules_install

ifdef CONFIG_MODULES

modules: modules_check
	$(Q)$(MAKE) -f $(srctree)/scripts/Makefile.modpost

PHONY += modules_check
modules_check: $(MODORDER)
	$(Q)$(CONFIG_SHELL) $(srctree)/scripts/modules-check.sh $<

quiet_cmd_depmod = DEPMOD  $(MODLIB)
      cmd_depmod = $(CONFIG_SHELL) $(srctree)/scripts/depmod.sh $(DEPMOD) \
                   $(KERNELRELEASE)

modules_install:
	$(Q)$(MAKE) -f $(srctree)/scripts/Makefile.modinst
	$(call cmd,depmod)

else # CONFIG_MODULES

# Modules not configured
# ---------------------------------------------------------------------------

modules modules_install:
	@echo >&2 '***'
	@echo >&2 '*** The present kernel configuration has modules disabled.'
	@echo >&2 '*** To use the module feature, please run "make menuconfig" etc.'
	@echo >&2 '*** to enable CONFIG_MODULES.'
	@echo >&2 '***'
	@exit 1

endif # CONFIG_MODULES

# Single targets
# ---------------------------------------------------------------------------
# To build individual files in subdirectories, you can do like this:
#
#   make foo/bar/baz.s
#
# The supported suffixes for single-target are listed in 'single-targets'
#
# To build only under specific subdirectories, you can do like this:
#
#   make foo/bar/baz/

ifdef single-build

# .ko is special because modpost is needed
single-ko := $(sort $(filter %.ko, $(MAKECMDGOALS)))
single-no-ko := $(filter-out $(single-ko), $(MAKECMDGOALS)) \
		$(foreach x, o mod, $(patsubst %.ko, %.$x, $(single-ko)))

$(single-ko): single_modpost
	@:
$(single-no-ko): descend
	@:

ifeq ($(KBUILD_EXTMOD),)
# For the single build of in-tree modules, use a temporary file to avoid
# the situation of modules_install installing an invalid modules.order.
MODORDER := .modules.tmp
endif

PHONY += single_modpost
single_modpost: $(single-no-ko) modules_prepare
	$(Q){ $(foreach m, $(single-ko), echo $(extmod_prefix)$m;) } > $(MODORDER)
	$(Q)$(MAKE) -f $(srctree)/scripts/Makefile.modpost

KBUILD_MODULES := 1

export KBUILD_SINGLE_TARGETS := $(addprefix $(extmod_prefix), $(single-no-ko))

# trim unrelated directories
build-dirs := $(foreach d, $(build-dirs), \
			$(if $(filter $(d)/%, $(KBUILD_SINGLE_TARGETS)), $(d)))

endif

ifndef CONFIG_MODULES
KBUILD_MODULES :=
endif

# Handle descending into subdirectories listed in $(build-dirs)
# Preset locale variables to speed up the build process. Limit locale
# tweaks to this spot to avoid wrong language settings when running
# make menuconfig etc.
# Error messages still appears in the original language
PHONY += descend $(build-dirs)
descend: $(build-dirs)
$(build-dirs): prepare
	$(Q)$(MAKE) $(build)=$@ \
	single-build=$(if $(filter-out $@/, $(filter $@/%, $(KBUILD_SINGLE_TARGETS))),1) \
	need-builtin=1 need-modorder=1

clean-dirs := $(addprefix _clean_, $(clean-dirs))
PHONY += $(clean-dirs) clean
$(clean-dirs):
	$(Q)$(MAKE) $(clean)=$(patsubst _clean_%,%,$@)

clean: $(clean-dirs)
	$(call cmd,rmfiles)
	@find $(or $(KBUILD_EXTMOD), .) $(RCS_FIND_IGNORE) \
		\( -name '*.[aios]' -o -name '*.ko' -o -name '.*.cmd' \
		-o -name '*.ko.*' \
		-o -name '*.dtb' -o -name '*.dtbo' -o -name '*.dtb.S' -o -name '*.dt.yaml' \
		-o -name '*.dwo' -o -name '*.lst' \
		-o -name '*.su' -o -name '*.mod' -o -name '*.usyms' \
		-o -name '.*.d' -o -name '.*.tmp' -o -name '*.mod.c' \
		-o -name '*.lex.c' -o -name '*.tab.[ch]' \
		-o -name '*.asn1.[ch]' \
		-o -name '*.symtypes' -o -name 'modules.order' \
		-o -name '.tmp_*' \
		-o -name '*.c.[012]*.*' \
		-o -name '*.ll' \
		-o -name '*.gcno' \
		-o -name '*.*.symversions' \) -type f -print | xargs rm -f

# Generate tags for editors
# ---------------------------------------------------------------------------
quiet_cmd_tags = GEN     $@
      cmd_tags = $(BASH) $(srctree)/scripts/tags.sh $@

tags TAGS cscope gtags: FORCE
	$(call cmd,tags)

# Script to generate missing namespace dependencies
# ---------------------------------------------------------------------------

PHONY += nsdeps
nsdeps: export KBUILD_NSDEPS=1
nsdeps: modules
	$(Q)$(CONFIG_SHELL) $(srctree)/scripts/nsdeps

# Clang Tooling
# ---------------------------------------------------------------------------

quiet_cmd_gen_compile_commands = GEN     $@
      cmd_gen_compile_commands = $(PYTHON3) $< -a $(AR) -o $@ $(filter-out $<, $(real-prereqs))

$(extmod_prefix)compile_commands.json: scripts/clang-tools/gen_compile_commands.py \
	$(if $(KBUILD_EXTMOD),,$(KBUILD_VMLINUX_OBJS) $(KBUILD_VMLINUX_LIBS)) \
	$(if $(CONFIG_MODULES), $(MODORDER)) FORCE
	$(call if_changed,gen_compile_commands)

targets += $(extmod_prefix)compile_commands.json

PHONY += clang-tidy clang-analyzer

ifdef CONFIG_CC_IS_CLANG
quiet_cmd_clang_tools = CHECK   $<
      cmd_clang_tools = $(PYTHON3) $(srctree)/scripts/clang-tools/run-clang-tools.py $@ $<

clang-tidy clang-analyzer: $(extmod_prefix)compile_commands.json
	$(call cmd,clang_tools)
else
clang-tidy clang-analyzer:
	@echo "$@ requires CC=clang" >&2
	@false
endif

# Scripts to check various things for consistency
# ---------------------------------------------------------------------------

PHONY += includecheck versioncheck coccicheck export_report

includecheck:
	find $(srctree)/* $(RCS_FIND_IGNORE) \
		-name '*.[hcS]' -type f -print | sort \
		| xargs $(PERL) -w $(srctree)/scripts/checkincludes.pl

versioncheck:
	find $(srctree)/* $(RCS_FIND_IGNORE) \
		-name '*.[hcS]' -type f -print | sort \
		| xargs $(PERL) -w $(srctree)/scripts/checkversion.pl

coccicheck:
	$(Q)$(BASH) $(srctree)/scripts/$@

export_report:
	$(PERL) $(srctree)/scripts/export_report.pl

PHONY += checkstack kernelrelease kernelversion image_name

# UML needs a little special treatment here.  It wants to use the host
# toolchain, so needs $(SUBARCH) passed to checkstack.pl.  Everyone
# else wants $(ARCH), including people doing cross-builds, which means
# that $(SUBARCH) doesn't work here.
ifeq ($(ARCH), um)
CHECKSTACK_ARCH := $(SUBARCH)
else
CHECKSTACK_ARCH := $(ARCH)
endif
checkstack:
	$(OBJDUMP) -d vmlinux $$(find . -name '*.ko') | \
	$(PERL) $(srctree)/scripts/checkstack.pl $(CHECKSTACK_ARCH)

kernelrelease:
	@echo "$(KERNELVERSION)$$($(CONFIG_SHELL) $(srctree)/scripts/setlocalversion $(srctree))"

kernelversion:
	@echo $(KERNELVERSION)

image_name:
	@echo $(KBUILD_IMAGE)

quiet_cmd_rmfiles = $(if $(wildcard $(rm-files)),CLEAN   $(wildcard $(rm-files)))
      cmd_rmfiles = rm -rf $(rm-files)

# read saved command lines for existing targets
existing-targets := $(wildcard $(sort $(targets)))

-include $(foreach f,$(existing-targets),$(dir $(f)).$(notdir $(f)).cmd)

endif # config-build
endif # mixed-build
endif # need-sub-make

PHONY += FORCE
FORCE:

# Declare the contents of the PHONY variable as phony.  We keep that
# information in a variable so we can use it in if_changed and friends.
.PHONY: $(PHONY)<|MERGE_RESOLUTION|>--- conflicted
+++ resolved
@@ -2,11 +2,7 @@
 VERSION = 6
 PATCHLEVEL = 0
 SUBLEVEL = 0
-<<<<<<< HEAD
-EXTRAVERSION = -rc1
-=======
 EXTRAVERSION = -rc2
->>>>>>> 0db78532
 NAME = Hurr durr I'ma ninja sloth
 
 # *DOCUMENTATION*
