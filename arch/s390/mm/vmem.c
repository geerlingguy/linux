// SPDX-License-Identifier: GPL-2.0
/*
 *    Copyright IBM Corp. 2006
 */

#include <linux/memory_hotplug.h>
#include <linux/memblock.h>
#include <linux/pfn.h>
#include <linux/mm.h>
#include <linux/init.h>
#include <linux/list.h>
#include <linux/hugetlb.h>
#include <linux/slab.h>
#include <linux/sort.h>
#include <asm/page-states.h>
<<<<<<< HEAD
=======
#include <asm/abs_lowcore.h>
>>>>>>> 0c383648
#include <asm/cacheflush.h>
#include <asm/maccess.h>
#include <asm/nospec-branch.h>
#include <asm/ctlreg.h>
#include <asm/pgalloc.h>
#include <asm/setup.h>
#include <asm/tlbflush.h>
#include <asm/sections.h>
#include <asm/set_memory.h>
#include <asm/physmem_info.h>

static DEFINE_MUTEX(vmem_mutex);

static void __ref *vmem_alloc_pages(unsigned int order)
{
	unsigned long size = PAGE_SIZE << order;

	if (slab_is_available())
		return (void *)__get_free_pages(GFP_KERNEL, order);
	return memblock_alloc(size, size);
}

static void vmem_free_pages(unsigned long addr, int order, struct vmem_altmap *altmap)
{
	if (altmap) {
		vmem_altmap_free(altmap, 1 << order);
		return;
	}
	/* We don't expect boot memory to be removed ever. */
	if (!slab_is_available() ||
	    WARN_ON_ONCE(PageReserved(virt_to_page((void *)addr))))
		return;
	free_pages(addr, order);
}

void *vmem_crst_alloc(unsigned long val)
{
	unsigned long *table;

	table = vmem_alloc_pages(CRST_ALLOC_ORDER);
	if (!table)
		return NULL;
	crst_table_init(table, val);
	__arch_set_page_dat(table, 1UL << CRST_ALLOC_ORDER);
	return table;
}

pte_t __ref *vmem_pte_alloc(void)
{
	unsigned long size = PTRS_PER_PTE * sizeof(pte_t);
	pte_t *pte;

	if (slab_is_available())
		pte = (pte_t *) page_table_alloc(&init_mm);
	else
		pte = (pte_t *) memblock_alloc(size, size);
	if (!pte)
		return NULL;
	memset64((u64 *)pte, _PAGE_INVALID, PTRS_PER_PTE);
	__arch_set_page_dat(pte, 1);
	return pte;
}

static void vmem_pte_free(unsigned long *table)
{
	/* We don't expect boot memory to be removed ever. */
	if (!slab_is_available() ||
	    WARN_ON_ONCE(PageReserved(virt_to_page(table))))
		return;
	page_table_free(&init_mm, table);
}

#define PAGE_UNUSED 0xFD

/*
 * The unused vmemmap range, which was not yet memset(PAGE_UNUSED) ranges
 * from unused_sub_pmd_start to next PMD_SIZE boundary.
 */
static unsigned long unused_sub_pmd_start;

static void vmemmap_flush_unused_sub_pmd(void)
{
	if (!unused_sub_pmd_start)
		return;
	memset((void *)unused_sub_pmd_start, PAGE_UNUSED,
	       ALIGN(unused_sub_pmd_start, PMD_SIZE) - unused_sub_pmd_start);
	unused_sub_pmd_start = 0;
}

static void vmemmap_mark_sub_pmd_used(unsigned long start, unsigned long end)
{
	/*
	 * As we expect to add in the same granularity as we remove, it's
	 * sufficient to mark only some piece used to block the memmap page from
	 * getting removed (just in case the memmap never gets initialized,
	 * e.g., because the memory block never gets onlined).
	 */
	memset((void *)start, 0, sizeof(struct page));
}

static void vmemmap_use_sub_pmd(unsigned long start, unsigned long end)
{
	/*
	 * We only optimize if the new used range directly follows the
	 * previously unused range (esp., when populating consecutive sections).
	 */
	if (unused_sub_pmd_start == start) {
		unused_sub_pmd_start = end;
		if (likely(IS_ALIGNED(unused_sub_pmd_start, PMD_SIZE)))
			unused_sub_pmd_start = 0;
		return;
	}
	vmemmap_flush_unused_sub_pmd();
	vmemmap_mark_sub_pmd_used(start, end);
}

static void vmemmap_use_new_sub_pmd(unsigned long start, unsigned long end)
{
	unsigned long page = ALIGN_DOWN(start, PMD_SIZE);

	vmemmap_flush_unused_sub_pmd();

	/* Could be our memmap page is filled with PAGE_UNUSED already ... */
	vmemmap_mark_sub_pmd_used(start, end);

	/* Mark the unused parts of the new memmap page PAGE_UNUSED. */
	if (!IS_ALIGNED(start, PMD_SIZE))
		memset((void *)page, PAGE_UNUSED, start - page);
	/*
	 * We want to avoid memset(PAGE_UNUSED) when populating the vmemmap of
	 * consecutive sections. Remember for the last added PMD the last
	 * unused range in the populated PMD.
	 */
	if (!IS_ALIGNED(end, PMD_SIZE))
		unused_sub_pmd_start = end;
}

/* Returns true if the PMD is completely unused and can be freed. */
static bool vmemmap_unuse_sub_pmd(unsigned long start, unsigned long end)
{
	unsigned long page = ALIGN_DOWN(start, PMD_SIZE);

	vmemmap_flush_unused_sub_pmd();
	memset((void *)start, PAGE_UNUSED, end - start);
	return !memchr_inv((void *)page, PAGE_UNUSED, PMD_SIZE);
}

/* __ref: we'll only call vmemmap_alloc_block() via vmemmap_populate() */
static int __ref modify_pte_table(pmd_t *pmd, unsigned long addr,
				  unsigned long end, bool add, bool direct,
				  struct vmem_altmap *altmap)
{
	unsigned long prot, pages = 0;
	int ret = -ENOMEM;
	pte_t *pte;

	prot = pgprot_val(PAGE_KERNEL);
	if (!MACHINE_HAS_NX)
		prot &= ~_PAGE_NOEXEC;

	pte = pte_offset_kernel(pmd, addr);
	for (; addr < end; addr += PAGE_SIZE, pte++) {
		if (!add) {
			if (pte_none(*pte))
				continue;
			if (!direct)
				vmem_free_pages((unsigned long)pfn_to_virt(pte_pfn(*pte)), get_order(PAGE_SIZE), altmap);
			pte_clear(&init_mm, addr, pte);
		} else if (pte_none(*pte)) {
			if (!direct) {
				void *new_page = vmemmap_alloc_block_buf(PAGE_SIZE, NUMA_NO_NODE, altmap);

				if (!new_page)
					goto out;
				set_pte(pte, __pte(__pa(new_page) | prot));
			} else {
				set_pte(pte, __pte(__pa(addr) | prot));
			}
		} else {
			continue;
		}
		pages++;
	}
	ret = 0;
out:
	if (direct)
		update_page_count(PG_DIRECT_MAP_4K, add ? pages : -pages);
	return ret;
}

static void try_free_pte_table(pmd_t *pmd, unsigned long start)
{
	pte_t *pte;
	int i;

	/* We can safely assume this is fully in 1:1 mapping & vmemmap area */
	pte = pte_offset_kernel(pmd, start);
	for (i = 0; i < PTRS_PER_PTE; i++, pte++) {
		if (!pte_none(*pte))
			return;
	}
	vmem_pte_free((unsigned long *) pmd_deref(*pmd));
	pmd_clear(pmd);
}

/* __ref: we'll only call vmemmap_alloc_block() via vmemmap_populate() */
static int __ref modify_pmd_table(pud_t *pud, unsigned long addr,
				  unsigned long end, bool add, bool direct,
				  struct vmem_altmap *altmap)
{
	unsigned long next, prot, pages = 0;
	int ret = -ENOMEM;
	pmd_t *pmd;
	pte_t *pte;

	prot = pgprot_val(SEGMENT_KERNEL);
	if (!MACHINE_HAS_NX)
		prot &= ~_SEGMENT_ENTRY_NOEXEC;

	pmd = pmd_offset(pud, addr);
	for (; addr < end; addr = next, pmd++) {
		next = pmd_addr_end(addr, end);
		if (!add) {
			if (pmd_none(*pmd))
				continue;
			if (pmd_leaf(*pmd)) {
				if (IS_ALIGNED(addr, PMD_SIZE) &&
				    IS_ALIGNED(next, PMD_SIZE)) {
					if (!direct)
						vmem_free_pages(pmd_deref(*pmd), get_order(PMD_SIZE), altmap);
					pmd_clear(pmd);
					pages++;
				} else if (!direct && vmemmap_unuse_sub_pmd(addr, next)) {
					vmem_free_pages(pmd_deref(*pmd), get_order(PMD_SIZE), altmap);
					pmd_clear(pmd);
				}
				continue;
			}
		} else if (pmd_none(*pmd)) {
			if (IS_ALIGNED(addr, PMD_SIZE) &&
			    IS_ALIGNED(next, PMD_SIZE) &&
			    MACHINE_HAS_EDAT1 && direct &&
			    !debug_pagealloc_enabled()) {
				set_pmd(pmd, __pmd(__pa(addr) | prot));
				pages++;
				continue;
			} else if (!direct && MACHINE_HAS_EDAT1) {
				void *new_page;

				/*
				 * Use 1MB frames for vmemmap if available. We
				 * always use large frames even if they are only
				 * partially used. Otherwise we would have also
				 * page tables since vmemmap_populate gets
				 * called for each section separately.
				 */
				new_page = vmemmap_alloc_block_buf(PMD_SIZE, NUMA_NO_NODE, altmap);
				if (new_page) {
					set_pmd(pmd, __pmd(__pa(new_page) | prot));
					if (!IS_ALIGNED(addr, PMD_SIZE) ||
					    !IS_ALIGNED(next, PMD_SIZE)) {
						vmemmap_use_new_sub_pmd(addr, next);
					}
					continue;
				}
			}
			pte = vmem_pte_alloc();
			if (!pte)
				goto out;
			pmd_populate(&init_mm, pmd, pte);
		} else if (pmd_leaf(*pmd)) {
			if (!direct)
				vmemmap_use_sub_pmd(addr, next);
			continue;
		}
		ret = modify_pte_table(pmd, addr, next, add, direct, altmap);
		if (ret)
			goto out;
		if (!add)
			try_free_pte_table(pmd, addr & PMD_MASK);
	}
	ret = 0;
out:
	if (direct)
		update_page_count(PG_DIRECT_MAP_1M, add ? pages : -pages);
	return ret;
}

static void try_free_pmd_table(pud_t *pud, unsigned long start)
{
	pmd_t *pmd;
	int i;

	pmd = pmd_offset(pud, start);
	for (i = 0; i < PTRS_PER_PMD; i++, pmd++)
		if (!pmd_none(*pmd))
			return;
	vmem_free_pages(pud_deref(*pud), CRST_ALLOC_ORDER, NULL);
	pud_clear(pud);
}

static int modify_pud_table(p4d_t *p4d, unsigned long addr, unsigned long end,
			    bool add, bool direct, struct vmem_altmap *altmap)
{
	unsigned long next, prot, pages = 0;
	int ret = -ENOMEM;
	pud_t *pud;
	pmd_t *pmd;

	prot = pgprot_val(REGION3_KERNEL);
	if (!MACHINE_HAS_NX)
		prot &= ~_REGION_ENTRY_NOEXEC;
	pud = pud_offset(p4d, addr);
	for (; addr < end; addr = next, pud++) {
		next = pud_addr_end(addr, end);
		if (!add) {
			if (pud_none(*pud))
				continue;
			if (pud_leaf(*pud)) {
				if (IS_ALIGNED(addr, PUD_SIZE) &&
				    IS_ALIGNED(next, PUD_SIZE)) {
					pud_clear(pud);
					pages++;
				}
				continue;
			}
		} else if (pud_none(*pud)) {
			if (IS_ALIGNED(addr, PUD_SIZE) &&
			    IS_ALIGNED(next, PUD_SIZE) &&
			    MACHINE_HAS_EDAT2 && direct &&
			    !debug_pagealloc_enabled()) {
				set_pud(pud, __pud(__pa(addr) | prot));
				pages++;
				continue;
			}
			pmd = vmem_crst_alloc(_SEGMENT_ENTRY_EMPTY);
			if (!pmd)
				goto out;
			pud_populate(&init_mm, pud, pmd);
		} else if (pud_leaf(*pud)) {
			continue;
		}
		ret = modify_pmd_table(pud, addr, next, add, direct, altmap);
		if (ret)
			goto out;
		if (!add)
			try_free_pmd_table(pud, addr & PUD_MASK);
	}
	ret = 0;
out:
	if (direct)
		update_page_count(PG_DIRECT_MAP_2G, add ? pages : -pages);
	return ret;
}

static void try_free_pud_table(p4d_t *p4d, unsigned long start)
{
	pud_t *pud;
	int i;

	pud = pud_offset(p4d, start);
	for (i = 0; i < PTRS_PER_PUD; i++, pud++) {
		if (!pud_none(*pud))
			return;
	}
	vmem_free_pages(p4d_deref(*p4d), CRST_ALLOC_ORDER, NULL);
	p4d_clear(p4d);
}

static int modify_p4d_table(pgd_t *pgd, unsigned long addr, unsigned long end,
			    bool add, bool direct, struct vmem_altmap *altmap)
{
	unsigned long next;
	int ret = -ENOMEM;
	p4d_t *p4d;
	pud_t *pud;

	p4d = p4d_offset(pgd, addr);
	for (; addr < end; addr = next, p4d++) {
		next = p4d_addr_end(addr, end);
		if (!add) {
			if (p4d_none(*p4d))
				continue;
		} else if (p4d_none(*p4d)) {
			pud = vmem_crst_alloc(_REGION3_ENTRY_EMPTY);
			if (!pud)
				goto out;
			p4d_populate(&init_mm, p4d, pud);
		}
		ret = modify_pud_table(p4d, addr, next, add, direct, altmap);
		if (ret)
			goto out;
		if (!add)
			try_free_pud_table(p4d, addr & P4D_MASK);
	}
	ret = 0;
out:
	return ret;
}

static void try_free_p4d_table(pgd_t *pgd, unsigned long start)
{
	p4d_t *p4d;
	int i;

	p4d = p4d_offset(pgd, start);
	for (i = 0; i < PTRS_PER_P4D; i++, p4d++) {
		if (!p4d_none(*p4d))
			return;
	}
	vmem_free_pages(pgd_deref(*pgd), CRST_ALLOC_ORDER, NULL);
	pgd_clear(pgd);
}

static int modify_pagetable(unsigned long start, unsigned long end, bool add,
			    bool direct, struct vmem_altmap *altmap)
{
	unsigned long addr, next;
	int ret = -ENOMEM;
	pgd_t *pgd;
	p4d_t *p4d;

	if (WARN_ON_ONCE(!PAGE_ALIGNED(start | end)))
		return -EINVAL;
	/* Don't mess with any tables not fully in 1:1 mapping & vmemmap area */
<<<<<<< HEAD
	if (WARN_ON_ONCE(end > VMALLOC_START))
=======
	if (WARN_ON_ONCE(end > __abs_lowcore))
>>>>>>> 0c383648
		return -EINVAL;
	for (addr = start; addr < end; addr = next) {
		next = pgd_addr_end(addr, end);
		pgd = pgd_offset_k(addr);

		if (!add) {
			if (pgd_none(*pgd))
				continue;
		} else if (pgd_none(*pgd)) {
			p4d = vmem_crst_alloc(_REGION2_ENTRY_EMPTY);
			if (!p4d)
				goto out;
			pgd_populate(&init_mm, pgd, p4d);
		}
		ret = modify_p4d_table(pgd, addr, next, add, direct, altmap);
		if (ret)
			goto out;
		if (!add)
			try_free_p4d_table(pgd, addr & PGDIR_MASK);
	}
	ret = 0;
out:
	if (!add)
		flush_tlb_kernel_range(start, end);
	return ret;
}

static int add_pagetable(unsigned long start, unsigned long end, bool direct,
			 struct vmem_altmap *altmap)
{
	return modify_pagetable(start, end, true, direct, altmap);
}

static int remove_pagetable(unsigned long start, unsigned long end, bool direct,
			    struct vmem_altmap *altmap)
{
	return modify_pagetable(start, end, false, direct, altmap);
}

/*
 * Add a physical memory range to the 1:1 mapping.
 */
static int vmem_add_range(unsigned long start, unsigned long size)
{
	start = (unsigned long)__va(start);
	return add_pagetable(start, start + size, true, NULL);
}

/*
 * Remove a physical memory range from the 1:1 mapping.
 */
static void vmem_remove_range(unsigned long start, unsigned long size)
{
	start = (unsigned long)__va(start);
	remove_pagetable(start, start + size, true, NULL);
}

/*
 * Add a backed mem_map array to the virtual mem_map array.
 */
int __meminit vmemmap_populate(unsigned long start, unsigned long end, int node,
			       struct vmem_altmap *altmap)
{
	int ret;

	mutex_lock(&vmem_mutex);
	/* We don't care about the node, just use NUMA_NO_NODE on allocations */
	ret = add_pagetable(start, end, false, altmap);
	if (ret)
		remove_pagetable(start, end, false, altmap);
	mutex_unlock(&vmem_mutex);
	return ret;
}

#ifdef CONFIG_MEMORY_HOTPLUG

void vmemmap_free(unsigned long start, unsigned long end,
		  struct vmem_altmap *altmap)
{
	mutex_lock(&vmem_mutex);
	remove_pagetable(start, end, false, altmap);
	mutex_unlock(&vmem_mutex);
}

#endif

void vmem_remove_mapping(unsigned long start, unsigned long size)
{
	mutex_lock(&vmem_mutex);
	vmem_remove_range(start, size);
	mutex_unlock(&vmem_mutex);
}

struct range arch_get_mappable_range(void)
{
	struct range mhp_range;

	mhp_range.start = 0;
	mhp_range.end = max_mappable - 1;
	return mhp_range;
}

int vmem_add_mapping(unsigned long start, unsigned long size)
{
	struct range range = arch_get_mappable_range();
	int ret;

	if (start < range.start ||
	    start + size > range.end + 1 ||
	    start + size < start)
		return -ERANGE;

	mutex_lock(&vmem_mutex);
	ret = vmem_add_range(start, size);
	if (ret)
		vmem_remove_range(start, size);
	mutex_unlock(&vmem_mutex);
	return ret;
}

/*
 * Allocate new or return existing page-table entry, but do not map it
 * to any physical address. If missing, allocate segment- and region-
 * table entries along. Meeting a large segment- or region-table entry
 * while traversing is an error, since the function is expected to be
 * called against virtual regions reserved for 4KB mappings only.
 */
pte_t *vmem_get_alloc_pte(unsigned long addr, bool alloc)
{
	pte_t *ptep = NULL;
	pgd_t *pgd;
	p4d_t *p4d;
	pud_t *pud;
	pmd_t *pmd;
	pte_t *pte;

	pgd = pgd_offset_k(addr);
	if (pgd_none(*pgd)) {
		if (!alloc)
			goto out;
		p4d = vmem_crst_alloc(_REGION2_ENTRY_EMPTY);
		if (!p4d)
			goto out;
		pgd_populate(&init_mm, pgd, p4d);
	}
	p4d = p4d_offset(pgd, addr);
	if (p4d_none(*p4d)) {
		if (!alloc)
			goto out;
		pud = vmem_crst_alloc(_REGION3_ENTRY_EMPTY);
		if (!pud)
			goto out;
		p4d_populate(&init_mm, p4d, pud);
	}
	pud = pud_offset(p4d, addr);
	if (pud_none(*pud)) {
		if (!alloc)
			goto out;
		pmd = vmem_crst_alloc(_SEGMENT_ENTRY_EMPTY);
		if (!pmd)
			goto out;
		pud_populate(&init_mm, pud, pmd);
	} else if (WARN_ON_ONCE(pud_leaf(*pud))) {
		goto out;
	}
	pmd = pmd_offset(pud, addr);
	if (pmd_none(*pmd)) {
		if (!alloc)
			goto out;
		pte = vmem_pte_alloc();
		if (!pte)
			goto out;
		pmd_populate(&init_mm, pmd, pte);
	} else if (WARN_ON_ONCE(pmd_leaf(*pmd))) {
		goto out;
	}
	ptep = pte_offset_kernel(pmd, addr);
out:
	return ptep;
}

int __vmem_map_4k_page(unsigned long addr, unsigned long phys, pgprot_t prot, bool alloc)
{
	pte_t *ptep, pte;

	if (!IS_ALIGNED(addr, PAGE_SIZE))
		return -EINVAL;
	ptep = vmem_get_alloc_pte(addr, alloc);
	if (!ptep)
		return -ENOMEM;
	__ptep_ipte(addr, ptep, 0, 0, IPTE_GLOBAL);
	pte = mk_pte_phys(phys, prot);
	set_pte(ptep, pte);
	return 0;
}

int vmem_map_4k_page(unsigned long addr, unsigned long phys, pgprot_t prot)
{
	int rc;

	mutex_lock(&vmem_mutex);
	rc = __vmem_map_4k_page(addr, phys, prot, true);
	mutex_unlock(&vmem_mutex);
	return rc;
}

void vmem_unmap_4k_page(unsigned long addr)
{
	pte_t *ptep;

	mutex_lock(&vmem_mutex);
	ptep = virt_to_kpte(addr);
	__ptep_ipte(addr, ptep, 0, 0, IPTE_GLOBAL);
	pte_clear(&init_mm, addr, ptep);
	mutex_unlock(&vmem_mutex);
}

void __init vmem_map_init(void)
{
	__set_memory_rox(_stext, _etext);
	__set_memory_ro(_etext, __end_rodata);
	__set_memory_rox(_sinittext, _einittext);
	__set_memory_rox(__stext_amode31, __etext_amode31);
	/*
	 * If the BEAR-enhancement facility is not installed the first
	 * prefix page is used to return to the previous context with
	 * an LPSWE instruction and therefore must be executable.
	 */
	if (!static_key_enabled(&cpu_has_bear))
		set_memory_x(0, 1);
	if (debug_pagealloc_enabled()) {
		/*
		 * Use RELOC_HIDE() as long as __va(0) translates to NULL,
		 * since performing pointer arithmetic on a NULL pointer
		 * has undefined behavior and generates compiler warnings.
		 */
		__set_memory_4k(__va(0), RELOC_HIDE(__va(0), ident_map_size));
	}
	if (MACHINE_HAS_NX)
		system_ctl_set_bit(0, CR0_INSTRUCTION_EXEC_PROTECTION_BIT);
	pr_info("Write protected kernel read-only data: %luk\n",
		(unsigned long)(__end_rodata - _stext) >> 10);
}<|MERGE_RESOLUTION|>--- conflicted
+++ resolved
@@ -13,10 +13,7 @@
 #include <linux/slab.h>
 #include <linux/sort.h>
 #include <asm/page-states.h>
-<<<<<<< HEAD
-=======
 #include <asm/abs_lowcore.h>
->>>>>>> 0c383648
 #include <asm/cacheflush.h>
 #include <asm/maccess.h>
 #include <asm/nospec-branch.h>
@@ -442,11 +439,7 @@
 	if (WARN_ON_ONCE(!PAGE_ALIGNED(start | end)))
 		return -EINVAL;
 	/* Don't mess with any tables not fully in 1:1 mapping & vmemmap area */
-<<<<<<< HEAD
-	if (WARN_ON_ONCE(end > VMALLOC_START))
-=======
 	if (WARN_ON_ONCE(end > __abs_lowcore))
->>>>>>> 0c383648
 		return -EINVAL;
 	for (addr = start; addr < end; addr = next) {
 		next = pgd_addr_end(addr, end);
