/* SPDX-License-Identifier: GPL-2.0 */
/*
 *  S390 version
 *    Copyright IBM Corp. 1999
 *    Author(s): Martin Schwidefsky (schwidefsky@de.ibm.com)
 *
 *  Derived from "include/asm-i386/spinlock.h"
 */

#ifndef __ASM_SPINLOCK_H
#define __ASM_SPINLOCK_H

#include <linux/smp.h>
#include <asm/atomic_ops.h>
#include <asm/barrier.h>
#include <asm/processor.h>
#include <asm/alternative.h>

#define SPINLOCK_LOCKVAL (S390_lowcore.spinlock_lockval)

extern int spin_retry;

#ifndef CONFIG_SMP
static inline bool arch_vcpu_is_preempted(int cpu) { return false; }
#else
bool arch_vcpu_is_preempted(int cpu);
#endif

#define vcpu_is_preempted arch_vcpu_is_preempted

/*
 * Simple spin lock operations.  There are two variants, one clears IRQ's
 * on the local processor, one does not.
 *
 * We make no fairness assumptions. They have a cost.
 *
 * (the type definitions are in asm/spinlock_types.h)
 */

void arch_spin_relax(arch_spinlock_t *lock);

void arch_spin_lock_wait(arch_spinlock_t *);
int arch_spin_trylock_retry(arch_spinlock_t *);
<<<<<<< HEAD
void arch_spin_lock_setup(int cpu);
=======
void arch_spin_lock_wait_flags(arch_spinlock_t *, unsigned long flags);

static inline void arch_spin_relax(arch_spinlock_t *lock)
{
	arch_lock_relax(lock->lock);
}
#define arch_spin_relax		arch_spin_relax
>>>>>>> 450cbdd0

static inline u32 arch_spin_lockval(int cpu)
{
	return cpu + 1;
}

static inline int arch_spin_value_unlocked(arch_spinlock_t lock)
{
	return lock.lock == 0;
}

static inline int arch_spin_is_locked(arch_spinlock_t *lp)
{
	return READ_ONCE(lp->lock) != 0;
}

static inline int arch_spin_trylock_once(arch_spinlock_t *lp)
{
	barrier();
	return likely(__atomic_cmpxchg_bool(&lp->lock, 0, SPINLOCK_LOCKVAL));
}

static inline void arch_spin_lock(arch_spinlock_t *lp)
{
	if (!arch_spin_trylock_once(lp))
		arch_spin_lock_wait(lp);
}

static inline void arch_spin_lock_flags(arch_spinlock_t *lp,
					unsigned long flags)
{
	if (!arch_spin_trylock_once(lp))
		arch_spin_lock_wait(lp);
}
#define arch_spin_lock_flags	arch_spin_lock_flags

static inline int arch_spin_trylock(arch_spinlock_t *lp)
{
	if (!arch_spin_trylock_once(lp))
		return arch_spin_trylock_retry(lp);
	return 1;
}

static inline void arch_spin_unlock(arch_spinlock_t *lp)
{
	typecheck(int, lp->lock);
	asm volatile(
		ALTERNATIVE("", ".long 0xb2fa0070", 49)	/* NIAI 7 */
		"	sth	%1,%0\n"
		: "=Q" (((unsigned short *) &lp->lock)[1])
		: "d" (0) : "cc", "memory");
}

/*
 * Read-write spinlocks, allowing multiple readers
 * but only one writer.
 *
 * NOTE! it is quite common to have readers in interrupts
 * but no interrupt writers. For those circumstances we
 * can "mix" irq-safe locks - any writer needs to get a
 * irq-safe write-lock, but readers can get non-irqsafe
 * read-locks.
 */

<<<<<<< HEAD
/**
 * read_can_lock - would read_trylock() succeed?
 * @lock: the rwlock in question.
 */
#define arch_read_can_lock(x) (((x)->cnts & 0xffff0000) == 0)

/**
 * write_can_lock - would write_trylock() succeed?
 * @lock: the rwlock in question.
 */
#define arch_write_can_lock(x) ((x)->cnts == 0)

#define arch_read_lock_flags(lock, flags) arch_read_lock(lock)
#define arch_write_lock_flags(lock, flags) arch_write_lock(lock)
#define arch_read_relax(rw) barrier()
#define arch_write_relax(rw) barrier()

void arch_read_lock_wait(arch_rwlock_t *lp);
void arch_write_lock_wait(arch_rwlock_t *lp);
=======
extern int _raw_read_trylock_retry(arch_rwlock_t *lp);
extern int _raw_write_trylock_retry(arch_rwlock_t *lp);

static inline int arch_read_trylock_once(arch_rwlock_t *rw)
{
	int old = READ_ONCE(rw->lock);
	return likely(old >= 0 &&
		      __atomic_cmpxchg_bool(&rw->lock, old, old + 1));
}

static inline int arch_write_trylock_once(arch_rwlock_t *rw)
{
	int old = READ_ONCE(rw->lock);
	return likely(old == 0 &&
		      __atomic_cmpxchg_bool(&rw->lock, 0, 0x80000000));
}

#ifdef CONFIG_HAVE_MARCH_Z196_FEATURES

#define __RAW_OP_OR	"lao"
#define __RAW_OP_AND	"lan"
#define __RAW_OP_ADD	"laa"

#define __RAW_LOCK(ptr, op_val, op_string)		\
({							\
	int old_val;					\
							\
	typecheck(int *, ptr);				\
	asm volatile(					\
		op_string "	%0,%2,%1\n"		\
		"bcr	14,0\n"				\
		: "=d" (old_val), "+Q" (*ptr)		\
		: "d" (op_val)				\
		: "cc", "memory");			\
	old_val;					\
})

#define __RAW_UNLOCK(ptr, op_val, op_string)		\
({							\
	int old_val;					\
							\
	typecheck(int *, ptr);				\
	asm volatile(					\
		op_string "	%0,%2,%1\n"		\
		: "=d" (old_val), "+Q" (*ptr)		\
		: "d" (op_val)				\
		: "cc", "memory");			\
	old_val;					\
})

extern void _raw_read_lock_wait(arch_rwlock_t *lp);
extern void _raw_write_lock_wait(arch_rwlock_t *lp, int prev);
>>>>>>> 450cbdd0

static inline void arch_read_lock(arch_rwlock_t *rw)
{
	int old;

	old = __atomic_add(1, &rw->cnts);
	if (old & 0xffff0000)
		arch_read_lock_wait(rw);
}

static inline void arch_read_unlock(arch_rwlock_t *rw)
{
	__atomic_add_const_barrier(-1, &rw->cnts);
}

static inline void arch_write_lock(arch_rwlock_t *rw)
{
	if (!__atomic_cmpxchg_bool(&rw->cnts, 0, 0x30000))
		arch_write_lock_wait(rw);
}

static inline void arch_write_unlock(arch_rwlock_t *rw)
{
	__atomic_add_barrier(-0x30000, &rw->cnts);
}


static inline int arch_read_trylock(arch_rwlock_t *rw)
{
	int old;

<<<<<<< HEAD
	old = READ_ONCE(rw->cnts);
	return (!(old & 0xffff0000) &&
		__atomic_cmpxchg_bool(&rw->cnts, old, old + 1));
=======
	do {
		old = READ_ONCE(rw->lock);
	} while (!__atomic_cmpxchg_bool(&rw->lock, old, old - 1));
}

static inline void arch_write_lock(arch_rwlock_t *rw)
{
	if (!arch_write_trylock_once(rw))
		_raw_write_lock_wait(rw);
	rw->owner = SPINLOCK_LOCKVAL;
}

static inline void arch_write_unlock(arch_rwlock_t *rw)
{
	typecheck(int, rw->lock);

	rw->owner = 0;
	asm volatile(
		"st	%1,%0\n"
		: "+Q" (rw->lock)
		: "d" (0)
		: "cc", "memory");
}

#endif /* CONFIG_HAVE_MARCH_Z196_FEATURES */

static inline int arch_read_trylock(arch_rwlock_t *rw)
{
	if (!arch_read_trylock_once(rw))
		return _raw_read_trylock_retry(rw);
	return 1;
>>>>>>> 450cbdd0
}

static inline int arch_write_trylock(arch_rwlock_t *rw)
{
<<<<<<< HEAD
	int old;
=======
	if (!arch_write_trylock_once(rw) && !_raw_write_trylock_retry(rw))
		return 0;
	rw->owner = SPINLOCK_LOCKVAL;
	return 1;
}

static inline void arch_read_relax(arch_rwlock_t *rw)
{
	arch_lock_relax(rw->owner);
}
#define arch_read_relax		arch_read_relax
>>>>>>> 450cbdd0

	old = READ_ONCE(rw->cnts);
	return !old && __atomic_cmpxchg_bool(&rw->cnts, 0, 0x30000);
}
#define arch_write_relax	arch_write_relax

#endif /* __ASM_SPINLOCK_H */<|MERGE_RESOLUTION|>--- conflicted
+++ resolved
@@ -38,20 +38,11 @@
  */
 
 void arch_spin_relax(arch_spinlock_t *lock);
+#define arch_spin_relax	arch_spin_relax
 
 void arch_spin_lock_wait(arch_spinlock_t *);
 int arch_spin_trylock_retry(arch_spinlock_t *);
-<<<<<<< HEAD
 void arch_spin_lock_setup(int cpu);
-=======
-void arch_spin_lock_wait_flags(arch_spinlock_t *, unsigned long flags);
-
-static inline void arch_spin_relax(arch_spinlock_t *lock)
-{
-	arch_lock_relax(lock->lock);
-}
-#define arch_spin_relax		arch_spin_relax
->>>>>>> 450cbdd0
 
 static inline u32 arch_spin_lockval(int cpu)
 {
@@ -116,80 +107,11 @@
  * read-locks.
  */
 
-<<<<<<< HEAD
-/**
- * read_can_lock - would read_trylock() succeed?
- * @lock: the rwlock in question.
- */
-#define arch_read_can_lock(x) (((x)->cnts & 0xffff0000) == 0)
-
-/**
- * write_can_lock - would write_trylock() succeed?
- * @lock: the rwlock in question.
- */
-#define arch_write_can_lock(x) ((x)->cnts == 0)
-
-#define arch_read_lock_flags(lock, flags) arch_read_lock(lock)
-#define arch_write_lock_flags(lock, flags) arch_write_lock(lock)
 #define arch_read_relax(rw) barrier()
 #define arch_write_relax(rw) barrier()
 
 void arch_read_lock_wait(arch_rwlock_t *lp);
 void arch_write_lock_wait(arch_rwlock_t *lp);
-=======
-extern int _raw_read_trylock_retry(arch_rwlock_t *lp);
-extern int _raw_write_trylock_retry(arch_rwlock_t *lp);
-
-static inline int arch_read_trylock_once(arch_rwlock_t *rw)
-{
-	int old = READ_ONCE(rw->lock);
-	return likely(old >= 0 &&
-		      __atomic_cmpxchg_bool(&rw->lock, old, old + 1));
-}
-
-static inline int arch_write_trylock_once(arch_rwlock_t *rw)
-{
-	int old = READ_ONCE(rw->lock);
-	return likely(old == 0 &&
-		      __atomic_cmpxchg_bool(&rw->lock, 0, 0x80000000));
-}
-
-#ifdef CONFIG_HAVE_MARCH_Z196_FEATURES
-
-#define __RAW_OP_OR	"lao"
-#define __RAW_OP_AND	"lan"
-#define __RAW_OP_ADD	"laa"
-
-#define __RAW_LOCK(ptr, op_val, op_string)		\
-({							\
-	int old_val;					\
-							\
-	typecheck(int *, ptr);				\
-	asm volatile(					\
-		op_string "	%0,%2,%1\n"		\
-		"bcr	14,0\n"				\
-		: "=d" (old_val), "+Q" (*ptr)		\
-		: "d" (op_val)				\
-		: "cc", "memory");			\
-	old_val;					\
-})
-
-#define __RAW_UNLOCK(ptr, op_val, op_string)		\
-({							\
-	int old_val;					\
-							\
-	typecheck(int *, ptr);				\
-	asm volatile(					\
-		op_string "	%0,%2,%1\n"		\
-		: "=d" (old_val), "+Q" (*ptr)		\
-		: "d" (op_val)				\
-		: "cc", "memory");			\
-	old_val;					\
-})
-
-extern void _raw_read_lock_wait(arch_rwlock_t *lp);
-extern void _raw_write_lock_wait(arch_rwlock_t *lp, int prev);
->>>>>>> 450cbdd0
 
 static inline void arch_read_lock(arch_rwlock_t *rw)
 {
@@ -221,66 +143,17 @@
 {
 	int old;
 
-<<<<<<< HEAD
 	old = READ_ONCE(rw->cnts);
 	return (!(old & 0xffff0000) &&
 		__atomic_cmpxchg_bool(&rw->cnts, old, old + 1));
-=======
-	do {
-		old = READ_ONCE(rw->lock);
-	} while (!__atomic_cmpxchg_bool(&rw->lock, old, old - 1));
-}
-
-static inline void arch_write_lock(arch_rwlock_t *rw)
-{
-	if (!arch_write_trylock_once(rw))
-		_raw_write_lock_wait(rw);
-	rw->owner = SPINLOCK_LOCKVAL;
-}
-
-static inline void arch_write_unlock(arch_rwlock_t *rw)
-{
-	typecheck(int, rw->lock);
-
-	rw->owner = 0;
-	asm volatile(
-		"st	%1,%0\n"
-		: "+Q" (rw->lock)
-		: "d" (0)
-		: "cc", "memory");
-}
-
-#endif /* CONFIG_HAVE_MARCH_Z196_FEATURES */
-
-static inline int arch_read_trylock(arch_rwlock_t *rw)
-{
-	if (!arch_read_trylock_once(rw))
-		return _raw_read_trylock_retry(rw);
-	return 1;
->>>>>>> 450cbdd0
 }
 
 static inline int arch_write_trylock(arch_rwlock_t *rw)
 {
-<<<<<<< HEAD
 	int old;
-=======
-	if (!arch_write_trylock_once(rw) && !_raw_write_trylock_retry(rw))
-		return 0;
-	rw->owner = SPINLOCK_LOCKVAL;
-	return 1;
-}
-
-static inline void arch_read_relax(arch_rwlock_t *rw)
-{
-	arch_lock_relax(rw->owner);
-}
-#define arch_read_relax		arch_read_relax
->>>>>>> 450cbdd0
 
 	old = READ_ONCE(rw->cnts);
 	return !old && __atomic_cmpxchg_bool(&rw->cnts, 0, 0x30000);
 }
-#define arch_write_relax	arch_write_relax
 
 #endif /* __ASM_SPINLOCK_H */