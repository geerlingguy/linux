/*
 *  linux/arch/x86_64/mm/init.c
 *
 *  Copyright (C) 1995  Linus Torvalds
 *  Copyright (C) 2000  Pavel Machek <pavel@ucw.cz>
 *  Copyright (C) 2002,2003 Andi Kleen <ak@suse.de>
 */

#include <linux/signal.h>
#include <linux/sched.h>
#include <linux/kernel.h>
#include <linux/errno.h>
#include <linux/string.h>
#include <linux/types.h>
#include <linux/ptrace.h>
#include <linux/mman.h>
#include <linux/mm.h>
#include <linux/swap.h>
#include <linux/smp.h>
#include <linux/init.h>
#include <linux/initrd.h>
#include <linux/pagemap.h>
#include <linux/bootmem.h>
#include <linux/memblock.h>
#include <linux/proc_fs.h>
#include <linux/pci.h>
#include <linux/pfn.h>
#include <linux/poison.h>
#include <linux/dma-mapping.h>
#include <linux/module.h>
#include <linux/memory.h>
#include <linux/memory_hotplug.h>
#include <linux/nmi.h>
#include <linux/gfp.h>

#include <asm/processor.h>
#include <asm/bios_ebda.h>
#include <asm/uaccess.h>
#include <asm/pgtable.h>
#include <asm/pgalloc.h>
#include <asm/dma.h>
#include <asm/fixmap.h>
#include <asm/e820.h>
#include <asm/apic.h>
#include <asm/tlb.h>
#include <asm/mmu_context.h>
#include <asm/proto.h>
#include <asm/smp.h>
#include <asm/sections.h>
#include <asm/kdebug.h>
#include <asm/numa.h>
#include <asm/cacheflush.h>
#include <asm/init.h>
#include <asm/uv/uv.h>
#include <asm/setup.h>

#include "mm_internal.h"

static void ident_pmd_init(unsigned long pmd_flag, pmd_t *pmd_page,
			   unsigned long addr, unsigned long end)
{
	addr &= PMD_MASK;
	for (; addr < end; addr += PMD_SIZE) {
		pmd_t *pmd = pmd_page + pmd_index(addr);

		if (!pmd_present(*pmd))
			set_pmd(pmd, __pmd(addr | pmd_flag));
	}
}
static int ident_pud_init(struct x86_mapping_info *info, pud_t *pud_page,
			  unsigned long addr, unsigned long end)
{
	unsigned long next;

	for (; addr < end; addr = next) {
		pud_t *pud = pud_page + pud_index(addr);
		pmd_t *pmd;

		next = (addr & PUD_MASK) + PUD_SIZE;
		if (next > end)
			next = end;

		if (pud_present(*pud)) {
			pmd = pmd_offset(pud, 0);
			ident_pmd_init(info->pmd_flag, pmd, addr, next);
			continue;
		}
		pmd = (pmd_t *)info->alloc_pgt_page(info->context);
		if (!pmd)
			return -ENOMEM;
		ident_pmd_init(info->pmd_flag, pmd, addr, next);
		set_pud(pud, __pud(__pa(pmd) | _KERNPG_TABLE));
	}

	return 0;
}

int kernel_ident_mapping_init(struct x86_mapping_info *info, pgd_t *pgd_page,
			      unsigned long addr, unsigned long end)
{
	unsigned long next;
	int result;
	int off = info->kernel_mapping ? pgd_index(__PAGE_OFFSET) : 0;

	for (; addr < end; addr = next) {
		pgd_t *pgd = pgd_page + pgd_index(addr) + off;
		pud_t *pud;

		next = (addr & PGDIR_MASK) + PGDIR_SIZE;
		if (next > end)
			next = end;

		if (pgd_present(*pgd)) {
			pud = pud_offset(pgd, 0);
			result = ident_pud_init(info, pud, addr, next);
			if (result)
				return result;
			continue;
		}

		pud = (pud_t *)info->alloc_pgt_page(info->context);
		if (!pud)
			return -ENOMEM;
		result = ident_pud_init(info, pud, addr, next);
		if (result)
			return result;
		set_pgd(pgd, __pgd(__pa(pud) | _KERNPG_TABLE));
	}

	return 0;
}

static int __init parse_direct_gbpages_off(char *arg)
{
	direct_gbpages = 0;
	return 0;
}
early_param("nogbpages", parse_direct_gbpages_off);

static int __init parse_direct_gbpages_on(char *arg)
{
	direct_gbpages = 1;
	return 0;
}
early_param("gbpages", parse_direct_gbpages_on);

/*
 * NOTE: pagetable_init alloc all the fixmap pagetables contiguous on the
 * physical space so we can cache the place of the first one and move
 * around without checking the pgd every time.
 */

pteval_t __supported_pte_mask __read_mostly = ~_PAGE_IOMAP;
EXPORT_SYMBOL_GPL(__supported_pte_mask);

int force_personality32;

/*
 * noexec32=on|off
 * Control non executable heap for 32bit processes.
 * To control the stack too use noexec=off
 *
 * on	PROT_READ does not imply PROT_EXEC for 32-bit processes (default)
 * off	PROT_READ implies PROT_EXEC
 */
static int __init nonx32_setup(char *str)
{
	if (!strcmp(str, "on"))
		force_personality32 &= ~READ_IMPLIES_EXEC;
	else if (!strcmp(str, "off"))
		force_personality32 |= READ_IMPLIES_EXEC;
	return 1;
}
__setup("noexec32=", nonx32_setup);

/*
 * When memory was added/removed make sure all the processes MM have
 * suitable PGD entries in the local PGD level page.
 */
void sync_global_pgds(unsigned long start, unsigned long end)
{
	unsigned long address;

	for (address = start; address <= end; address += PGDIR_SIZE) {
		const pgd_t *pgd_ref = pgd_offset_k(address);
		struct page *page;

		if (pgd_none(*pgd_ref))
			continue;

		spin_lock(&pgd_lock);
		list_for_each_entry(page, &pgd_list, lru) {
			pgd_t *pgd;
			spinlock_t *pgt_lock;

			pgd = (pgd_t *)page_address(page) + pgd_index(address);
			/* the pgt_lock only for Xen */
			pgt_lock = &pgd_page_get_mm(page)->page_table_lock;
			spin_lock(pgt_lock);

			if (pgd_none(*pgd))
				set_pgd(pgd, *pgd_ref);
			else
				BUG_ON(pgd_page_vaddr(*pgd)
				       != pgd_page_vaddr(*pgd_ref));

			spin_unlock(pgt_lock);
		}
		spin_unlock(&pgd_lock);
	}
}

/*
 * NOTE: This function is marked __ref because it calls __init function
 * (alloc_bootmem_pages). It's safe to do it ONLY when after_bootmem == 0.
 */
static __ref void *spp_getpage(void)
{
	void *ptr;

	if (after_bootmem)
		ptr = (void *) get_zeroed_page(GFP_ATOMIC | __GFP_NOTRACK);
	else
		ptr = alloc_bootmem_pages(PAGE_SIZE);

	if (!ptr || ((unsigned long)ptr & ~PAGE_MASK)) {
		panic("set_pte_phys: cannot allocate page data %s\n",
			after_bootmem ? "after bootmem" : "");
	}

	pr_debug("spp_getpage %p\n", ptr);

	return ptr;
}

static pud_t *fill_pud(pgd_t *pgd, unsigned long vaddr)
{
	if (pgd_none(*pgd)) {
		pud_t *pud = (pud_t *)spp_getpage();
		pgd_populate(&init_mm, pgd, pud);
		if (pud != pud_offset(pgd, 0))
			printk(KERN_ERR "PAGETABLE BUG #00! %p <-> %p\n",
			       pud, pud_offset(pgd, 0));
	}
	return pud_offset(pgd, vaddr);
}

static pmd_t *fill_pmd(pud_t *pud, unsigned long vaddr)
{
	if (pud_none(*pud)) {
		pmd_t *pmd = (pmd_t *) spp_getpage();
		pud_populate(&init_mm, pud, pmd);
		if (pmd != pmd_offset(pud, 0))
			printk(KERN_ERR "PAGETABLE BUG #01! %p <-> %p\n",
			       pmd, pmd_offset(pud, 0));
	}
	return pmd_offset(pud, vaddr);
}

static pte_t *fill_pte(pmd_t *pmd, unsigned long vaddr)
{
	if (pmd_none(*pmd)) {
		pte_t *pte = (pte_t *) spp_getpage();
		pmd_populate_kernel(&init_mm, pmd, pte);
		if (pte != pte_offset_kernel(pmd, 0))
			printk(KERN_ERR "PAGETABLE BUG #02!\n");
	}
	return pte_offset_kernel(pmd, vaddr);
}

void set_pte_vaddr_pud(pud_t *pud_page, unsigned long vaddr, pte_t new_pte)
{
	pud_t *pud;
	pmd_t *pmd;
	pte_t *pte;

	pud = pud_page + pud_index(vaddr);
	pmd = fill_pmd(pud, vaddr);
	pte = fill_pte(pmd, vaddr);

	set_pte(pte, new_pte);

	/*
	 * It's enough to flush this one mapping.
	 * (PGE mappings get flushed as well)
	 */
	__flush_tlb_one(vaddr);
}

void set_pte_vaddr(unsigned long vaddr, pte_t pteval)
{
	pgd_t *pgd;
	pud_t *pud_page;

	pr_debug("set_pte_vaddr %lx to %lx\n", vaddr, native_pte_val(pteval));

	pgd = pgd_offset_k(vaddr);
	if (pgd_none(*pgd)) {
		printk(KERN_ERR
			"PGD FIXMAP MISSING, it should be setup in head.S!\n");
		return;
	}
	pud_page = (pud_t*)pgd_page_vaddr(*pgd);
	set_pte_vaddr_pud(pud_page, vaddr, pteval);
}

pmd_t * __init populate_extra_pmd(unsigned long vaddr)
{
	pgd_t *pgd;
	pud_t *pud;

	pgd = pgd_offset_k(vaddr);
	pud = fill_pud(pgd, vaddr);
	return fill_pmd(pud, vaddr);
}

pte_t * __init populate_extra_pte(unsigned long vaddr)
{
	pmd_t *pmd;

	pmd = populate_extra_pmd(vaddr);
	return fill_pte(pmd, vaddr);
}

/*
 * Create large page table mappings for a range of physical addresses.
 */
static void __init __init_extra_mapping(unsigned long phys, unsigned long size,
						pgprot_t prot)
{
	pgd_t *pgd;
	pud_t *pud;
	pmd_t *pmd;

	BUG_ON((phys & ~PMD_MASK) || (size & ~PMD_MASK));
	for (; size; phys += PMD_SIZE, size -= PMD_SIZE) {
		pgd = pgd_offset_k((unsigned long)__va(phys));
		if (pgd_none(*pgd)) {
			pud = (pud_t *) spp_getpage();
			set_pgd(pgd, __pgd(__pa(pud) | _KERNPG_TABLE |
						_PAGE_USER));
		}
		pud = pud_offset(pgd, (unsigned long)__va(phys));
		if (pud_none(*pud)) {
			pmd = (pmd_t *) spp_getpage();
			set_pud(pud, __pud(__pa(pmd) | _KERNPG_TABLE |
						_PAGE_USER));
		}
		pmd = pmd_offset(pud, phys);
		BUG_ON(!pmd_none(*pmd));
		set_pmd(pmd, __pmd(phys | pgprot_val(prot)));
	}
}

void __init init_extra_mapping_wb(unsigned long phys, unsigned long size)
{
	__init_extra_mapping(phys, size, PAGE_KERNEL_LARGE);
}

void __init init_extra_mapping_uc(unsigned long phys, unsigned long size)
{
	__init_extra_mapping(phys, size, PAGE_KERNEL_LARGE_NOCACHE);
}

/*
 * The head.S code sets up the kernel high mapping:
 *
 *   from __START_KERNEL_map to __START_KERNEL_map + size (== _end-_text)
 *
 * phys_addr holds the negative offset to the kernel, which is added
 * to the compile time generated pmds. This results in invalid pmds up
 * to the point where we hit the physaddr 0 mapping.
 *
 * We limit the mappings to the region from _text to _brk_end.  _brk_end
 * is rounded up to the 2MB boundary. This catches the invalid pmds as
 * well, as they are located before _text:
 */
void __init cleanup_highmap(void)
{
	unsigned long vaddr = __START_KERNEL_map;
	unsigned long vaddr_end = __START_KERNEL_map + KERNEL_IMAGE_SIZE;
	unsigned long end = roundup((unsigned long)_brk_end, PMD_SIZE) - 1;
	pmd_t *pmd = level2_kernel_pgt;

	/*
	 * Native path, max_pfn_mapped is not set yet.
	 * Xen has valid max_pfn_mapped set in
	 *	arch/x86/xen/mmu.c:xen_setup_kernel_pagetable().
	 */
	if (max_pfn_mapped)
		vaddr_end = __START_KERNEL_map + (max_pfn_mapped << PAGE_SHIFT);

	for (; vaddr + PMD_SIZE - 1 < vaddr_end; pmd++, vaddr += PMD_SIZE) {
		if (pmd_none(*pmd))
			continue;
		if (vaddr < (unsigned long) _text || vaddr > end)
			set_pmd(pmd, __pmd(0));
	}
}

static unsigned long __meminit
phys_pte_init(pte_t *pte_page, unsigned long addr, unsigned long end,
	      pgprot_t prot)
{
	unsigned long pages = 0, next;
	unsigned long last_map_addr = end;
	int i;

	pte_t *pte = pte_page + pte_index(addr);

	for (i = pte_index(addr); i < PTRS_PER_PTE; i++, addr = next, pte++) {
		next = (addr & PAGE_MASK) + PAGE_SIZE;
		if (addr >= end) {
			if (!after_bootmem &&
			    !e820_any_mapped(addr & PAGE_MASK, next, E820_RAM) &&
			    !e820_any_mapped(addr & PAGE_MASK, next, E820_RESERVED_KERN))
				set_pte(pte, __pte(0));
			continue;
		}

		/*
		 * We will re-use the existing mapping.
		 * Xen for example has some special requirements, like mapping
		 * pagetable pages as RO. So assume someone who pre-setup
		 * these mappings are more intelligent.
		 */
		if (pte_val(*pte)) {
			if (!after_bootmem)
				pages++;
			continue;
		}

		if (0)
			printk("   pte=%p addr=%lx pte=%016lx\n",
			       pte, addr, pfn_pte(addr >> PAGE_SHIFT, PAGE_KERNEL).pte);
		pages++;
		set_pte(pte, pfn_pte(addr >> PAGE_SHIFT, prot));
		last_map_addr = (addr & PAGE_MASK) + PAGE_SIZE;
	}

	update_page_count(PG_LEVEL_4K, pages);

	return last_map_addr;
}

static unsigned long __meminit
phys_pmd_init(pmd_t *pmd_page, unsigned long address, unsigned long end,
	      unsigned long page_size_mask, pgprot_t prot)
{
	unsigned long pages = 0, next;
	unsigned long last_map_addr = end;

	int i = pmd_index(address);

	for (; i < PTRS_PER_PMD; i++, address = next) {
		pmd_t *pmd = pmd_page + pmd_index(address);
		pte_t *pte;
		pgprot_t new_prot = prot;

		next = (address & PMD_MASK) + PMD_SIZE;
		if (address >= end) {
			if (!after_bootmem &&
			    !e820_any_mapped(address & PMD_MASK, next, E820_RAM) &&
			    !e820_any_mapped(address & PMD_MASK, next, E820_RESERVED_KERN))
				set_pmd(pmd, __pmd(0));
			continue;
		}

		if (pmd_val(*pmd)) {
			if (!pmd_large(*pmd)) {
				spin_lock(&init_mm.page_table_lock);
				pte = (pte_t *)pmd_page_vaddr(*pmd);
				last_map_addr = phys_pte_init(pte, address,
								end, prot);
				spin_unlock(&init_mm.page_table_lock);
				continue;
			}
			/*
			 * If we are ok with PG_LEVEL_2M mapping, then we will
			 * use the existing mapping,
			 *
			 * Otherwise, we will split the large page mapping but
			 * use the same existing protection bits except for
			 * large page, so that we don't violate Intel's TLB
			 * Application note (317080) which says, while changing
			 * the page sizes, new and old translations should
			 * not differ with respect to page frame and
			 * attributes.
			 */
			if (page_size_mask & (1 << PG_LEVEL_2M)) {
				if (!after_bootmem)
					pages++;
				last_map_addr = next;
				continue;
			}
			new_prot = pte_pgprot(pte_clrhuge(*(pte_t *)pmd));
		}

		if (page_size_mask & (1<<PG_LEVEL_2M)) {
			pages++;
			spin_lock(&init_mm.page_table_lock);
			set_pte((pte_t *)pmd,
				pfn_pte((address & PMD_MASK) >> PAGE_SHIFT,
					__pgprot(pgprot_val(prot) | _PAGE_PSE)));
			spin_unlock(&init_mm.page_table_lock);
			last_map_addr = next;
			continue;
		}

		pte = alloc_low_page();
		last_map_addr = phys_pte_init(pte, address, end, new_prot);

		spin_lock(&init_mm.page_table_lock);
		pmd_populate_kernel(&init_mm, pmd, pte);
		spin_unlock(&init_mm.page_table_lock);
	}
	update_page_count(PG_LEVEL_2M, pages);
	return last_map_addr;
}

static unsigned long __meminit
phys_pud_init(pud_t *pud_page, unsigned long addr, unsigned long end,
			 unsigned long page_size_mask)
{
	unsigned long pages = 0, next;
	unsigned long last_map_addr = end;
	int i = pud_index(addr);

	for (; i < PTRS_PER_PUD; i++, addr = next) {
		pud_t *pud = pud_page + pud_index(addr);
		pmd_t *pmd;
		pgprot_t prot = PAGE_KERNEL;

		next = (addr & PUD_MASK) + PUD_SIZE;
		if (addr >= end) {
			if (!after_bootmem &&
			    !e820_any_mapped(addr & PUD_MASK, next, E820_RAM) &&
			    !e820_any_mapped(addr & PUD_MASK, next, E820_RESERVED_KERN))
				set_pud(pud, __pud(0));
			continue;
		}

		if (pud_val(*pud)) {
			if (!pud_large(*pud)) {
				pmd = pmd_offset(pud, 0);
				last_map_addr = phys_pmd_init(pmd, addr, end,
							 page_size_mask, prot);
				__flush_tlb_all();
				continue;
			}
			/*
			 * If we are ok with PG_LEVEL_1G mapping, then we will
			 * use the existing mapping.
			 *
			 * Otherwise, we will split the gbpage mapping but use
			 * the same existing protection  bits except for large
			 * page, so that we don't violate Intel's TLB
			 * Application note (317080) which says, while changing
			 * the page sizes, new and old translations should
			 * not differ with respect to page frame and
			 * attributes.
			 */
			if (page_size_mask & (1 << PG_LEVEL_1G)) {
				if (!after_bootmem)
					pages++;
				last_map_addr = next;
				continue;
			}
			prot = pte_pgprot(pte_clrhuge(*(pte_t *)pud));
		}

		if (page_size_mask & (1<<PG_LEVEL_1G)) {
			pages++;
			spin_lock(&init_mm.page_table_lock);
			set_pte((pte_t *)pud,
				pfn_pte((addr & PUD_MASK) >> PAGE_SHIFT,
					PAGE_KERNEL_LARGE));
			spin_unlock(&init_mm.page_table_lock);
			last_map_addr = next;
			continue;
		}

		pmd = alloc_low_page();
		last_map_addr = phys_pmd_init(pmd, addr, end, page_size_mask,
					      prot);

		spin_lock(&init_mm.page_table_lock);
		pud_populate(&init_mm, pud, pmd);
		spin_unlock(&init_mm.page_table_lock);
	}
	__flush_tlb_all();

	update_page_count(PG_LEVEL_1G, pages);

	return last_map_addr;
}

unsigned long __meminit
kernel_physical_mapping_init(unsigned long start,
			     unsigned long end,
			     unsigned long page_size_mask)
{
	bool pgd_changed = false;
	unsigned long next, last_map_addr = end;
	unsigned long addr;

	start = (unsigned long)__va(start);
	end = (unsigned long)__va(end);
	addr = start;

	for (; start < end; start = next) {
		pgd_t *pgd = pgd_offset_k(start);
		pud_t *pud;

		next = (start & PGDIR_MASK) + PGDIR_SIZE;

		if (pgd_val(*pgd)) {
			pud = (pud_t *)pgd_page_vaddr(*pgd);
			last_map_addr = phys_pud_init(pud, __pa(start),
						 __pa(end), page_size_mask);
			continue;
		}

		pud = alloc_low_page();
		last_map_addr = phys_pud_init(pud, __pa(start), __pa(end),
						 page_size_mask);

		spin_lock(&init_mm.page_table_lock);
		pgd_populate(&init_mm, pgd, pud);
		spin_unlock(&init_mm.page_table_lock);
		pgd_changed = true;
	}

	if (pgd_changed)
		sync_global_pgds(addr, end);

	__flush_tlb_all();

	return last_map_addr;
}

#ifndef CONFIG_NUMA
void __init initmem_init(void)
{
	memblock_set_node(0, (phys_addr_t)ULLONG_MAX, 0);
}
#endif

void __init paging_init(void)
{
	sparse_memory_present_with_active_regions(MAX_NUMNODES);
	sparse_init();

	/*
	 * clear the default setting with node 0
	 * note: don't use nodes_clear here, that is really clearing when
	 *	 numa support is not compiled in, and later node_set_state
	 *	 will not set it back.
	 */
	node_clear_state(0, N_MEMORY);
	if (N_MEMORY != N_NORMAL_MEMORY)
		node_clear_state(0, N_NORMAL_MEMORY);

	zone_sizes_init();
}

/*
 * Memory hotplug specific functions
 */
#ifdef CONFIG_MEMORY_HOTPLUG
/*
 * After memory hotplug the variables max_pfn, max_low_pfn and high_memory need
 * updating.
 */
static void  update_end_of_memory_vars(u64 start, u64 size)
{
	unsigned long end_pfn = PFN_UP(start + size);

	if (end_pfn > max_pfn) {
		max_pfn = end_pfn;
		max_low_pfn = end_pfn;
		high_memory = (void *)__va(max_pfn * PAGE_SIZE - 1) + 1;
	}
}

/*
 * Memory is added always to NORMAL zone. This means you will never get
 * additional DMA/DMA32 memory.
 */
int arch_add_memory(int nid, u64 start, u64 size)
{
	struct pglist_data *pgdat = NODE_DATA(nid);
	struct zone *zone = pgdat->node_zones + ZONE_NORMAL;
	unsigned long start_pfn = start >> PAGE_SHIFT;
	unsigned long nr_pages = size >> PAGE_SHIFT;
	int ret;

	init_memory_mapping(start, start + size);

	ret = __add_pages(nid, zone, start_pfn, nr_pages);
	WARN_ON_ONCE(ret);

	/* update max_pfn, max_low_pfn and high_memory */
	update_end_of_memory_vars(start, size);

	return ret;
}
EXPORT_SYMBOL_GPL(arch_add_memory);

#endif /* CONFIG_MEMORY_HOTPLUG */

static struct kcore_list kcore_vsyscall;

static void __init register_page_bootmem_info(void)
{
#ifdef CONFIG_NUMA
	int i;

	for_each_online_node(i)
		register_page_bootmem_info_node(NODE_DATA(i));
#endif
}

void __init mem_init(void)
{
	long codesize, reservedpages, datasize, initsize;
	unsigned long absent_pages;

	pci_iommu_alloc();

	/* clear_bss() already clear the empty_zero_page */

	reservedpages = 0;

	/* this will put all low memory onto the freelists */
	register_page_bootmem_info();
	totalram_pages = free_all_bootmem();

	absent_pages = absent_pages_in_range(0, max_pfn);
	reservedpages = max_pfn - totalram_pages - absent_pages;
	after_bootmem = 1;

	codesize =  (unsigned long) &_etext - (unsigned long) &_text;
	datasize =  (unsigned long) &_edata - (unsigned long) &_etext;
	initsize =  (unsigned long) &__init_end - (unsigned long) &__init_begin;

	/* Register memory areas for /proc/kcore */
	kclist_add(&kcore_vsyscall, (void *)VSYSCALL_START,
			 VSYSCALL_END - VSYSCALL_START, KCORE_OTHER);

	printk(KERN_INFO "Memory: %luk/%luk available (%ldk kernel code, "
			 "%ldk absent, %ldk reserved, %ldk data, %ldk init)\n",
		nr_free_pages() << (PAGE_SHIFT-10),
		max_pfn << (PAGE_SHIFT-10),
		codesize >> 10,
		absent_pages << (PAGE_SHIFT-10),
		reservedpages << (PAGE_SHIFT-10),
		datasize >> 10,
		initsize >> 10);
}

#ifdef CONFIG_DEBUG_RODATA
const int rodata_test_data = 0xC3;
EXPORT_SYMBOL_GPL(rodata_test_data);

int kernel_set_to_readonly;

void set_kernel_text_rw(void)
{
	unsigned long start = PFN_ALIGN(_text);
	unsigned long end = PFN_ALIGN(__stop___ex_table);

	if (!kernel_set_to_readonly)
		return;

	pr_debug("Set kernel text: %lx - %lx for read write\n",
		 start, end);

	/*
	 * Make the kernel identity mapping for text RW. Kernel text
	 * mapping will always be RO. Refer to the comment in
	 * static_protections() in pageattr.c
	 */
	set_memory_rw(start, (end - start) >> PAGE_SHIFT);
}

void set_kernel_text_ro(void)
{
	unsigned long start = PFN_ALIGN(_text);
	unsigned long end = PFN_ALIGN(__stop___ex_table);

	if (!kernel_set_to_readonly)
		return;

	pr_debug("Set kernel text: %lx - %lx for read only\n",
		 start, end);

	/*
	 * Set the kernel identity mapping for text RO.
	 */
	set_memory_ro(start, (end - start) >> PAGE_SHIFT);
}

void mark_rodata_ro(void)
{
	unsigned long start = PFN_ALIGN(_text);
	unsigned long rodata_start = PFN_ALIGN(__start_rodata);
	unsigned long end = (unsigned long) &__end_rodata_hpage_align;
<<<<<<< HEAD
	unsigned long text_end = PAGE_ALIGN((unsigned long) &__stop___ex_table);
	unsigned long rodata_end = PAGE_ALIGN((unsigned long) &__end_rodata);
	unsigned long data_start = (unsigned long) &_sdata;
	unsigned long all_end = PFN_ALIGN(&_end);
=======
	unsigned long text_end = PFN_ALIGN(&__stop___ex_table);
	unsigned long rodata_end = PFN_ALIGN(&__end_rodata);
>>>>>>> 07f4207a

	printk(KERN_INFO "Write protecting the kernel read-only data: %luk\n",
	       (end - start) >> 10);
	set_memory_ro(start, (end - start) >> PAGE_SHIFT);

	kernel_set_to_readonly = 1;

	/*
	 * The rodata/data/bss/brk section (but not the kernel text!)
	 * should also be not-executable.
	 */
	set_memory_nx(rodata_start, (all_end - rodata_start) >> PAGE_SHIFT);

	rodata_test();

#ifdef CONFIG_CPA_DEBUG
	printk(KERN_INFO "Testing CPA: undo %lx-%lx\n", start, end);
	set_memory_rw(start, (end-start) >> PAGE_SHIFT);

	printk(KERN_INFO "Testing CPA: again\n");
	set_memory_ro(start, (end-start) >> PAGE_SHIFT);
#endif

	free_init_pages("unused kernel memory",
			(unsigned long) __va(__pa_symbol(text_end)),
			(unsigned long) __va(__pa_symbol(rodata_start)));

	free_init_pages("unused kernel memory",
			(unsigned long) __va(__pa_symbol(rodata_end)),
			(unsigned long) __va(__pa_symbol(_sdata)));
}

#endif

int kern_addr_valid(unsigned long addr)
{
	unsigned long above = ((long)addr) >> __VIRTUAL_MASK_SHIFT;
	pgd_t *pgd;
	pud_t *pud;
	pmd_t *pmd;
	pte_t *pte;

	if (above != 0 && above != -1UL)
		return 0;

	pgd = pgd_offset_k(addr);
	if (pgd_none(*pgd))
		return 0;

	pud = pud_offset(pgd, addr);
	if (pud_none(*pud))
		return 0;

	pmd = pmd_offset(pud, addr);
	if (pmd_none(*pmd))
		return 0;

	if (pmd_large(*pmd))
		return pfn_valid(pmd_pfn(*pmd));

	pte = pte_offset_kernel(pmd, addr);
	if (pte_none(*pte))
		return 0;

	return pfn_valid(pte_pfn(*pte));
}

/*
 * A pseudo VMA to allow ptrace access for the vsyscall page.  This only
 * covers the 64bit vsyscall page now. 32bit has a real VMA now and does
 * not need special handling anymore:
 */
static struct vm_area_struct gate_vma = {
	.vm_start	= VSYSCALL_START,
	.vm_end		= VSYSCALL_START + (VSYSCALL_MAPPED_PAGES * PAGE_SIZE),
	.vm_page_prot	= PAGE_READONLY_EXEC,
	.vm_flags	= VM_READ | VM_EXEC
};

struct vm_area_struct *get_gate_vma(struct mm_struct *mm)
{
#ifdef CONFIG_IA32_EMULATION
	if (!mm || mm->context.ia32_compat)
		return NULL;
#endif
	return &gate_vma;
}

int in_gate_area(struct mm_struct *mm, unsigned long addr)
{
	struct vm_area_struct *vma = get_gate_vma(mm);

	if (!vma)
		return 0;

	return (addr >= vma->vm_start) && (addr < vma->vm_end);
}

/*
 * Use this when you have no reliable mm, typically from interrupt
 * context. It is less reliable than using a task's mm and may give
 * false positives.
 */
int in_gate_area_no_mm(unsigned long addr)
{
	return (addr >= VSYSCALL_START) && (addr < VSYSCALL_END);
}

const char *arch_vma_name(struct vm_area_struct *vma)
{
	if (vma->vm_mm && vma->vm_start == (long)vma->vm_mm->context.vdso)
		return "[vdso]";
	if (vma == &gate_vma)
		return "[vsyscall]";
	return NULL;
}

#ifdef CONFIG_X86_UV
unsigned long memory_block_size_bytes(void)
{
	if (is_uv_system()) {
		printk(KERN_INFO "UV: memory block size 2GB\n");
		return 2UL * 1024 * 1024 * 1024;
	}
	return MIN_MEMORY_BLOCK_SIZE;
}
#endif

#ifdef CONFIG_SPARSEMEM_VMEMMAP
/*
 * Initialise the sparsemem vmemmap using huge-pages at the PMD level.
 */
static long __meminitdata addr_start, addr_end;
static void __meminitdata *p_start, *p_end;
static int __meminitdata node_start;

int __meminit
vmemmap_populate(struct page *start_page, unsigned long size, int node)
{
	unsigned long addr = (unsigned long)start_page;
	unsigned long end = (unsigned long)(start_page + size);
	unsigned long next;
	pgd_t *pgd;
	pud_t *pud;
	pmd_t *pmd;

	for (; addr < end; addr = next) {
		void *p = NULL;

		pgd = vmemmap_pgd_populate(addr, node);
		if (!pgd)
			return -ENOMEM;

		pud = vmemmap_pud_populate(pgd, addr, node);
		if (!pud)
			return -ENOMEM;

		if (!cpu_has_pse) {
			next = (addr + PAGE_SIZE) & PAGE_MASK;
			pmd = vmemmap_pmd_populate(pud, addr, node);

			if (!pmd)
				return -ENOMEM;

			p = vmemmap_pte_populate(pmd, addr, node);

			if (!p)
				return -ENOMEM;

			addr_end = addr + PAGE_SIZE;
			p_end = p + PAGE_SIZE;
		} else {
			next = pmd_addr_end(addr, end);

			pmd = pmd_offset(pud, addr);
			if (pmd_none(*pmd)) {
				pte_t entry;

				p = vmemmap_alloc_block_buf(PMD_SIZE, node);
				if (!p)
					return -ENOMEM;

				entry = pfn_pte(__pa(p) >> PAGE_SHIFT,
						PAGE_KERNEL_LARGE);
				set_pmd(pmd, __pmd(pte_val(entry)));

				/* check to see if we have contiguous blocks */
				if (p_end != p || node_start != node) {
					if (p_start)
						printk(KERN_DEBUG " [%lx-%lx] PMD -> [%p-%p] on node %d\n",
						       addr_start, addr_end-1, p_start, p_end-1, node_start);
					addr_start = addr;
					node_start = node;
					p_start = p;
				}

				addr_end = addr + PMD_SIZE;
				p_end = p + PMD_SIZE;
			} else
				vmemmap_verify((pte_t *)pmd, node, addr, next);
		}

	}
	sync_global_pgds((unsigned long)start_page, end);
	return 0;
}

void __meminit vmemmap_populate_print_last(void)
{
	if (p_start) {
		printk(KERN_DEBUG " [%lx-%lx] PMD -> [%p-%p] on node %d\n",
			addr_start, addr_end-1, p_start, p_end-1, node_start);
		p_start = NULL;
		p_end = NULL;
		node_start = 0;
	}
}
#endif<|MERGE_RESOLUTION|>--- conflicted
+++ resolved
@@ -806,15 +806,9 @@
 	unsigned long start = PFN_ALIGN(_text);
 	unsigned long rodata_start = PFN_ALIGN(__start_rodata);
 	unsigned long end = (unsigned long) &__end_rodata_hpage_align;
-<<<<<<< HEAD
-	unsigned long text_end = PAGE_ALIGN((unsigned long) &__stop___ex_table);
-	unsigned long rodata_end = PAGE_ALIGN((unsigned long) &__end_rodata);
-	unsigned long data_start = (unsigned long) &_sdata;
-	unsigned long all_end = PFN_ALIGN(&_end);
-=======
 	unsigned long text_end = PFN_ALIGN(&__stop___ex_table);
 	unsigned long rodata_end = PFN_ALIGN(&__end_rodata);
->>>>>>> 07f4207a
+	unsigned long all_end = PFN_ALIGN(&_end);
 
 	printk(KERN_INFO "Write protecting the kernel read-only data: %luk\n",
 	       (end - start) >> 10);
