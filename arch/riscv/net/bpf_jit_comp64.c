// SPDX-License-Identifier: GPL-2.0
/* BPF JIT compiler for RV64G
 *
 * Copyright(c) 2019 Björn Töpel <bjorn.topel@gmail.com>
 *
 */

#include <linux/bitfield.h>
#include <linux/bpf.h>
#include <linux/filter.h>
#include <linux/memory.h>
#include <linux/stop_machine.h>
#include <asm/patch.h>
#include <asm/cfi.h>
<<<<<<< HEAD
=======
#include <asm/percpu.h>
>>>>>>> 0c383648
#include "bpf_jit.h"

#define RV_FENTRY_NINSNS 2

#define RV_REG_TCC RV_REG_A6
#define RV_REG_TCC_SAVED RV_REG_S6 /* Store A6 in S6 if program do calls */
#define RV_REG_ARENA RV_REG_S7 /* For storing arena_vm_start */

static const int regmap[] = {
	[BPF_REG_0] =	RV_REG_A5,
	[BPF_REG_1] =	RV_REG_A0,
	[BPF_REG_2] =	RV_REG_A1,
	[BPF_REG_3] =	RV_REG_A2,
	[BPF_REG_4] =	RV_REG_A3,
	[BPF_REG_5] =	RV_REG_A4,
	[BPF_REG_6] =	RV_REG_S1,
	[BPF_REG_7] =	RV_REG_S2,
	[BPF_REG_8] =	RV_REG_S3,
	[BPF_REG_9] =	RV_REG_S4,
	[BPF_REG_FP] =	RV_REG_S5,
	[BPF_REG_AX] =	RV_REG_T0,
};

static const int pt_regmap[] = {
	[RV_REG_A0] = offsetof(struct pt_regs, a0),
	[RV_REG_A1] = offsetof(struct pt_regs, a1),
	[RV_REG_A2] = offsetof(struct pt_regs, a2),
	[RV_REG_A3] = offsetof(struct pt_regs, a3),
	[RV_REG_A4] = offsetof(struct pt_regs, a4),
	[RV_REG_A5] = offsetof(struct pt_regs, a5),
	[RV_REG_S1] = offsetof(struct pt_regs, s1),
	[RV_REG_S2] = offsetof(struct pt_regs, s2),
	[RV_REG_S3] = offsetof(struct pt_regs, s3),
	[RV_REG_S4] = offsetof(struct pt_regs, s4),
	[RV_REG_S5] = offsetof(struct pt_regs, s5),
	[RV_REG_T0] = offsetof(struct pt_regs, t0),
};

enum {
	RV_CTX_F_SEEN_TAIL_CALL =	0,
	RV_CTX_F_SEEN_CALL =		RV_REG_RA,
	RV_CTX_F_SEEN_S1 =		RV_REG_S1,
	RV_CTX_F_SEEN_S2 =		RV_REG_S2,
	RV_CTX_F_SEEN_S3 =		RV_REG_S3,
	RV_CTX_F_SEEN_S4 =		RV_REG_S4,
	RV_CTX_F_SEEN_S5 =		RV_REG_S5,
	RV_CTX_F_SEEN_S6 =		RV_REG_S6,
};

static u8 bpf_to_rv_reg(int bpf_reg, struct rv_jit_context *ctx)
{
	u8 reg = regmap[bpf_reg];

	switch (reg) {
	case RV_CTX_F_SEEN_S1:
	case RV_CTX_F_SEEN_S2:
	case RV_CTX_F_SEEN_S3:
	case RV_CTX_F_SEEN_S4:
	case RV_CTX_F_SEEN_S5:
	case RV_CTX_F_SEEN_S6:
		__set_bit(reg, &ctx->flags);
	}
	return reg;
};

static bool seen_reg(int reg, struct rv_jit_context *ctx)
{
	switch (reg) {
	case RV_CTX_F_SEEN_CALL:
	case RV_CTX_F_SEEN_S1:
	case RV_CTX_F_SEEN_S2:
	case RV_CTX_F_SEEN_S3:
	case RV_CTX_F_SEEN_S4:
	case RV_CTX_F_SEEN_S5:
	case RV_CTX_F_SEEN_S6:
		return test_bit(reg, &ctx->flags);
	}
	return false;
}

static void mark_fp(struct rv_jit_context *ctx)
{
	__set_bit(RV_CTX_F_SEEN_S5, &ctx->flags);
}

static void mark_call(struct rv_jit_context *ctx)
{
	__set_bit(RV_CTX_F_SEEN_CALL, &ctx->flags);
}

static bool seen_call(struct rv_jit_context *ctx)
{
	return test_bit(RV_CTX_F_SEEN_CALL, &ctx->flags);
}

static void mark_tail_call(struct rv_jit_context *ctx)
{
	__set_bit(RV_CTX_F_SEEN_TAIL_CALL, &ctx->flags);
}

static bool seen_tail_call(struct rv_jit_context *ctx)
{
	return test_bit(RV_CTX_F_SEEN_TAIL_CALL, &ctx->flags);
}

static u8 rv_tail_call_reg(struct rv_jit_context *ctx)
{
	mark_tail_call(ctx);

	if (seen_call(ctx)) {
		__set_bit(RV_CTX_F_SEEN_S6, &ctx->flags);
		return RV_REG_S6;
	}
	return RV_REG_A6;
}

static bool is_32b_int(s64 val)
{
	return -(1L << 31) <= val && val < (1L << 31);
}

static bool in_auipc_jalr_range(s64 val)
{
	/*
	 * auipc+jalr can reach any signed PC-relative offset in the range
	 * [-2^31 - 2^11, 2^31 - 2^11).
	 */
	return (-(1L << 31) - (1L << 11)) <= val &&
		val < ((1L << 31) - (1L << 11));
}

/* Modify rd pointer to alternate reg to avoid corrupting original reg */
static void emit_sextw_alt(u8 *rd, u8 ra, struct rv_jit_context *ctx)
{
	emit_sextw(ra, *rd, ctx);
	*rd = ra;
}

static void emit_zextw_alt(u8 *rd, u8 ra, struct rv_jit_context *ctx)
{
	emit_zextw(ra, *rd, ctx);
	*rd = ra;
}

/* Emit fixed-length instructions for address */
static int emit_addr(u8 rd, u64 addr, bool extra_pass, struct rv_jit_context *ctx)
{
	/*
	 * Use the ro_insns(RX) to calculate the offset as the BPF program will
	 * finally run from this memory region.
	 */
	u64 ip = (u64)(ctx->ro_insns + ctx->ninsns);
	s64 off = addr - ip;
	s64 upper = (off + (1 << 11)) >> 12;
	s64 lower = off & 0xfff;

	if (extra_pass && !in_auipc_jalr_range(off)) {
		pr_err("bpf-jit: target offset 0x%llx is out of range\n", off);
		return -ERANGE;
	}

	emit(rv_auipc(rd, upper), ctx);
	emit(rv_addi(rd, rd, lower), ctx);
	return 0;
}

/* Emit variable-length instructions for 32-bit and 64-bit imm */
static void emit_imm(u8 rd, s64 val, struct rv_jit_context *ctx)
{
	/* Note that the immediate from the add is sign-extended,
	 * which means that we need to compensate this by adding 2^12,
	 * when the 12th bit is set. A simpler way of doing this, and
	 * getting rid of the check, is to just add 2**11 before the
	 * shift. The "Loading a 32-Bit constant" example from the
	 * "Computer Organization and Design, RISC-V edition" book by
	 * Patterson/Hennessy highlights this fact.
	 *
	 * This also means that we need to process LSB to MSB.
	 */
	s64 upper = (val + (1 << 11)) >> 12;
	/* Sign-extend lower 12 bits to 64 bits since immediates for li, addiw,
	 * and addi are signed and RVC checks will perform signed comparisons.
	 */
	s64 lower = ((val & 0xfff) << 52) >> 52;
	int shift;

	if (is_32b_int(val)) {
		if (upper)
			emit_lui(rd, upper, ctx);

		if (!upper) {
			emit_li(rd, lower, ctx);
			return;
		}

		emit_addiw(rd, rd, lower, ctx);
		return;
	}

	shift = __ffs(upper);
	upper >>= shift;
	shift += 12;

	emit_imm(rd, upper, ctx);

	emit_slli(rd, rd, shift, ctx);
	if (lower)
		emit_addi(rd, rd, lower, ctx);
}

static void __build_epilogue(bool is_tail_call, struct rv_jit_context *ctx)
{
	int stack_adjust = ctx->stack_size, store_offset = stack_adjust - 8;

	if (seen_reg(RV_REG_RA, ctx)) {
		emit_ld(RV_REG_RA, store_offset, RV_REG_SP, ctx);
		store_offset -= 8;
	}
	emit_ld(RV_REG_FP, store_offset, RV_REG_SP, ctx);
	store_offset -= 8;
	if (seen_reg(RV_REG_S1, ctx)) {
		emit_ld(RV_REG_S1, store_offset, RV_REG_SP, ctx);
		store_offset -= 8;
	}
	if (seen_reg(RV_REG_S2, ctx)) {
		emit_ld(RV_REG_S2, store_offset, RV_REG_SP, ctx);
		store_offset -= 8;
	}
	if (seen_reg(RV_REG_S3, ctx)) {
		emit_ld(RV_REG_S3, store_offset, RV_REG_SP, ctx);
		store_offset -= 8;
	}
	if (seen_reg(RV_REG_S4, ctx)) {
		emit_ld(RV_REG_S4, store_offset, RV_REG_SP, ctx);
		store_offset -= 8;
	}
	if (seen_reg(RV_REG_S5, ctx)) {
		emit_ld(RV_REG_S5, store_offset, RV_REG_SP, ctx);
		store_offset -= 8;
	}
	if (seen_reg(RV_REG_S6, ctx)) {
		emit_ld(RV_REG_S6, store_offset, RV_REG_SP, ctx);
		store_offset -= 8;
	}
	if (ctx->arena_vm_start) {
		emit_ld(RV_REG_ARENA, store_offset, RV_REG_SP, ctx);
		store_offset -= 8;
	}

	emit_addi(RV_REG_SP, RV_REG_SP, stack_adjust, ctx);
	/* Set return value. */
	if (!is_tail_call)
		emit_addiw(RV_REG_A0, RV_REG_A5, 0, ctx);
	emit_jalr(RV_REG_ZERO, is_tail_call ? RV_REG_T3 : RV_REG_RA,
		  is_tail_call ? (RV_FENTRY_NINSNS + 1) * 4 : 0, /* skip reserved nops and TCC init */
		  ctx);
}

static void emit_bcc(u8 cond, u8 rd, u8 rs, int rvoff,
		     struct rv_jit_context *ctx)
{
	switch (cond) {
	case BPF_JEQ:
		emit(rv_beq(rd, rs, rvoff >> 1), ctx);
		return;
	case BPF_JGT:
		emit(rv_bltu(rs, rd, rvoff >> 1), ctx);
		return;
	case BPF_JLT:
		emit(rv_bltu(rd, rs, rvoff >> 1), ctx);
		return;
	case BPF_JGE:
		emit(rv_bgeu(rd, rs, rvoff >> 1), ctx);
		return;
	case BPF_JLE:
		emit(rv_bgeu(rs, rd, rvoff >> 1), ctx);
		return;
	case BPF_JNE:
		emit(rv_bne(rd, rs, rvoff >> 1), ctx);
		return;
	case BPF_JSGT:
		emit(rv_blt(rs, rd, rvoff >> 1), ctx);
		return;
	case BPF_JSLT:
		emit(rv_blt(rd, rs, rvoff >> 1), ctx);
		return;
	case BPF_JSGE:
		emit(rv_bge(rd, rs, rvoff >> 1), ctx);
		return;
	case BPF_JSLE:
		emit(rv_bge(rs, rd, rvoff >> 1), ctx);
	}
}

static void emit_branch(u8 cond, u8 rd, u8 rs, int rvoff,
			struct rv_jit_context *ctx)
{
	s64 upper, lower;

	if (is_13b_int(rvoff)) {
		emit_bcc(cond, rd, rs, rvoff, ctx);
		return;
	}

	/* Adjust for jal */
	rvoff -= 4;

	/* Transform, e.g.:
	 *   bne rd,rs,foo
	 * to
	 *   beq rd,rs,<.L1>
	 *   (auipc foo)
	 *   jal(r) foo
	 * .L1
	 */
	cond = invert_bpf_cond(cond);
	if (is_21b_int(rvoff)) {
		emit_bcc(cond, rd, rs, 8, ctx);
		emit(rv_jal(RV_REG_ZERO, rvoff >> 1), ctx);
		return;
	}

	/* 32b No need for an additional rvoff adjustment, since we
	 * get that from the auipc at PC', where PC = PC' + 4.
	 */
	upper = (rvoff + (1 << 11)) >> 12;
	lower = rvoff & 0xfff;

	emit_bcc(cond, rd, rs, 12, ctx);
	emit(rv_auipc(RV_REG_T1, upper), ctx);
	emit(rv_jalr(RV_REG_ZERO, RV_REG_T1, lower), ctx);
}

static int emit_bpf_tail_call(int insn, struct rv_jit_context *ctx)
{
	int tc_ninsn, off, start_insn = ctx->ninsns;
	u8 tcc = rv_tail_call_reg(ctx);

	/* a0: &ctx
	 * a1: &array
	 * a2: index
	 *
	 * if (index >= array->map.max_entries)
	 *	goto out;
	 */
	tc_ninsn = insn ? ctx->offset[insn] - ctx->offset[insn - 1] :
		   ctx->offset[0];
	emit_zextw(RV_REG_A2, RV_REG_A2, ctx);

	off = offsetof(struct bpf_array, map.max_entries);
	if (is_12b_check(off, insn))
		return -1;
	emit(rv_lwu(RV_REG_T1, off, RV_REG_A1), ctx);
	off = ninsns_rvoff(tc_ninsn - (ctx->ninsns - start_insn));
	emit_branch(BPF_JGE, RV_REG_A2, RV_REG_T1, off, ctx);

	/* if (--TCC < 0)
	 *     goto out;
	 */
	emit_addi(RV_REG_TCC, tcc, -1, ctx);
	off = ninsns_rvoff(tc_ninsn - (ctx->ninsns - start_insn));
	emit_branch(BPF_JSLT, RV_REG_TCC, RV_REG_ZERO, off, ctx);

	/* prog = array->ptrs[index];
	 * if (!prog)
	 *     goto out;
	 */
	emit_slli(RV_REG_T2, RV_REG_A2, 3, ctx);
	emit_add(RV_REG_T2, RV_REG_T2, RV_REG_A1, ctx);
	off = offsetof(struct bpf_array, ptrs);
	if (is_12b_check(off, insn))
		return -1;
	emit_ld(RV_REG_T2, off, RV_REG_T2, ctx);
	off = ninsns_rvoff(tc_ninsn - (ctx->ninsns - start_insn));
	emit_branch(BPF_JEQ, RV_REG_T2, RV_REG_ZERO, off, ctx);

	/* goto *(prog->bpf_func + 4); */
	off = offsetof(struct bpf_prog, bpf_func);
	if (is_12b_check(off, insn))
		return -1;
	emit_ld(RV_REG_T3, off, RV_REG_T2, ctx);
	__build_epilogue(true, ctx);
	return 0;
}

static void init_regs(u8 *rd, u8 *rs, const struct bpf_insn *insn,
		      struct rv_jit_context *ctx)
{
	u8 code = insn->code;

	switch (code) {
	case BPF_JMP | BPF_JA:
	case BPF_JMP | BPF_CALL:
	case BPF_JMP | BPF_EXIT:
	case BPF_JMP | BPF_TAIL_CALL:
		break;
	default:
		*rd = bpf_to_rv_reg(insn->dst_reg, ctx);
	}

	if (code & (BPF_ALU | BPF_X) || code & (BPF_ALU64 | BPF_X) ||
	    code & (BPF_JMP | BPF_X) || code & (BPF_JMP32 | BPF_X) ||
	    code & BPF_LDX || code & BPF_STX)
		*rs = bpf_to_rv_reg(insn->src_reg, ctx);
}

static int emit_jump_and_link(u8 rd, s64 rvoff, bool fixed_addr,
			      struct rv_jit_context *ctx)
{
	s64 upper, lower;

	if (rvoff && fixed_addr && is_21b_int(rvoff)) {
		emit(rv_jal(rd, rvoff >> 1), ctx);
		return 0;
	} else if (in_auipc_jalr_range(rvoff)) {
		upper = (rvoff + (1 << 11)) >> 12;
		lower = rvoff & 0xfff;
		emit(rv_auipc(RV_REG_T1, upper), ctx);
		emit(rv_jalr(rd, RV_REG_T1, lower), ctx);
		return 0;
	}

	pr_err("bpf-jit: target offset 0x%llx is out of range\n", rvoff);
	return -ERANGE;
}

static bool is_signed_bpf_cond(u8 cond)
{
	return cond == BPF_JSGT || cond == BPF_JSLT ||
		cond == BPF_JSGE || cond == BPF_JSLE;
}

static int emit_call(u64 addr, bool fixed_addr, struct rv_jit_context *ctx)
{
	s64 off = 0;
	u64 ip;

	if (addr && ctx->insns && ctx->ro_insns) {
		/*
		 * Use the ro_insns(RX) to calculate the offset as the BPF
		 * program will finally run from this memory region.
		 */
		ip = (u64)(long)(ctx->ro_insns + ctx->ninsns);
		off = addr - ip;
	}

	return emit_jump_and_link(RV_REG_RA, off, fixed_addr, ctx);
}

static inline void emit_kcfi(u32 hash, struct rv_jit_context *ctx)
{
	if (IS_ENABLED(CONFIG_CFI_CLANG))
		emit(hash, ctx);
}

static void emit_atomic(u8 rd, u8 rs, s16 off, s32 imm, bool is64,
			struct rv_jit_context *ctx)
{
	u8 r0;
	int jmp_offset;

	if (off) {
		if (is_12b_int(off)) {
			emit_addi(RV_REG_T1, rd, off, ctx);
		} else {
			emit_imm(RV_REG_T1, off, ctx);
			emit_add(RV_REG_T1, RV_REG_T1, rd, ctx);
		}
		rd = RV_REG_T1;
	}

	switch (imm) {
	/* lock *(u32/u64 *)(dst_reg + off16) <op>= src_reg */
	case BPF_ADD:
		emit(is64 ? rv_amoadd_d(RV_REG_ZERO, rs, rd, 0, 0) :
		     rv_amoadd_w(RV_REG_ZERO, rs, rd, 0, 0), ctx);
		break;
	case BPF_AND:
		emit(is64 ? rv_amoand_d(RV_REG_ZERO, rs, rd, 0, 0) :
		     rv_amoand_w(RV_REG_ZERO, rs, rd, 0, 0), ctx);
		break;
	case BPF_OR:
		emit(is64 ? rv_amoor_d(RV_REG_ZERO, rs, rd, 0, 0) :
		     rv_amoor_w(RV_REG_ZERO, rs, rd, 0, 0), ctx);
		break;
	case BPF_XOR:
		emit(is64 ? rv_amoxor_d(RV_REG_ZERO, rs, rd, 0, 0) :
		     rv_amoxor_w(RV_REG_ZERO, rs, rd, 0, 0), ctx);
		break;
	/* src_reg = atomic_fetch_<op>(dst_reg + off16, src_reg) */
	case BPF_ADD | BPF_FETCH:
		emit(is64 ? rv_amoadd_d(rs, rs, rd, 1, 1) :
		     rv_amoadd_w(rs, rs, rd, 1, 1), ctx);
		if (!is64)
			emit_zextw(rs, rs, ctx);
		break;
	case BPF_AND | BPF_FETCH:
		emit(is64 ? rv_amoand_d(rs, rs, rd, 1, 1) :
		     rv_amoand_w(rs, rs, rd, 1, 1), ctx);
		if (!is64)
			emit_zextw(rs, rs, ctx);
		break;
	case BPF_OR | BPF_FETCH:
		emit(is64 ? rv_amoor_d(rs, rs, rd, 1, 1) :
		     rv_amoor_w(rs, rs, rd, 1, 1), ctx);
		if (!is64)
			emit_zextw(rs, rs, ctx);
		break;
	case BPF_XOR | BPF_FETCH:
		emit(is64 ? rv_amoxor_d(rs, rs, rd, 1, 1) :
		     rv_amoxor_w(rs, rs, rd, 1, 1), ctx);
		if (!is64)
			emit_zextw(rs, rs, ctx);
		break;
	/* src_reg = atomic_xchg(dst_reg + off16, src_reg); */
	case BPF_XCHG:
		emit(is64 ? rv_amoswap_d(rs, rs, rd, 1, 1) :
		     rv_amoswap_w(rs, rs, rd, 1, 1), ctx);
		if (!is64)
			emit_zextw(rs, rs, ctx);
		break;
	/* r0 = atomic_cmpxchg(dst_reg + off16, r0, src_reg); */
	case BPF_CMPXCHG:
		r0 = bpf_to_rv_reg(BPF_REG_0, ctx);
		emit(is64 ? rv_addi(RV_REG_T2, r0, 0) :
		     rv_addiw(RV_REG_T2, r0, 0), ctx);
		emit(is64 ? rv_lr_d(r0, 0, rd, 0, 0) :
		     rv_lr_w(r0, 0, rd, 0, 0), ctx);
		jmp_offset = ninsns_rvoff(8);
		emit(rv_bne(RV_REG_T2, r0, jmp_offset >> 1), ctx);
		emit(is64 ? rv_sc_d(RV_REG_T3, rs, rd, 0, 0) :
		     rv_sc_w(RV_REG_T3, rs, rd, 0, 0), ctx);
		jmp_offset = ninsns_rvoff(-6);
		emit(rv_bne(RV_REG_T3, 0, jmp_offset >> 1), ctx);
		emit(rv_fence(0x3, 0x3), ctx);
		break;
	}
}

#define BPF_FIXUP_OFFSET_MASK   GENMASK(26, 0)
#define BPF_FIXUP_REG_MASK      GENMASK(31, 27)
#define REG_DONT_CLEAR_MARKER	0	/* RV_REG_ZERO unused in pt_regmap */

bool ex_handler_bpf(const struct exception_table_entry *ex,
		    struct pt_regs *regs)
{
	off_t offset = FIELD_GET(BPF_FIXUP_OFFSET_MASK, ex->fixup);
	int regs_offset = FIELD_GET(BPF_FIXUP_REG_MASK, ex->fixup);

	if (regs_offset != REG_DONT_CLEAR_MARKER)
		*(unsigned long *)((void *)regs + pt_regmap[regs_offset]) = 0;
	regs->epc = (unsigned long)&ex->fixup - offset;

	return true;
}

/* For accesses to BTF pointers, add an entry to the exception table */
static int add_exception_handler(const struct bpf_insn *insn,
				 struct rv_jit_context *ctx,
				 int dst_reg, int insn_len)
{
	struct exception_table_entry *ex;
	unsigned long pc;
	off_t ins_offset;
	off_t fixup_offset;

	if (!ctx->insns || !ctx->ro_insns || !ctx->prog->aux->extable ||
<<<<<<< HEAD
	    (BPF_MODE(insn->code) != BPF_PROBE_MEM && BPF_MODE(insn->code) != BPF_PROBE_MEMSX))
=======
	    (BPF_MODE(insn->code) != BPF_PROBE_MEM && BPF_MODE(insn->code) != BPF_PROBE_MEMSX &&
	     BPF_MODE(insn->code) != BPF_PROBE_MEM32))
>>>>>>> 0c383648
		return 0;

	if (WARN_ON_ONCE(ctx->nexentries >= ctx->prog->aux->num_exentries))
		return -EINVAL;

	if (WARN_ON_ONCE(insn_len > ctx->ninsns))
		return -EINVAL;

	if (WARN_ON_ONCE(!rvc_enabled() && insn_len == 1))
		return -EINVAL;

	ex = &ctx->prog->aux->extable[ctx->nexentries];
	pc = (unsigned long)&ctx->ro_insns[ctx->ninsns - insn_len];

	/*
	 * This is the relative offset of the instruction that may fault from
	 * the exception table itself. This will be written to the exception
	 * table and if this instruction faults, the destination register will
	 * be set to '0' and the execution will jump to the next instruction.
	 */
	ins_offset = pc - (long)&ex->insn;
	if (WARN_ON_ONCE(ins_offset >= 0 || ins_offset < INT_MIN))
		return -ERANGE;

	/*
	 * Since the extable follows the program, the fixup offset is always
	 * negative and limited to BPF_JIT_REGION_SIZE. Store a positive value
	 * to keep things simple, and put the destination register in the upper
	 * bits. We don't need to worry about buildtime or runtime sort
	 * modifying the upper bits because the table is already sorted, and
	 * isn't part of the main exception table.
	 *
	 * The fixup_offset is set to the next instruction from the instruction
	 * that may fault. The execution will jump to this after handling the
	 * fault.
	 */
	fixup_offset = (long)&ex->fixup - (pc + insn_len * sizeof(u16));
	if (!FIELD_FIT(BPF_FIXUP_OFFSET_MASK, fixup_offset))
		return -ERANGE;

	/*
	 * The offsets above have been calculated using the RO buffer but we
	 * need to use the R/W buffer for writes.
	 * switch ex to rw buffer for writing.
	 */
	ex = (void *)ctx->insns + ((void *)ex - (void *)ctx->ro_insns);

	ex->insn = ins_offset;

	ex->fixup = FIELD_PREP(BPF_FIXUP_OFFSET_MASK, fixup_offset) |
		FIELD_PREP(BPF_FIXUP_REG_MASK, dst_reg);
	ex->type = EX_TYPE_BPF;

	ctx->nexentries++;
	return 0;
}

static int gen_jump_or_nops(void *target, void *ip, u32 *insns, bool is_call)
{
	s64 rvoff;
	struct rv_jit_context ctx;

	ctx.ninsns = 0;
	ctx.insns = (u16 *)insns;

	if (!target) {
		emit(rv_nop(), &ctx);
		emit(rv_nop(), &ctx);
		return 0;
	}

	rvoff = (s64)(target - ip);
	return emit_jump_and_link(is_call ? RV_REG_T0 : RV_REG_ZERO, rvoff, false, &ctx);
}

int bpf_arch_text_poke(void *ip, enum bpf_text_poke_type poke_type,
		       void *old_addr, void *new_addr)
{
	u32 old_insns[RV_FENTRY_NINSNS], new_insns[RV_FENTRY_NINSNS];
	bool is_call = poke_type == BPF_MOD_CALL;
	int ret;

	if (!is_kernel_text((unsigned long)ip) &&
	    !is_bpf_text_address((unsigned long)ip))
		return -ENOTSUPP;

	ret = gen_jump_or_nops(old_addr, ip, old_insns, is_call);
	if (ret)
		return ret;

	if (memcmp(ip, old_insns, RV_FENTRY_NINSNS * 4))
		return -EFAULT;

	ret = gen_jump_or_nops(new_addr, ip, new_insns, is_call);
	if (ret)
		return ret;

	cpus_read_lock();
	mutex_lock(&text_mutex);
	if (memcmp(ip, new_insns, RV_FENTRY_NINSNS * 4))
		ret = patch_text(ip, new_insns, RV_FENTRY_NINSNS);
	mutex_unlock(&text_mutex);
	cpus_read_unlock();

	return ret;
}

static void store_args(int nregs, int args_off, struct rv_jit_context *ctx)
{
	int i;

	for (i = 0; i < nregs; i++) {
		emit_sd(RV_REG_FP, -args_off, RV_REG_A0 + i, ctx);
		args_off -= 8;
	}
}

static void restore_args(int nregs, int args_off, struct rv_jit_context *ctx)
{
	int i;

	for (i = 0; i < nregs; i++) {
		emit_ld(RV_REG_A0 + i, -args_off, RV_REG_FP, ctx);
		args_off -= 8;
	}
}

static int invoke_bpf_prog(struct bpf_tramp_link *l, int args_off, int retval_off,
			   int run_ctx_off, bool save_ret, struct rv_jit_context *ctx)
{
	int ret, branch_off;
	struct bpf_prog *p = l->link.prog;
	int cookie_off = offsetof(struct bpf_tramp_run_ctx, bpf_cookie);

	if (l->cookie) {
		emit_imm(RV_REG_T1, l->cookie, ctx);
		emit_sd(RV_REG_FP, -run_ctx_off + cookie_off, RV_REG_T1, ctx);
	} else {
		emit_sd(RV_REG_FP, -run_ctx_off + cookie_off, RV_REG_ZERO, ctx);
	}

	/* arg1: prog */
	emit_imm(RV_REG_A0, (const s64)p, ctx);
	/* arg2: &run_ctx */
	emit_addi(RV_REG_A1, RV_REG_FP, -run_ctx_off, ctx);
	ret = emit_call((const u64)bpf_trampoline_enter(p), true, ctx);
	if (ret)
		return ret;

	/* store prog start time */
	emit_mv(RV_REG_S1, RV_REG_A0, ctx);

	/* if (__bpf_prog_enter(prog) == 0)
	 *	goto skip_exec_of_prog;
	 */
	branch_off = ctx->ninsns;
	/* nop reserved for conditional jump */
	emit(rv_nop(), ctx);

	/* arg1: &args_off */
	emit_addi(RV_REG_A0, RV_REG_FP, -args_off, ctx);
	if (!p->jited)
		/* arg2: progs[i]->insnsi for interpreter */
		emit_imm(RV_REG_A1, (const s64)p->insnsi, ctx);
	ret = emit_call((const u64)p->bpf_func, true, ctx);
	if (ret)
		return ret;

	if (save_ret) {
		emit_sd(RV_REG_FP, -retval_off, RV_REG_A0, ctx);
		emit_sd(RV_REG_FP, -(retval_off - 8), regmap[BPF_REG_0], ctx);
	}

	/* update branch with beqz */
	if (ctx->insns) {
		int offset = ninsns_rvoff(ctx->ninsns - branch_off);
		u32 insn = rv_beq(RV_REG_A0, RV_REG_ZERO, offset >> 1);
		*(u32 *)(ctx->insns + branch_off) = insn;
	}

	/* arg1: prog */
	emit_imm(RV_REG_A0, (const s64)p, ctx);
	/* arg2: prog start time */
	emit_mv(RV_REG_A1, RV_REG_S1, ctx);
	/* arg3: &run_ctx */
	emit_addi(RV_REG_A2, RV_REG_FP, -run_ctx_off, ctx);
	ret = emit_call((const u64)bpf_trampoline_exit(p), true, ctx);

	return ret;
}

static int __arch_prepare_bpf_trampoline(struct bpf_tramp_image *im,
					 const struct btf_func_model *m,
					 struct bpf_tramp_links *tlinks,
					 void *func_addr, u32 flags,
					 struct rv_jit_context *ctx)
{
	int i, ret, offset;
	int *branches_off = NULL;
	int stack_size = 0, nregs = m->nr_args;
	int retval_off, args_off, nregs_off, ip_off, run_ctx_off, sreg_off;
	struct bpf_tramp_links *fentry = &tlinks[BPF_TRAMP_FENTRY];
	struct bpf_tramp_links *fexit = &tlinks[BPF_TRAMP_FEXIT];
	struct bpf_tramp_links *fmod_ret = &tlinks[BPF_TRAMP_MODIFY_RETURN];
	bool is_struct_ops = flags & BPF_TRAMP_F_INDIRECT;
	void *orig_call = func_addr;
	bool save_ret;
	u32 insn;

	/* Two types of generated trampoline stack layout:
	 *
	 * 1. trampoline called from function entry
	 * --------------------------------------
	 * FP + 8	    [ RA to parent func	] return address to parent
	 *					  function
	 * FP + 0	    [ FP of parent func ] frame pointer of parent
<<<<<<< HEAD
	 *					  function
	 * FP - 8           [ T0 to traced func ] return address of traced
	 *					  function
	 * FP - 16	    [ FP of traced func ] frame pointer of traced
	 *					  function
=======
	 *					  function
	 * FP - 8           [ T0 to traced func ] return address of traced
	 *					  function
	 * FP - 16	    [ FP of traced func ] frame pointer of traced
	 *					  function
>>>>>>> 0c383648
	 * --------------------------------------
	 *
	 * 2. trampoline called directly
	 * --------------------------------------
	 * FP - 8	    [ RA to caller func ] return address to caller
	 *					  function
	 * FP - 16	    [ FP of caller func	] frame pointer of caller
	 *					  function
	 * --------------------------------------
	 *
	 * FP - retval_off  [ return value      ] BPF_TRAMP_F_CALL_ORIG or
	 *					  BPF_TRAMP_F_RET_FENTRY_RET
	 *                  [ argN              ]
	 *                  [ ...               ]
	 * FP - args_off    [ arg1              ]
	 *
	 * FP - nregs_off   [ regs count        ]
	 *
	 * FP - ip_off      [ traced func	] BPF_TRAMP_F_IP_ARG
	 *
	 * FP - run_ctx_off [ bpf_tramp_run_ctx ]
	 *
	 * FP - sreg_off    [ callee saved reg	]
	 *
	 *		    [ pads              ] pads for 16 bytes alignment
	 */

	if (flags & (BPF_TRAMP_F_ORIG_STACK | BPF_TRAMP_F_SHARE_IPMODIFY))
		return -ENOTSUPP;

	/* extra regiters for struct arguments */
	for (i = 0; i < m->nr_args; i++)
		if (m->arg_flags[i] & BTF_FMODEL_STRUCT_ARG)
			nregs += round_up(m->arg_size[i], 8) / 8 - 1;

	/* 8 arguments passed by registers */
	if (nregs > 8)
		return -ENOTSUPP;

	/* room of trampoline frame to store return address and frame pointer */
	stack_size += 16;

	save_ret = flags & (BPF_TRAMP_F_CALL_ORIG | BPF_TRAMP_F_RET_FENTRY_RET);
	if (save_ret) {
		stack_size += 16; /* Save both A5 (BPF R0) and A0 */
		retval_off = stack_size;
	}

	stack_size += nregs * 8;
	args_off = stack_size;

	stack_size += 8;
	nregs_off = stack_size;

	if (flags & BPF_TRAMP_F_IP_ARG) {
		stack_size += 8;
		ip_off = stack_size;
	}

	stack_size += round_up(sizeof(struct bpf_tramp_run_ctx), 8);
	run_ctx_off = stack_size;

	stack_size += 8;
	sreg_off = stack_size;

	stack_size = round_up(stack_size, 16);

	if (!is_struct_ops) {
		/* For the trampoline called from function entry,
		 * the frame of traced function and the frame of
		 * trampoline need to be considered.
		 */
		emit_addi(RV_REG_SP, RV_REG_SP, -16, ctx);
		emit_sd(RV_REG_SP, 8, RV_REG_RA, ctx);
		emit_sd(RV_REG_SP, 0, RV_REG_FP, ctx);
		emit_addi(RV_REG_FP, RV_REG_SP, 16, ctx);

		emit_addi(RV_REG_SP, RV_REG_SP, -stack_size, ctx);
		emit_sd(RV_REG_SP, stack_size - 8, RV_REG_T0, ctx);
		emit_sd(RV_REG_SP, stack_size - 16, RV_REG_FP, ctx);
		emit_addi(RV_REG_FP, RV_REG_SP, stack_size, ctx);
	} else {
		/* emit kcfi hash */
		emit_kcfi(cfi_get_func_hash(func_addr), ctx);
		/* For the trampoline called directly, just handle
		 * the frame of trampoline.
		 */
		emit_addi(RV_REG_SP, RV_REG_SP, -stack_size, ctx);
		emit_sd(RV_REG_SP, stack_size - 8, RV_REG_RA, ctx);
		emit_sd(RV_REG_SP, stack_size - 16, RV_REG_FP, ctx);
		emit_addi(RV_REG_FP, RV_REG_SP, stack_size, ctx);
	}

	/* callee saved register S1 to pass start time */
	emit_sd(RV_REG_FP, -sreg_off, RV_REG_S1, ctx);

	/* store ip address of the traced function */
	if (flags & BPF_TRAMP_F_IP_ARG) {
		emit_imm(RV_REG_T1, (const s64)func_addr, ctx);
		emit_sd(RV_REG_FP, -ip_off, RV_REG_T1, ctx);
	}

	emit_li(RV_REG_T1, nregs, ctx);
	emit_sd(RV_REG_FP, -nregs_off, RV_REG_T1, ctx);

	store_args(nregs, args_off, ctx);

	/* skip to actual body of traced function */
	if (flags & BPF_TRAMP_F_SKIP_FRAME)
		orig_call += RV_FENTRY_NINSNS * 4;

	if (flags & BPF_TRAMP_F_CALL_ORIG) {
		emit_imm(RV_REG_A0, (const s64)im, ctx);
		ret = emit_call((const u64)__bpf_tramp_enter, true, ctx);
		if (ret)
			return ret;
	}

	for (i = 0; i < fentry->nr_links; i++) {
		ret = invoke_bpf_prog(fentry->links[i], args_off, retval_off, run_ctx_off,
				      flags & BPF_TRAMP_F_RET_FENTRY_RET, ctx);
		if (ret)
			return ret;
	}

	if (fmod_ret->nr_links) {
		branches_off = kcalloc(fmod_ret->nr_links, sizeof(int), GFP_KERNEL);
		if (!branches_off)
			return -ENOMEM;

		/* cleanup to avoid garbage return value confusion */
		emit_sd(RV_REG_FP, -retval_off, RV_REG_ZERO, ctx);
		for (i = 0; i < fmod_ret->nr_links; i++) {
			ret = invoke_bpf_prog(fmod_ret->links[i], args_off, retval_off,
					      run_ctx_off, true, ctx);
			if (ret)
				goto out;
			emit_ld(RV_REG_T1, -retval_off, RV_REG_FP, ctx);
			branches_off[i] = ctx->ninsns;
			/* nop reserved for conditional jump */
			emit(rv_nop(), ctx);
		}
	}

	if (flags & BPF_TRAMP_F_CALL_ORIG) {
		restore_args(nregs, args_off, ctx);
		ret = emit_call((const u64)orig_call, true, ctx);
		if (ret)
			goto out;
		emit_sd(RV_REG_FP, -retval_off, RV_REG_A0, ctx);
		emit_sd(RV_REG_FP, -(retval_off - 8), regmap[BPF_REG_0], ctx);
		im->ip_after_call = ctx->insns + ctx->ninsns;
		/* 2 nops reserved for auipc+jalr pair */
		emit(rv_nop(), ctx);
		emit(rv_nop(), ctx);
	}

	/* update branches saved in invoke_bpf_mod_ret with bnez */
	for (i = 0; ctx->insns && i < fmod_ret->nr_links; i++) {
		offset = ninsns_rvoff(ctx->ninsns - branches_off[i]);
		insn = rv_bne(RV_REG_T1, RV_REG_ZERO, offset >> 1);
		*(u32 *)(ctx->insns + branches_off[i]) = insn;
	}

	for (i = 0; i < fexit->nr_links; i++) {
		ret = invoke_bpf_prog(fexit->links[i], args_off, retval_off,
				      run_ctx_off, false, ctx);
		if (ret)
			goto out;
	}

	if (flags & BPF_TRAMP_F_CALL_ORIG) {
		im->ip_epilogue = ctx->insns + ctx->ninsns;
		emit_imm(RV_REG_A0, (const s64)im, ctx);
		ret = emit_call((const u64)__bpf_tramp_exit, true, ctx);
		if (ret)
			goto out;
	}

	if (flags & BPF_TRAMP_F_RESTORE_REGS)
		restore_args(nregs, args_off, ctx);

	if (save_ret) {
		emit_ld(RV_REG_A0, -retval_off, RV_REG_FP, ctx);
		emit_ld(regmap[BPF_REG_0], -(retval_off - 8), RV_REG_FP, ctx);
	}

	emit_ld(RV_REG_S1, -sreg_off, RV_REG_FP, ctx);

	if (!is_struct_ops) {
		/* trampoline called from function entry */
		emit_ld(RV_REG_T0, stack_size - 8, RV_REG_SP, ctx);
		emit_ld(RV_REG_FP, stack_size - 16, RV_REG_SP, ctx);
		emit_addi(RV_REG_SP, RV_REG_SP, stack_size, ctx);

		emit_ld(RV_REG_RA, 8, RV_REG_SP, ctx);
		emit_ld(RV_REG_FP, 0, RV_REG_SP, ctx);
		emit_addi(RV_REG_SP, RV_REG_SP, 16, ctx);

		if (flags & BPF_TRAMP_F_SKIP_FRAME)
			/* return to parent function */
			emit_jalr(RV_REG_ZERO, RV_REG_RA, 0, ctx);
		else
			/* return to traced function */
			emit_jalr(RV_REG_ZERO, RV_REG_T0, 0, ctx);
	} else {
		/* trampoline called directly */
		emit_ld(RV_REG_RA, stack_size - 8, RV_REG_SP, ctx);
		emit_ld(RV_REG_FP, stack_size - 16, RV_REG_SP, ctx);
		emit_addi(RV_REG_SP, RV_REG_SP, stack_size, ctx);

		emit_jalr(RV_REG_ZERO, RV_REG_RA, 0, ctx);
	}

	ret = ctx->ninsns;
out:
	kfree(branches_off);
	return ret;
}

int arch_bpf_trampoline_size(const struct btf_func_model *m, u32 flags,
			     struct bpf_tramp_links *tlinks, void *func_addr)
{
	struct bpf_tramp_image im;
	struct rv_jit_context ctx;
	int ret;

	ctx.ninsns = 0;
	ctx.insns = NULL;
	ctx.ro_insns = NULL;
	ret = __arch_prepare_bpf_trampoline(&im, m, tlinks, func_addr, flags, &ctx);

	return ret < 0 ? ret : ninsns_rvoff(ctx.ninsns);
}

int arch_prepare_bpf_trampoline(struct bpf_tramp_image *im, void *image,
				void *image_end, const struct btf_func_model *m,
				u32 flags, struct bpf_tramp_links *tlinks,
				void *func_addr)
{
	int ret;
	struct rv_jit_context ctx;

	ctx.ninsns = 0;
	/*
	 * The bpf_int_jit_compile() uses a RW buffer (ctx.insns) to write the
	 * JITed instructions and later copies it to a RX region (ctx.ro_insns).
	 * It also uses ctx.ro_insns to calculate offsets for jumps etc. As the
	 * trampoline image uses the same memory area for writing and execution,
	 * both ctx.insns and ctx.ro_insns can be set to image.
	 */
	ctx.insns = image;
	ctx.ro_insns = image;
	ret = __arch_prepare_bpf_trampoline(im, m, tlinks, func_addr, flags, &ctx);
	if (ret < 0)
		return ret;

	bpf_flush_icache(ctx.insns, ctx.insns + ctx.ninsns);

	return ninsns_rvoff(ret);
}

int bpf_jit_emit_insn(const struct bpf_insn *insn, struct rv_jit_context *ctx,
		      bool extra_pass)
{
	bool is64 = BPF_CLASS(insn->code) == BPF_ALU64 ||
		    BPF_CLASS(insn->code) == BPF_JMP;
	int s, e, rvoff, ret, i = insn - ctx->prog->insnsi;
	struct bpf_prog_aux *aux = ctx->prog->aux;
	u8 rd = -1, rs = -1, code = insn->code;
	s16 off = insn->off;
	s32 imm = insn->imm;

	init_regs(&rd, &rs, insn, ctx);

	switch (code) {
	/* dst = src */
	case BPF_ALU | BPF_MOV | BPF_X:
	case BPF_ALU64 | BPF_MOV | BPF_X:
		if (insn_is_cast_user(insn)) {
			emit_mv(RV_REG_T1, rs, ctx);
			emit_zextw(RV_REG_T1, RV_REG_T1, ctx);
			emit_imm(rd, (ctx->user_vm_start >> 32) << 32, ctx);
			emit(rv_beq(RV_REG_T1, RV_REG_ZERO, 4), ctx);
			emit_or(RV_REG_T1, rd, RV_REG_T1, ctx);
			emit_mv(rd, RV_REG_T1, ctx);
			break;
		} else if (insn_is_mov_percpu_addr(insn)) {
			if (rd != rs)
				emit_mv(rd, rs, ctx);
#ifdef CONFIG_SMP
			/* Load current CPU number in T1 */
			emit_ld(RV_REG_T1, offsetof(struct thread_info, cpu),
				RV_REG_TP, ctx);
			/* << 3 because offsets are 8 bytes */
			emit_slli(RV_REG_T1, RV_REG_T1, 3, ctx);
			/* Load address of __per_cpu_offset array in T2 */
			emit_addr(RV_REG_T2, (u64)&__per_cpu_offset, extra_pass, ctx);
			/* Add offset of current CPU to  __per_cpu_offset */
			emit_add(RV_REG_T1, RV_REG_T2, RV_REG_T1, ctx);
			/* Load __per_cpu_offset[cpu] in T1 */
			emit_ld(RV_REG_T1, 0, RV_REG_T1, ctx);
			/* Add the offset to Rd */
			emit_add(rd, rd, RV_REG_T1, ctx);
#endif
		}
		if (imm == 1) {
			/* Special mov32 for zext */
			emit_zextw(rd, rd, ctx);
			break;
		}
		switch (insn->off) {
		case 0:
			emit_mv(rd, rs, ctx);
			break;
		case 8:
			emit_sextb(rd, rs, ctx);
			break;
		case 16:
			emit_sexth(rd, rs, ctx);
			break;
		case 32:
			emit_sextw(rd, rs, ctx);
			break;
		}
		if (!is64 && !aux->verifier_zext)
			emit_zextw(rd, rd, ctx);
		break;

	/* dst = dst OP src */
	case BPF_ALU | BPF_ADD | BPF_X:
	case BPF_ALU64 | BPF_ADD | BPF_X:
		emit_add(rd, rd, rs, ctx);
		if (!is64 && !aux->verifier_zext)
			emit_zextw(rd, rd, ctx);
		break;
	case BPF_ALU | BPF_SUB | BPF_X:
	case BPF_ALU64 | BPF_SUB | BPF_X:
		if (is64)
			emit_sub(rd, rd, rs, ctx);
		else
			emit_subw(rd, rd, rs, ctx);

		if (!is64 && !aux->verifier_zext)
			emit_zextw(rd, rd, ctx);
		break;
	case BPF_ALU | BPF_AND | BPF_X:
	case BPF_ALU64 | BPF_AND | BPF_X:
		emit_and(rd, rd, rs, ctx);
		if (!is64 && !aux->verifier_zext)
			emit_zextw(rd, rd, ctx);
		break;
	case BPF_ALU | BPF_OR | BPF_X:
	case BPF_ALU64 | BPF_OR | BPF_X:
		emit_or(rd, rd, rs, ctx);
		if (!is64 && !aux->verifier_zext)
			emit_zextw(rd, rd, ctx);
		break;
	case BPF_ALU | BPF_XOR | BPF_X:
	case BPF_ALU64 | BPF_XOR | BPF_X:
		emit_xor(rd, rd, rs, ctx);
		if (!is64 && !aux->verifier_zext)
			emit_zextw(rd, rd, ctx);
		break;
	case BPF_ALU | BPF_MUL | BPF_X:
	case BPF_ALU64 | BPF_MUL | BPF_X:
		emit(is64 ? rv_mul(rd, rd, rs) : rv_mulw(rd, rd, rs), ctx);
		if (!is64 && !aux->verifier_zext)
			emit_zextw(rd, rd, ctx);
		break;
	case BPF_ALU | BPF_DIV | BPF_X:
	case BPF_ALU64 | BPF_DIV | BPF_X:
		if (off)
			emit(is64 ? rv_div(rd, rd, rs) : rv_divw(rd, rd, rs), ctx);
		else
			emit(is64 ? rv_divu(rd, rd, rs) : rv_divuw(rd, rd, rs), ctx);
		if (!is64 && !aux->verifier_zext)
			emit_zextw(rd, rd, ctx);
		break;
	case BPF_ALU | BPF_MOD | BPF_X:
	case BPF_ALU64 | BPF_MOD | BPF_X:
		if (off)
			emit(is64 ? rv_rem(rd, rd, rs) : rv_remw(rd, rd, rs), ctx);
		else
			emit(is64 ? rv_remu(rd, rd, rs) : rv_remuw(rd, rd, rs), ctx);
		if (!is64 && !aux->verifier_zext)
			emit_zextw(rd, rd, ctx);
		break;
	case BPF_ALU | BPF_LSH | BPF_X:
	case BPF_ALU64 | BPF_LSH | BPF_X:
		emit(is64 ? rv_sll(rd, rd, rs) : rv_sllw(rd, rd, rs), ctx);
		if (!is64 && !aux->verifier_zext)
			emit_zextw(rd, rd, ctx);
		break;
	case BPF_ALU | BPF_RSH | BPF_X:
	case BPF_ALU64 | BPF_RSH | BPF_X:
		emit(is64 ? rv_srl(rd, rd, rs) : rv_srlw(rd, rd, rs), ctx);
		if (!is64 && !aux->verifier_zext)
			emit_zextw(rd, rd, ctx);
		break;
	case BPF_ALU | BPF_ARSH | BPF_X:
	case BPF_ALU64 | BPF_ARSH | BPF_X:
		emit(is64 ? rv_sra(rd, rd, rs) : rv_sraw(rd, rd, rs), ctx);
		if (!is64 && !aux->verifier_zext)
			emit_zextw(rd, rd, ctx);
		break;

	/* dst = -dst */
	case BPF_ALU | BPF_NEG:
	case BPF_ALU64 | BPF_NEG:
		emit_sub(rd, RV_REG_ZERO, rd, ctx);
		if (!is64 && !aux->verifier_zext)
			emit_zextw(rd, rd, ctx);
		break;

	/* dst = BSWAP##imm(dst) */
	case BPF_ALU | BPF_END | BPF_FROM_LE:
		switch (imm) {
		case 16:
			emit_zexth(rd, rd, ctx);
			break;
		case 32:
			if (!aux->verifier_zext)
				emit_zextw(rd, rd, ctx);
			break;
		case 64:
			/* Do nothing */
			break;
		}
		break;
	case BPF_ALU | BPF_END | BPF_FROM_BE:
	case BPF_ALU64 | BPF_END | BPF_FROM_LE:
		emit_bswap(rd, imm, ctx);
		break;

	/* dst = imm */
	case BPF_ALU | BPF_MOV | BPF_K:
	case BPF_ALU64 | BPF_MOV | BPF_K:
		emit_imm(rd, imm, ctx);
		if (!is64 && !aux->verifier_zext)
			emit_zextw(rd, rd, ctx);
		break;

	/* dst = dst OP imm */
	case BPF_ALU | BPF_ADD | BPF_K:
	case BPF_ALU64 | BPF_ADD | BPF_K:
		if (is_12b_int(imm)) {
			emit_addi(rd, rd, imm, ctx);
		} else {
			emit_imm(RV_REG_T1, imm, ctx);
			emit_add(rd, rd, RV_REG_T1, ctx);
		}
		if (!is64 && !aux->verifier_zext)
			emit_zextw(rd, rd, ctx);
		break;
	case BPF_ALU | BPF_SUB | BPF_K:
	case BPF_ALU64 | BPF_SUB | BPF_K:
		if (is_12b_int(-imm)) {
			emit_addi(rd, rd, -imm, ctx);
		} else {
			emit_imm(RV_REG_T1, imm, ctx);
			emit_sub(rd, rd, RV_REG_T1, ctx);
		}
		if (!is64 && !aux->verifier_zext)
			emit_zextw(rd, rd, ctx);
		break;
	case BPF_ALU | BPF_AND | BPF_K:
	case BPF_ALU64 | BPF_AND | BPF_K:
		if (is_12b_int(imm)) {
			emit_andi(rd, rd, imm, ctx);
		} else {
			emit_imm(RV_REG_T1, imm, ctx);
			emit_and(rd, rd, RV_REG_T1, ctx);
		}
		if (!is64 && !aux->verifier_zext)
			emit_zextw(rd, rd, ctx);
		break;
	case BPF_ALU | BPF_OR | BPF_K:
	case BPF_ALU64 | BPF_OR | BPF_K:
		if (is_12b_int(imm)) {
			emit(rv_ori(rd, rd, imm), ctx);
		} else {
			emit_imm(RV_REG_T1, imm, ctx);
			emit_or(rd, rd, RV_REG_T1, ctx);
		}
		if (!is64 && !aux->verifier_zext)
			emit_zextw(rd, rd, ctx);
		break;
	case BPF_ALU | BPF_XOR | BPF_K:
	case BPF_ALU64 | BPF_XOR | BPF_K:
		if (is_12b_int(imm)) {
			emit(rv_xori(rd, rd, imm), ctx);
		} else {
			emit_imm(RV_REG_T1, imm, ctx);
			emit_xor(rd, rd, RV_REG_T1, ctx);
		}
		if (!is64 && !aux->verifier_zext)
			emit_zextw(rd, rd, ctx);
		break;
	case BPF_ALU | BPF_MUL | BPF_K:
	case BPF_ALU64 | BPF_MUL | BPF_K:
		emit_imm(RV_REG_T1, imm, ctx);
		emit(is64 ? rv_mul(rd, rd, RV_REG_T1) :
		     rv_mulw(rd, rd, RV_REG_T1), ctx);
		if (!is64 && !aux->verifier_zext)
			emit_zextw(rd, rd, ctx);
		break;
	case BPF_ALU | BPF_DIV | BPF_K:
	case BPF_ALU64 | BPF_DIV | BPF_K:
		emit_imm(RV_REG_T1, imm, ctx);
		if (off)
			emit(is64 ? rv_div(rd, rd, RV_REG_T1) :
			     rv_divw(rd, rd, RV_REG_T1), ctx);
		else
			emit(is64 ? rv_divu(rd, rd, RV_REG_T1) :
			     rv_divuw(rd, rd, RV_REG_T1), ctx);
		if (!is64 && !aux->verifier_zext)
			emit_zextw(rd, rd, ctx);
		break;
	case BPF_ALU | BPF_MOD | BPF_K:
	case BPF_ALU64 | BPF_MOD | BPF_K:
		emit_imm(RV_REG_T1, imm, ctx);
		if (off)
			emit(is64 ? rv_rem(rd, rd, RV_REG_T1) :
			     rv_remw(rd, rd, RV_REG_T1), ctx);
		else
			emit(is64 ? rv_remu(rd, rd, RV_REG_T1) :
			     rv_remuw(rd, rd, RV_REG_T1), ctx);
		if (!is64 && !aux->verifier_zext)
			emit_zextw(rd, rd, ctx);
		break;
	case BPF_ALU | BPF_LSH | BPF_K:
	case BPF_ALU64 | BPF_LSH | BPF_K:
		emit_slli(rd, rd, imm, ctx);

		if (!is64 && !aux->verifier_zext)
			emit_zextw(rd, rd, ctx);
		break;
	case BPF_ALU | BPF_RSH | BPF_K:
	case BPF_ALU64 | BPF_RSH | BPF_K:
		if (is64)
			emit_srli(rd, rd, imm, ctx);
		else
			emit(rv_srliw(rd, rd, imm), ctx);

		if (!is64 && !aux->verifier_zext)
			emit_zextw(rd, rd, ctx);
		break;
	case BPF_ALU | BPF_ARSH | BPF_K:
	case BPF_ALU64 | BPF_ARSH | BPF_K:
		if (is64)
			emit_srai(rd, rd, imm, ctx);
		else
			emit(rv_sraiw(rd, rd, imm), ctx);

		if (!is64 && !aux->verifier_zext)
			emit_zextw(rd, rd, ctx);
		break;

	/* JUMP off */
	case BPF_JMP | BPF_JA:
	case BPF_JMP32 | BPF_JA:
		if (BPF_CLASS(code) == BPF_JMP)
			rvoff = rv_offset(i, off, ctx);
		else
			rvoff = rv_offset(i, imm, ctx);
		ret = emit_jump_and_link(RV_REG_ZERO, rvoff, true, ctx);
		if (ret)
			return ret;
		break;

	/* IF (dst COND src) JUMP off */
	case BPF_JMP | BPF_JEQ | BPF_X:
	case BPF_JMP32 | BPF_JEQ | BPF_X:
	case BPF_JMP | BPF_JGT | BPF_X:
	case BPF_JMP32 | BPF_JGT | BPF_X:
	case BPF_JMP | BPF_JLT | BPF_X:
	case BPF_JMP32 | BPF_JLT | BPF_X:
	case BPF_JMP | BPF_JGE | BPF_X:
	case BPF_JMP32 | BPF_JGE | BPF_X:
	case BPF_JMP | BPF_JLE | BPF_X:
	case BPF_JMP32 | BPF_JLE | BPF_X:
	case BPF_JMP | BPF_JNE | BPF_X:
	case BPF_JMP32 | BPF_JNE | BPF_X:
	case BPF_JMP | BPF_JSGT | BPF_X:
	case BPF_JMP32 | BPF_JSGT | BPF_X:
	case BPF_JMP | BPF_JSLT | BPF_X:
	case BPF_JMP32 | BPF_JSLT | BPF_X:
	case BPF_JMP | BPF_JSGE | BPF_X:
	case BPF_JMP32 | BPF_JSGE | BPF_X:
	case BPF_JMP | BPF_JSLE | BPF_X:
	case BPF_JMP32 | BPF_JSLE | BPF_X:
	case BPF_JMP | BPF_JSET | BPF_X:
	case BPF_JMP32 | BPF_JSET | BPF_X:
		rvoff = rv_offset(i, off, ctx);
		if (!is64) {
			s = ctx->ninsns;
			if (is_signed_bpf_cond(BPF_OP(code))) {
				emit_sextw_alt(&rs, RV_REG_T1, ctx);
				emit_sextw_alt(&rd, RV_REG_T2, ctx);
			} else {
				emit_zextw_alt(&rs, RV_REG_T1, ctx);
				emit_zextw_alt(&rd, RV_REG_T2, ctx);
			}
			e = ctx->ninsns;

			/* Adjust for extra insns */
			rvoff -= ninsns_rvoff(e - s);
		}

		if (BPF_OP(code) == BPF_JSET) {
			/* Adjust for and */
			rvoff -= 4;
			emit_and(RV_REG_T1, rd, rs, ctx);
			emit_branch(BPF_JNE, RV_REG_T1, RV_REG_ZERO, rvoff, ctx);
		} else {
			emit_branch(BPF_OP(code), rd, rs, rvoff, ctx);
		}
		break;

	/* IF (dst COND imm) JUMP off */
	case BPF_JMP | BPF_JEQ | BPF_K:
	case BPF_JMP32 | BPF_JEQ | BPF_K:
	case BPF_JMP | BPF_JGT | BPF_K:
	case BPF_JMP32 | BPF_JGT | BPF_K:
	case BPF_JMP | BPF_JLT | BPF_K:
	case BPF_JMP32 | BPF_JLT | BPF_K:
	case BPF_JMP | BPF_JGE | BPF_K:
	case BPF_JMP32 | BPF_JGE | BPF_K:
	case BPF_JMP | BPF_JLE | BPF_K:
	case BPF_JMP32 | BPF_JLE | BPF_K:
	case BPF_JMP | BPF_JNE | BPF_K:
	case BPF_JMP32 | BPF_JNE | BPF_K:
	case BPF_JMP | BPF_JSGT | BPF_K:
	case BPF_JMP32 | BPF_JSGT | BPF_K:
	case BPF_JMP | BPF_JSLT | BPF_K:
	case BPF_JMP32 | BPF_JSLT | BPF_K:
	case BPF_JMP | BPF_JSGE | BPF_K:
	case BPF_JMP32 | BPF_JSGE | BPF_K:
	case BPF_JMP | BPF_JSLE | BPF_K:
	case BPF_JMP32 | BPF_JSLE | BPF_K:
		rvoff = rv_offset(i, off, ctx);
		s = ctx->ninsns;
		if (imm)
			emit_imm(RV_REG_T1, imm, ctx);
		rs = imm ? RV_REG_T1 : RV_REG_ZERO;
		if (!is64) {
			if (is_signed_bpf_cond(BPF_OP(code))) {
				emit_sextw_alt(&rd, RV_REG_T2, ctx);
				/* rs has been sign extended */
			} else {
				emit_zextw_alt(&rd, RV_REG_T2, ctx);
				if (imm)
					emit_zextw(rs, rs, ctx);
			}
		}
		e = ctx->ninsns;

		/* Adjust for extra insns */
		rvoff -= ninsns_rvoff(e - s);
		emit_branch(BPF_OP(code), rd, rs, rvoff, ctx);
		break;

	case BPF_JMP | BPF_JSET | BPF_K:
	case BPF_JMP32 | BPF_JSET | BPF_K:
		rvoff = rv_offset(i, off, ctx);
		s = ctx->ninsns;
		if (is_12b_int(imm)) {
			emit_andi(RV_REG_T1, rd, imm, ctx);
		} else {
			emit_imm(RV_REG_T1, imm, ctx);
			emit_and(RV_REG_T1, rd, RV_REG_T1, ctx);
		}
		/* For jset32, we should clear the upper 32 bits of t1, but
		 * sign-extension is sufficient here and saves one instruction,
		 * as t1 is used only in comparison against zero.
		 */
		if (!is64 && imm < 0)
			emit_sextw(RV_REG_T1, RV_REG_T1, ctx);
		e = ctx->ninsns;
		rvoff -= ninsns_rvoff(e - s);
		emit_branch(BPF_JNE, RV_REG_T1, RV_REG_ZERO, rvoff, ctx);
		break;

	/* function call */
	case BPF_JMP | BPF_CALL:
	{
		bool fixed_addr;
		u64 addr;

		/* Inline calls to bpf_get_smp_processor_id()
		 *
		 * RV_REG_TP holds the address of the current CPU's task_struct and thread_info is
		 * at offset 0 in task_struct.
		 * Load cpu from thread_info:
		 *     Set R0 to ((struct thread_info *)(RV_REG_TP))->cpu
		 *
		 * This replicates the implementation of raw_smp_processor_id() on RISCV
		 */
		if (insn->src_reg == 0 && insn->imm == BPF_FUNC_get_smp_processor_id) {
			/* Load current CPU number in R0 */
			emit_ld(bpf_to_rv_reg(BPF_REG_0, ctx), offsetof(struct thread_info, cpu),
				RV_REG_TP, ctx);
			break;
		}

		mark_call(ctx);
		ret = bpf_jit_get_func_addr(ctx->prog, insn, extra_pass,
					    &addr, &fixed_addr);
		if (ret < 0)
			return ret;

		if (insn->src_reg == BPF_PSEUDO_KFUNC_CALL) {
			const struct btf_func_model *fm;
			int idx;

			fm = bpf_jit_find_kfunc_model(ctx->prog, insn);
			if (!fm)
				return -EINVAL;

			for (idx = 0; idx < fm->nr_args; idx++) {
				u8 reg = bpf_to_rv_reg(BPF_REG_1 + idx, ctx);

				if (fm->arg_size[idx] == sizeof(int))
					emit_sextw(reg, reg, ctx);
			}
		}

		ret = emit_call(addr, fixed_addr, ctx);
		if (ret)
			return ret;

		if (insn->src_reg != BPF_PSEUDO_CALL)
			emit_mv(bpf_to_rv_reg(BPF_REG_0, ctx), RV_REG_A0, ctx);
		break;
	}
	/* tail call */
	case BPF_JMP | BPF_TAIL_CALL:
		if (emit_bpf_tail_call(i, ctx))
			return -1;
		break;

	/* function return */
	case BPF_JMP | BPF_EXIT:
		if (i == ctx->prog->len - 1)
			break;

		rvoff = epilogue_offset(ctx);
		ret = emit_jump_and_link(RV_REG_ZERO, rvoff, true, ctx);
		if (ret)
			return ret;
		break;

	/* dst = imm64 */
	case BPF_LD | BPF_IMM | BPF_DW:
	{
		struct bpf_insn insn1 = insn[1];
		u64 imm64;

		imm64 = (u64)insn1.imm << 32 | (u32)imm;
		if (bpf_pseudo_func(insn)) {
			/* fixed-length insns for extra jit pass */
			ret = emit_addr(rd, imm64, extra_pass, ctx);
			if (ret)
				return ret;
		} else {
			emit_imm(rd, imm64, ctx);
		}

		return 1;
	}

	/* LDX: dst = *(unsigned size *)(src + off) */
	case BPF_LDX | BPF_MEM | BPF_B:
	case BPF_LDX | BPF_MEM | BPF_H:
	case BPF_LDX | BPF_MEM | BPF_W:
	case BPF_LDX | BPF_MEM | BPF_DW:
	case BPF_LDX | BPF_PROBE_MEM | BPF_B:
	case BPF_LDX | BPF_PROBE_MEM | BPF_H:
	case BPF_LDX | BPF_PROBE_MEM | BPF_W:
	case BPF_LDX | BPF_PROBE_MEM | BPF_DW:
	/* LDSX: dst = *(signed size *)(src + off) */
	case BPF_LDX | BPF_MEMSX | BPF_B:
	case BPF_LDX | BPF_MEMSX | BPF_H:
	case BPF_LDX | BPF_MEMSX | BPF_W:
	case BPF_LDX | BPF_PROBE_MEMSX | BPF_B:
	case BPF_LDX | BPF_PROBE_MEMSX | BPF_H:
	case BPF_LDX | BPF_PROBE_MEMSX | BPF_W:
<<<<<<< HEAD
=======
	/* LDX | PROBE_MEM32: dst = *(unsigned size *)(src + RV_REG_ARENA + off) */
	case BPF_LDX | BPF_PROBE_MEM32 | BPF_B:
	case BPF_LDX | BPF_PROBE_MEM32 | BPF_H:
	case BPF_LDX | BPF_PROBE_MEM32 | BPF_W:
	case BPF_LDX | BPF_PROBE_MEM32 | BPF_DW:
>>>>>>> 0c383648
	{
		int insn_len, insns_start;
		bool sign_ext;

		sign_ext = BPF_MODE(insn->code) == BPF_MEMSX ||
			   BPF_MODE(insn->code) == BPF_PROBE_MEMSX;
<<<<<<< HEAD
=======

		if (BPF_MODE(insn->code) == BPF_PROBE_MEM32) {
			emit_add(RV_REG_T2, rs, RV_REG_ARENA, ctx);
			rs = RV_REG_T2;
		}
>>>>>>> 0c383648

		switch (BPF_SIZE(code)) {
		case BPF_B:
			if (is_12b_int(off)) {
				insns_start = ctx->ninsns;
				if (sign_ext)
					emit(rv_lb(rd, off, rs), ctx);
				else
					emit(rv_lbu(rd, off, rs), ctx);
				insn_len = ctx->ninsns - insns_start;
				break;
			}

			emit_imm(RV_REG_T1, off, ctx);
			emit_add(RV_REG_T1, RV_REG_T1, rs, ctx);
			insns_start = ctx->ninsns;
			if (sign_ext)
				emit(rv_lb(rd, 0, RV_REG_T1), ctx);
			else
				emit(rv_lbu(rd, 0, RV_REG_T1), ctx);
			insn_len = ctx->ninsns - insns_start;
			break;
		case BPF_H:
			if (is_12b_int(off)) {
				insns_start = ctx->ninsns;
				if (sign_ext)
					emit(rv_lh(rd, off, rs), ctx);
				else
					emit(rv_lhu(rd, off, rs), ctx);
				insn_len = ctx->ninsns - insns_start;
				break;
			}

			emit_imm(RV_REG_T1, off, ctx);
			emit_add(RV_REG_T1, RV_REG_T1, rs, ctx);
			insns_start = ctx->ninsns;
			if (sign_ext)
				emit(rv_lh(rd, 0, RV_REG_T1), ctx);
			else
				emit(rv_lhu(rd, 0, RV_REG_T1), ctx);
			insn_len = ctx->ninsns - insns_start;
			break;
		case BPF_W:
			if (is_12b_int(off)) {
				insns_start = ctx->ninsns;
				if (sign_ext)
					emit(rv_lw(rd, off, rs), ctx);
				else
					emit(rv_lwu(rd, off, rs), ctx);
				insn_len = ctx->ninsns - insns_start;
				break;
			}

			emit_imm(RV_REG_T1, off, ctx);
			emit_add(RV_REG_T1, RV_REG_T1, rs, ctx);
			insns_start = ctx->ninsns;
			if (sign_ext)
				emit(rv_lw(rd, 0, RV_REG_T1), ctx);
			else
				emit(rv_lwu(rd, 0, RV_REG_T1), ctx);
			insn_len = ctx->ninsns - insns_start;
			break;
		case BPF_DW:
			if (is_12b_int(off)) {
				insns_start = ctx->ninsns;
				emit_ld(rd, off, rs, ctx);
				insn_len = ctx->ninsns - insns_start;
				break;
			}

			emit_imm(RV_REG_T1, off, ctx);
			emit_add(RV_REG_T1, RV_REG_T1, rs, ctx);
			insns_start = ctx->ninsns;
			emit_ld(rd, 0, RV_REG_T1, ctx);
			insn_len = ctx->ninsns - insns_start;
			break;
		}

		ret = add_exception_handler(insn, ctx, rd, insn_len);
		if (ret)
			return ret;

		if (BPF_SIZE(code) != BPF_DW && insn_is_zext(&insn[1]))
			return 1;
		break;
	}
	/* speculation barrier */
	case BPF_ST | BPF_NOSPEC:
		break;

	/* ST: *(size *)(dst + off) = imm */
	case BPF_ST | BPF_MEM | BPF_B:
		emit_imm(RV_REG_T1, imm, ctx);
		if (is_12b_int(off)) {
			emit(rv_sb(rd, off, RV_REG_T1), ctx);
			break;
		}

		emit_imm(RV_REG_T2, off, ctx);
		emit_add(RV_REG_T2, RV_REG_T2, rd, ctx);
		emit(rv_sb(RV_REG_T2, 0, RV_REG_T1), ctx);
		break;

	case BPF_ST | BPF_MEM | BPF_H:
		emit_imm(RV_REG_T1, imm, ctx);
		if (is_12b_int(off)) {
			emit(rv_sh(rd, off, RV_REG_T1), ctx);
			break;
		}

		emit_imm(RV_REG_T2, off, ctx);
		emit_add(RV_REG_T2, RV_REG_T2, rd, ctx);
		emit(rv_sh(RV_REG_T2, 0, RV_REG_T1), ctx);
		break;
	case BPF_ST | BPF_MEM | BPF_W:
		emit_imm(RV_REG_T1, imm, ctx);
		if (is_12b_int(off)) {
			emit_sw(rd, off, RV_REG_T1, ctx);
			break;
		}

		emit_imm(RV_REG_T2, off, ctx);
		emit_add(RV_REG_T2, RV_REG_T2, rd, ctx);
		emit_sw(RV_REG_T2, 0, RV_REG_T1, ctx);
		break;
	case BPF_ST | BPF_MEM | BPF_DW:
		emit_imm(RV_REG_T1, imm, ctx);
		if (is_12b_int(off)) {
			emit_sd(rd, off, RV_REG_T1, ctx);
			break;
		}

		emit_imm(RV_REG_T2, off, ctx);
		emit_add(RV_REG_T2, RV_REG_T2, rd, ctx);
		emit_sd(RV_REG_T2, 0, RV_REG_T1, ctx);
		break;

	case BPF_ST | BPF_PROBE_MEM32 | BPF_B:
	case BPF_ST | BPF_PROBE_MEM32 | BPF_H:
	case BPF_ST | BPF_PROBE_MEM32 | BPF_W:
	case BPF_ST | BPF_PROBE_MEM32 | BPF_DW:
	{
		int insn_len, insns_start;

		emit_add(RV_REG_T3, rd, RV_REG_ARENA, ctx);
		rd = RV_REG_T3;

		/* Load imm to a register then store it */
		emit_imm(RV_REG_T1, imm, ctx);

		switch (BPF_SIZE(code)) {
		case BPF_B:
			if (is_12b_int(off)) {
				insns_start = ctx->ninsns;
				emit(rv_sb(rd, off, RV_REG_T1), ctx);
				insn_len = ctx->ninsns - insns_start;
				break;
			}

			emit_imm(RV_REG_T2, off, ctx);
			emit_add(RV_REG_T2, RV_REG_T2, rd, ctx);
			insns_start = ctx->ninsns;
			emit(rv_sb(RV_REG_T2, 0, RV_REG_T1), ctx);
			insn_len = ctx->ninsns - insns_start;
			break;
		case BPF_H:
			if (is_12b_int(off)) {
				insns_start = ctx->ninsns;
				emit(rv_sh(rd, off, RV_REG_T1), ctx);
				insn_len = ctx->ninsns - insns_start;
				break;
			}

			emit_imm(RV_REG_T2, off, ctx);
			emit_add(RV_REG_T2, RV_REG_T2, rd, ctx);
			insns_start = ctx->ninsns;
			emit(rv_sh(RV_REG_T2, 0, RV_REG_T1), ctx);
			insn_len = ctx->ninsns - insns_start;
			break;
		case BPF_W:
			if (is_12b_int(off)) {
				insns_start = ctx->ninsns;
				emit_sw(rd, off, RV_REG_T1, ctx);
				insn_len = ctx->ninsns - insns_start;
				break;
			}

			emit_imm(RV_REG_T2, off, ctx);
			emit_add(RV_REG_T2, RV_REG_T2, rd, ctx);
			insns_start = ctx->ninsns;
			emit_sw(RV_REG_T2, 0, RV_REG_T1, ctx);
			insn_len = ctx->ninsns - insns_start;
			break;
		case BPF_DW:
			if (is_12b_int(off)) {
				insns_start = ctx->ninsns;
				emit_sd(rd, off, RV_REG_T1, ctx);
				insn_len = ctx->ninsns - insns_start;
				break;
			}

			emit_imm(RV_REG_T2, off, ctx);
			emit_add(RV_REG_T2, RV_REG_T2, rd, ctx);
			insns_start = ctx->ninsns;
			emit_sd(RV_REG_T2, 0, RV_REG_T1, ctx);
			insn_len = ctx->ninsns - insns_start;
			break;
		}

		ret = add_exception_handler(insn, ctx, REG_DONT_CLEAR_MARKER,
					    insn_len);
		if (ret)
			return ret;

		break;
	}

	/* STX: *(size *)(dst + off) = src */
	case BPF_STX | BPF_MEM | BPF_B:
		if (is_12b_int(off)) {
			emit(rv_sb(rd, off, rs), ctx);
			break;
		}

		emit_imm(RV_REG_T1, off, ctx);
		emit_add(RV_REG_T1, RV_REG_T1, rd, ctx);
		emit(rv_sb(RV_REG_T1, 0, rs), ctx);
		break;
	case BPF_STX | BPF_MEM | BPF_H:
		if (is_12b_int(off)) {
			emit(rv_sh(rd, off, rs), ctx);
			break;
		}

		emit_imm(RV_REG_T1, off, ctx);
		emit_add(RV_REG_T1, RV_REG_T1, rd, ctx);
		emit(rv_sh(RV_REG_T1, 0, rs), ctx);
		break;
	case BPF_STX | BPF_MEM | BPF_W:
		if (is_12b_int(off)) {
			emit_sw(rd, off, rs, ctx);
			break;
		}

		emit_imm(RV_REG_T1, off, ctx);
		emit_add(RV_REG_T1, RV_REG_T1, rd, ctx);
		emit_sw(RV_REG_T1, 0, rs, ctx);
		break;
	case BPF_STX | BPF_MEM | BPF_DW:
		if (is_12b_int(off)) {
			emit_sd(rd, off, rs, ctx);
			break;
		}

		emit_imm(RV_REG_T1, off, ctx);
		emit_add(RV_REG_T1, RV_REG_T1, rd, ctx);
		emit_sd(RV_REG_T1, 0, rs, ctx);
		break;
	case BPF_STX | BPF_ATOMIC | BPF_W:
	case BPF_STX | BPF_ATOMIC | BPF_DW:
		emit_atomic(rd, rs, off, imm,
			    BPF_SIZE(code) == BPF_DW, ctx);
		break;

	case BPF_STX | BPF_PROBE_MEM32 | BPF_B:
	case BPF_STX | BPF_PROBE_MEM32 | BPF_H:
	case BPF_STX | BPF_PROBE_MEM32 | BPF_W:
	case BPF_STX | BPF_PROBE_MEM32 | BPF_DW:
	{
		int insn_len, insns_start;

		emit_add(RV_REG_T2, rd, RV_REG_ARENA, ctx);
		rd = RV_REG_T2;

		switch (BPF_SIZE(code)) {
		case BPF_B:
			if (is_12b_int(off)) {
				insns_start = ctx->ninsns;
				emit(rv_sb(rd, off, rs), ctx);
				insn_len = ctx->ninsns - insns_start;
				break;
			}

			emit_imm(RV_REG_T1, off, ctx);
			emit_add(RV_REG_T1, RV_REG_T1, rd, ctx);
			insns_start = ctx->ninsns;
			emit(rv_sb(RV_REG_T1, 0, rs), ctx);
			insn_len = ctx->ninsns - insns_start;
			break;
		case BPF_H:
			if (is_12b_int(off)) {
				insns_start = ctx->ninsns;
				emit(rv_sh(rd, off, rs), ctx);
				insn_len = ctx->ninsns - insns_start;
				break;
			}

			emit_imm(RV_REG_T1, off, ctx);
			emit_add(RV_REG_T1, RV_REG_T1, rd, ctx);
			insns_start = ctx->ninsns;
			emit(rv_sh(RV_REG_T1, 0, rs), ctx);
			insn_len = ctx->ninsns - insns_start;
			break;
		case BPF_W:
			if (is_12b_int(off)) {
				insns_start = ctx->ninsns;
				emit_sw(rd, off, rs, ctx);
				insn_len = ctx->ninsns - insns_start;
				break;
			}

			emit_imm(RV_REG_T1, off, ctx);
			emit_add(RV_REG_T1, RV_REG_T1, rd, ctx);
			insns_start = ctx->ninsns;
			emit_sw(RV_REG_T1, 0, rs, ctx);
			insn_len = ctx->ninsns - insns_start;
			break;
		case BPF_DW:
			if (is_12b_int(off)) {
				insns_start = ctx->ninsns;
				emit_sd(rd, off, rs, ctx);
				insn_len = ctx->ninsns - insns_start;
				break;
			}

			emit_imm(RV_REG_T1, off, ctx);
			emit_add(RV_REG_T1, RV_REG_T1, rd, ctx);
			insns_start = ctx->ninsns;
			emit_sd(RV_REG_T1, 0, rs, ctx);
			insn_len = ctx->ninsns - insns_start;
			break;
		}

		ret = add_exception_handler(insn, ctx, REG_DONT_CLEAR_MARKER,
					    insn_len);
		if (ret)
			return ret;

		break;
	}

	default:
		pr_err("bpf-jit: unknown opcode %02x\n", code);
		return -EINVAL;
	}

	return 0;
}

void bpf_jit_build_prologue(struct rv_jit_context *ctx, bool is_subprog)
{
	int i, stack_adjust = 0, store_offset, bpf_stack_adjust;

	bpf_stack_adjust = round_up(ctx->prog->aux->stack_depth, 16);
	if (bpf_stack_adjust)
		mark_fp(ctx);

	if (seen_reg(RV_REG_RA, ctx))
		stack_adjust += 8;
	stack_adjust += 8; /* RV_REG_FP */
	if (seen_reg(RV_REG_S1, ctx))
		stack_adjust += 8;
	if (seen_reg(RV_REG_S2, ctx))
		stack_adjust += 8;
	if (seen_reg(RV_REG_S3, ctx))
		stack_adjust += 8;
	if (seen_reg(RV_REG_S4, ctx))
		stack_adjust += 8;
	if (seen_reg(RV_REG_S5, ctx))
		stack_adjust += 8;
	if (seen_reg(RV_REG_S6, ctx))
		stack_adjust += 8;
	if (ctx->arena_vm_start)
		stack_adjust += 8;

	stack_adjust = round_up(stack_adjust, 16);
	stack_adjust += bpf_stack_adjust;

	store_offset = stack_adjust - 8;

	/* emit kcfi type preamble immediately before the  first insn */
	emit_kcfi(is_subprog ? cfi_bpf_subprog_hash : cfi_bpf_hash, ctx);

	/* nops reserved for auipc+jalr pair */
	for (i = 0; i < RV_FENTRY_NINSNS; i++)
		emit(rv_nop(), ctx);

	/* First instruction is always setting the tail-call-counter
	 * (TCC) register. This instruction is skipped for tail calls.
	 * Force using a 4-byte (non-compressed) instruction.
	 */
	emit(rv_addi(RV_REG_TCC, RV_REG_ZERO, MAX_TAIL_CALL_CNT), ctx);

	emit_addi(RV_REG_SP, RV_REG_SP, -stack_adjust, ctx);

	if (seen_reg(RV_REG_RA, ctx)) {
		emit_sd(RV_REG_SP, store_offset, RV_REG_RA, ctx);
		store_offset -= 8;
	}
	emit_sd(RV_REG_SP, store_offset, RV_REG_FP, ctx);
	store_offset -= 8;
	if (seen_reg(RV_REG_S1, ctx)) {
		emit_sd(RV_REG_SP, store_offset, RV_REG_S1, ctx);
		store_offset -= 8;
	}
	if (seen_reg(RV_REG_S2, ctx)) {
		emit_sd(RV_REG_SP, store_offset, RV_REG_S2, ctx);
		store_offset -= 8;
	}
	if (seen_reg(RV_REG_S3, ctx)) {
		emit_sd(RV_REG_SP, store_offset, RV_REG_S3, ctx);
		store_offset -= 8;
	}
	if (seen_reg(RV_REG_S4, ctx)) {
		emit_sd(RV_REG_SP, store_offset, RV_REG_S4, ctx);
		store_offset -= 8;
	}
	if (seen_reg(RV_REG_S5, ctx)) {
		emit_sd(RV_REG_SP, store_offset, RV_REG_S5, ctx);
		store_offset -= 8;
	}
	if (seen_reg(RV_REG_S6, ctx)) {
		emit_sd(RV_REG_SP, store_offset, RV_REG_S6, ctx);
		store_offset -= 8;
	}
	if (ctx->arena_vm_start) {
		emit_sd(RV_REG_SP, store_offset, RV_REG_ARENA, ctx);
		store_offset -= 8;
	}

	emit_addi(RV_REG_FP, RV_REG_SP, stack_adjust, ctx);

	if (bpf_stack_adjust)
		emit_addi(RV_REG_S5, RV_REG_SP, bpf_stack_adjust, ctx);

	/* Program contains calls and tail calls, so RV_REG_TCC need
	 * to be saved across calls.
	 */
	if (seen_tail_call(ctx) && seen_call(ctx))
		emit_mv(RV_REG_TCC_SAVED, RV_REG_TCC, ctx);

	ctx->stack_size = stack_adjust;

	if (ctx->arena_vm_start)
		emit_imm(RV_REG_ARENA, ctx->arena_vm_start, ctx);
}

void bpf_jit_build_epilogue(struct rv_jit_context *ctx)
{
	__build_epilogue(false, ctx);
}

bool bpf_jit_supports_kfunc_call(void)
{
	return true;
}

bool bpf_jit_supports_ptr_xchg(void)
{
	return true;
<<<<<<< HEAD
=======
}

bool bpf_jit_supports_arena(void)
{
	return true;
}

bool bpf_jit_supports_percpu_insn(void)
{
	return true;
}

bool bpf_jit_inlines_helper_call(s32 imm)
{
	switch (imm) {
	case BPF_FUNC_get_smp_processor_id:
		return true;
	default:
		return false;
	}
>>>>>>> 0c383648
}<|MERGE_RESOLUTION|>--- conflicted
+++ resolved
@@ -12,10 +12,7 @@
 #include <linux/stop_machine.h>
 #include <asm/patch.h>
 #include <asm/cfi.h>
-<<<<<<< HEAD
-=======
 #include <asm/percpu.h>
->>>>>>> 0c383648
 #include "bpf_jit.h"
 
 #define RV_FENTRY_NINSNS 2
@@ -583,12 +580,8 @@
 	off_t fixup_offset;
 
 	if (!ctx->insns || !ctx->ro_insns || !ctx->prog->aux->extable ||
-<<<<<<< HEAD
-	    (BPF_MODE(insn->code) != BPF_PROBE_MEM && BPF_MODE(insn->code) != BPF_PROBE_MEMSX))
-=======
 	    (BPF_MODE(insn->code) != BPF_PROBE_MEM && BPF_MODE(insn->code) != BPF_PROBE_MEMSX &&
 	     BPF_MODE(insn->code) != BPF_PROBE_MEM32))
->>>>>>> 0c383648
 		return 0;
 
 	if (WARN_ON_ONCE(ctx->nexentries >= ctx->prog->aux->num_exentries))
@@ -805,19 +798,11 @@
 	 * FP + 8	    [ RA to parent func	] return address to parent
 	 *					  function
 	 * FP + 0	    [ FP of parent func ] frame pointer of parent
-<<<<<<< HEAD
 	 *					  function
 	 * FP - 8           [ T0 to traced func ] return address of traced
 	 *					  function
 	 * FP - 16	    [ FP of traced func ] frame pointer of traced
 	 *					  function
-=======
-	 *					  function
-	 * FP - 8           [ T0 to traced func ] return address of traced
-	 *					  function
-	 * FP - 16	    [ FP of traced func ] frame pointer of traced
-	 *					  function
->>>>>>> 0c383648
 	 * --------------------------------------
 	 *
 	 * 2. trampoline called directly
@@ -1606,28 +1591,22 @@
 	case BPF_LDX | BPF_PROBE_MEMSX | BPF_B:
 	case BPF_LDX | BPF_PROBE_MEMSX | BPF_H:
 	case BPF_LDX | BPF_PROBE_MEMSX | BPF_W:
-<<<<<<< HEAD
-=======
 	/* LDX | PROBE_MEM32: dst = *(unsigned size *)(src + RV_REG_ARENA + off) */
 	case BPF_LDX | BPF_PROBE_MEM32 | BPF_B:
 	case BPF_LDX | BPF_PROBE_MEM32 | BPF_H:
 	case BPF_LDX | BPF_PROBE_MEM32 | BPF_W:
 	case BPF_LDX | BPF_PROBE_MEM32 | BPF_DW:
->>>>>>> 0c383648
 	{
 		int insn_len, insns_start;
 		bool sign_ext;
 
 		sign_ext = BPF_MODE(insn->code) == BPF_MEMSX ||
 			   BPF_MODE(insn->code) == BPF_PROBE_MEMSX;
-<<<<<<< HEAD
-=======
 
 		if (BPF_MODE(insn->code) == BPF_PROBE_MEM32) {
 			emit_add(RV_REG_T2, rs, RV_REG_ARENA, ctx);
 			rs = RV_REG_T2;
 		}
->>>>>>> 0c383648
 
 		switch (BPF_SIZE(code)) {
 		case BPF_B:
@@ -2088,8 +2067,6 @@
 bool bpf_jit_supports_ptr_xchg(void)
 {
 	return true;
-<<<<<<< HEAD
-=======
 }
 
 bool bpf_jit_supports_arena(void)
@@ -2110,5 +2087,4 @@
 	default:
 		return false;
 	}
->>>>>>> 0c383648
 }