// SPDX-License-Identifier: BSD-3-Clause
/*
 * Copyright (c) 2022, Luca Weiss <luca@z3ntu.xyz>
 */
/dts-v1/;

#include <dt-bindings/leds/common.h>
#include "sdm632.dtsi"
#include "pm8953.dtsi"
#include "pmi632.dtsi"

/ {
	model = "Fairphone 3";
	compatible = "fairphone,fp3", "qcom,sdm632";
	chassis-type = "handset";
	qcom,msm-id = <349 0>;
	qcom,board-id = <8 0x10000>;

	aliases {
		mmc0 = &sdhc_1;
		mmc1 = &sdhc_2;
		serial0 = &uart_0;
	};

	chosen {
		stdout-path = "serial0:115200n8";
	};

	gpio-keys {
		compatible = "gpio-keys";

		key-volume-up {
			label = "volume_up";
			linux,code = <KEY_VOLUMEUP>;
			gpios = <&tlmm 85 GPIO_ACTIVE_LOW>;
		};
	};

	vph_pwr: vph-pwr-regulator {
		compatible = "regulator-fixed";
		regulator-name = "vph_pwr";
		regulator-always-on;
		regulator-boot-on;
	};
};

&hsusb_phy {
	status = "okay";
	vdd-supply = <&pm8953_l3>;
	vdda-pll-supply = <&pm8953_l7>;
	vdda-phy-dpdm-supply = <&pm8953_l13>;
};

&i2c_3 {
	status = "okay";

	touchscreen@48 {
		compatible = "himax,hx83112b";
		reg = <0x48>;
		interrupt-parent = <&tlmm>;
		interrupts = <65 IRQ_TYPE_LEVEL_LOW>;
		touchscreen-size-x = <1080>;
		touchscreen-size-y = <2160>;
		reset-gpios = <&tlmm 64 GPIO_ACTIVE_LOW>;
	};
};

&i2c_5 {
	status = "okay";

	nfc@28 {
		compatible = "nxp,nq310", "nxp,nxp-nci-i2c";
		reg = <0x28>;

		interrupt-parent = <&tlmm>;
		interrupts = <17 IRQ_TYPE_LEVEL_HIGH>;

		enable-gpios = <&tlmm 16 GPIO_ACTIVE_HIGH>;
		firmware-gpios = <&tlmm 62 GPIO_ACTIVE_HIGH>;
	};
};

&lpass {
	status = "okay";
};

&pm8953_resin {
	status = "okay";
	linux,code = <KEY_VOLUMEDOWN>;
};

&pmi632_lpg {
	status = "okay";

	multi-led {
		color = <LED_COLOR_ID_RGB>;
		function = LED_FUNCTION_STATUS;

		#address-cells = <1>;
		#size-cells = <0>;

		led@1 {
			reg = <1>;
			color = <LED_COLOR_ID_RED>;
		};

		led@2 {
			reg = <2>;
			color = <LED_COLOR_ID_GREEN>;
		};

		led@3 {
			reg = <3>;
			color = <LED_COLOR_ID_BLUE>;
		};
	};
};

&pmi632_typec {
	status = "okay";

	connector {
		compatible = "usb-c-connector";

		power-role = "dual";
		data-role = "dual";
		self-powered;

		typec-power-opmode = "default";
		pd-disable;

		port {
			pmi632_hs_in: endpoint {
				remote-endpoint = <&usb_dwc3_hs>;
			};
		};
	};
};

&pmi632_vbus {
	regulator-min-microamp = <500000>;
	regulator-max-microamp = <1000000>;
	status = "okay";
};

&sdhc_1 {
	status = "okay";
	vmmc-supply = <&pm8953_l8>;
	vqmmc-supply = <&pm8953_l5>;
};

&sdhc_2 {
	status = "okay";
	vmmc-supply = <&pm8953_l11>;
	vqmmc-supply = <&pm8953_l12>;

	cd-gpios = <&tlmm 133 GPIO_ACTIVE_LOW>;
};

&rpm_requests {
	regulators {
		compatible = "qcom,rpm-pm8953-regulators";

		vdd_l1-supply = <&pm8953_s3>;
		vdd_l2_l3-supply = <&pm8953_s3>;
		vdd_l4_l5_l6_l7_l16_l19-supply = <&pm8953_s4>;
		vdd_l8_l11_l12_l13_l14_l15-supply = <&vph_pwr>;
		vdd_l9_l10_l17_l18_l22-supply = <&vph_pwr>;

		pm8953_s3: s3 {
			regulator-min-microvolt = <984000>;
			regulator-max-microvolt = <1240000>;
		};
		pm8953_s4: s4 {
			regulator-min-microvolt = <1036000>;
			regulator-max-microvolt = <2040000>;
		};
		pm8953_s5: s5 {
			regulator-min-microvolt = <1036000>;
			regulator-max-microvolt = <2040000>;
		};

		pm8953_l1: l1 {
			regulator-min-microvolt = <975000>;
			regulator-max-microvolt = <1050000>;
		};
		pm8953_l2: l2 {
			regulator-min-microvolt = <975000>;
			regulator-max-microvolt = <1175000>;
		};
		pm8953_l3: l3 {
			regulator-min-microvolt = <925000>;
			regulator-max-microvolt = <925000>;
		};
		pm8953_l5: l5 {
			regulator-min-microvolt = <1800000>;
			regulator-max-microvolt = <1800000>;
		};
		pm8953_l6: l6 {
			regulator-min-microvolt = <1800000>;
			regulator-max-microvolt = <1800000>;
		};
		pm8953_l7: l7 {
			regulator-min-microvolt = <1800000>;
			regulator-max-microvolt = <1900000>;
		};
		pm8953_l8: l8 {
			regulator-min-microvolt = <2900000>;
			regulator-max-microvolt = <2900000>;
		};
		pm8953_l9: l9 {
			regulator-min-microvolt = <3000000>;
			regulator-max-microvolt = <3300000>;
		};
		pm8953_l10: l10 {
			regulator-min-microvolt = <2800000>;
			regulator-max-microvolt = <3000000>;
		};
		pm8953_l11: l11 {
			regulator-min-microvolt = <2950000>;
			regulator-max-microvolt = <2950000>;
		};
		pm8953_l12: l12 {
			regulator-min-microvolt = <1800000>;
			regulator-max-microvolt = <2950000>;
		};
		pm8953_l13: l13 {
			regulator-min-microvolt = <3125000>;
			regulator-max-microvolt = <3125000>;
		};
		pm8953_l16: l16 {
			regulator-min-microvolt = <1800000>;
			regulator-max-microvolt = <1800000>;
		};
		pm8953_l17: l17 {
			regulator-min-microvolt = <2850000>;
			regulator-max-microvolt = <2850000>;
		};
		pm8953_l19: l19 {
			regulator-min-microvolt = <1200000>;
			regulator-max-microvolt = <1350000>;
		};
		pm8953_l22: l22 {
			regulator-min-microvolt = <2800000>;
			regulator-max-microvolt = <2800000>;
		};
		pm8953_l23: l23 {
			regulator-min-microvolt = <975000>;
			regulator-max-microvolt = <1225000>;
		};
	};
};

&tlmm {
	/*
	 * 0-3: unused but protected by TZ
	 * 135-138: fingerprint reader (SPI)
	 */
	gpio-reserved-ranges = <0 4>, <135 4>;
};

&uart_0 {
	status = "okay";
};

&usb3 {
	status = "okay";
};

<<<<<<< HEAD
&usb3_dwc3 {
	dr_mode = "peripheral";
=======
&usb_dwc3_hs {
	remote-endpoint = <&pmi632_hs_in>;
>>>>>>> 0c383648
};

&wcnss {
	status = "okay";

	vddpx-supply = <&pm8953_l5>;
};

&wcnss_iris {
	compatible = "qcom,wcn3680";

	vddxo-supply = <&pm8953_l7>;
	vddrfa-supply = <&pm8953_l19>;
	vddpa-supply = <&pm8953_l9>;
	vdddig-supply = <&pm8953_l5>;
};<|MERGE_RESOLUTION|>--- conflicted
+++ resolved
@@ -267,13 +267,8 @@
 	status = "okay";
 };
 
-<<<<<<< HEAD
-&usb3_dwc3 {
-	dr_mode = "peripheral";
-=======
 &usb_dwc3_hs {
 	remote-endpoint = <&pmi632_hs_in>;
->>>>>>> 0c383648
 };
 
 &wcnss {
