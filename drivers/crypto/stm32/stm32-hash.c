--- conflicted
+++ resolved
@@ -185,10 +185,7 @@
 	size_t					algs_info_size;
 	bool					has_sr;
 	bool					has_mdmat;
-<<<<<<< HEAD
-=======
 	bool					context_secured;
->>>>>>> 0c383648
 	bool					broken_emptymsg;
 	bool					ux500;
 };
@@ -300,14 +297,11 @@
 	return 0;
 }
 
-<<<<<<< HEAD
-=======
 /**
  * stm32_hash_write_ctrl - Initialize the hash processor, only if
  * HASH_FLAGS_INIT is set.
  * @hdev: the stm32_hash_dev device
  */
->>>>>>> 0c383648
 static void stm32_hash_write_ctrl(struct stm32_hash_dev *hdev)
 {
 	struct stm32_hash_request_ctx *rctx = ahash_request_ctx(hdev->req);
@@ -496,10 +490,6 @@
 	struct stm32_hash_request_ctx *rctx = ahash_request_ctx(hdev->req);
 	struct stm32_hash_state *state = &rctx->state;
 	int bufcnt, err = 0, final;
-<<<<<<< HEAD
-	int i, swap_reg;
-=======
->>>>>>> 0c383648
 
 	dev_dbg(hdev->dev, "%s flags %x\n", __func__, state->flags);
 
@@ -523,26 +513,6 @@
 		return stm32_hash_xmit_cpu(hdev, state->buffer, bufcnt, 1);
 	}
 
-<<<<<<< HEAD
-	if (!(hdev->flags & HASH_FLAGS_INIT))
-		return 0;
-
-	if (stm32_hash_wait_busy(hdev))
-		return -ETIMEDOUT;
-
-	swap_reg = hash_swap_reg(rctx);
-
-	if (!hdev->pdata->ux500)
-		*preg++ = stm32_hash_read(hdev, HASH_IMR);
-	*preg++ = stm32_hash_read(hdev, HASH_STR);
-	*preg++ = stm32_hash_read(hdev, HASH_CR);
-	for (i = 0; i < swap_reg; i++)
-		*preg++ = stm32_hash_read(hdev, HASH_CSR(i));
-
-	state->flags |= HASH_FLAGS_INIT;
-
-=======
->>>>>>> 0c383648
 	return err;
 }
 
@@ -577,11 +547,7 @@
 	reg = stm32_hash_read(hdev, HASH_CR);
 
 	if (hdev->pdata->has_mdmat) {
-<<<<<<< HEAD
-		if (mdma)
-=======
 		if (mdmat)
->>>>>>> 0c383648
 			reg |= HASH_CR_MDMAT;
 		else
 			reg &= ~HASH_CR_MDMAT;
@@ -629,11 +595,7 @@
 	struct stm32_hash_ctx *ctx = crypto_ahash_ctx(tfm);
 	int err;
 
-<<<<<<< HEAD
-	if (ctx->keylen < rctx->state.blocklen || hdev->dma_mode == 1) {
-=======
 	if (ctx->keylen < rctx->state.blocklen || hdev->dma_mode > 0) {
->>>>>>> 0c383648
 		err = stm32_hash_write_key(hdev);
 		if (stm32_hash_wait_busy(hdev))
 			return -ETIMEDOUT;
@@ -698,14 +660,6 @@
 	struct scatterlist sg[1], *tsg;
 	int err = 0, reg, ncp = 0;
 	unsigned int i, len = 0, bufcnt = 0;
-<<<<<<< HEAD
-	bool is_last = false;
-
-	rctx->sg = hdev->req->src;
-	rctx->total = hdev->req->nbytes;
-
-	rctx->nents = sg_nents(rctx->sg);
-=======
 	bool final = hdev->flags & HASH_FLAGS_FINAL;
 	bool is_last = false;
 	u32 last_word;
@@ -713,7 +667,6 @@
 	dev_dbg(hdev->dev, "%s total: %d bufcnt: %d final: %d\n",
 		__func__, rctx->total, rctx->state.bufcnt, final);
 
->>>>>>> 0c383648
 	if (rctx->nents < 0)
 		return -EINVAL;
 
@@ -729,20 +682,6 @@
 	for_each_sg(rctx->sg, tsg, rctx->nents, i) {
 		sg[0] = *tsg;
 		len = sg->length;
-<<<<<<< HEAD
-
-		if (sg_is_last(sg) || (bufcnt + sg[0].length) >= rctx->total) {
-			sg->length = rctx->total - bufcnt;
-			is_last = true;
-			if (hdev->dma_mode == 1) {
-				len = (ALIGN(sg->length, 16) - 16);
-
-				ncp = sg_pcopy_to_buffer(
-					rctx->sg, rctx->nents,
-					rctx->state.buffer, sg->length - len,
-					rctx->total - sg->length + len);
-=======
->>>>>>> 0c383648
 
 		if (sg_is_last(sg) || (bufcnt + sg[0].length) >= rctx->total) {
 			if (!final) {
@@ -787,9 +726,6 @@
 		}
 
 		err = stm32_hash_xmit_dma(hdev, sg, len, !is_last);
-<<<<<<< HEAD
-
-=======
 
 		/* The last word of a non final transfer is sent manually. */
 		if (!final) {
@@ -799,7 +735,6 @@
 
 		rctx->total -= len;
 
->>>>>>> 0c383648
 		bufcnt += sg[0].length;
 		dma_unmap_sg(hdev->dev, sg, 1, DMA_TO_DEVICE);
 
@@ -875,36 +810,6 @@
 	return hdev;
 }
 
-<<<<<<< HEAD
-static bool stm32_hash_dma_aligned_data(struct ahash_request *req)
-{
-	struct scatterlist *sg;
-	struct stm32_hash_request_ctx *rctx = ahash_request_ctx(req);
-	struct stm32_hash_ctx *ctx = crypto_ahash_ctx(crypto_ahash_reqtfm(req));
-	struct stm32_hash_dev *hdev = stm32_hash_find_dev(ctx);
-	int i;
-
-	if (!hdev->dma_lch || req->nbytes <= rctx->state.blocklen)
-		return false;
-
-	if (sg_nents(req->src) > 1) {
-		if (hdev->dma_mode == 1)
-			return false;
-		for_each_sg(req->src, sg, sg_nents(req->src), i) {
-			if ((!IS_ALIGNED(sg->length, sizeof(u32))) &&
-			    (!sg_is_last(sg)))
-				return false;
-		}
-	}
-
-	if (req->src->offset % 4)
-		return false;
-
-	return true;
-}
-
-=======
->>>>>>> 0c383648
 static int stm32_hash_init(struct ahash_request *req)
 {
 	struct crypto_ahash *tfm = crypto_ahash_reqtfm(req);
@@ -919,9 +824,6 @@
 
 	if (!(hdev->dma_lch &&  hdev->pdata->has_mdmat))
 		state->flags |= HASH_FLAGS_CPU;
-
-	if (sha3_mode)
-		state->flags |= HASH_FLAGS_SHA3_MODE;
 
 	if (sha3_mode)
 		state->flags |= HASH_FLAGS_SHA3_MODE;
@@ -975,10 +877,7 @@
 		dev_err(hdev->dev, "Error, block too large");
 		return -EINVAL;
 	}
-<<<<<<< HEAD
-=======
 	rctx->nents = 0;
->>>>>>> 0c383648
 	rctx->total = 0;
 	rctx->offset = 0;
 	rctx->data_type = HASH_DATA_8_BITS;
@@ -1498,11 +1397,6 @@
 		return 0;
 
 
-<<<<<<< HEAD
-	if ((state->bufcnt + rctx->total < state->blocklen)) {
-		stm32_hash_append_sg(rctx);
-		return 0;
-=======
 	if (state->flags & HASH_FLAGS_CPU) {
 		rctx->total = req->nbytes;
 		rctx->sg = req->src;
@@ -1519,7 +1413,6 @@
 			state->bufcnt += req->nbytes;
 			return 0;
 		}
->>>>>>> 0c383648
 	}
 
 	return stm32_hash_enqueue(req, HASH_OP_UPDATE);
@@ -1652,10 +1545,6 @@
 	return stm32_hash_cra_init_algs(tfm, HASH_FLAGS_SHA3_MODE |
 					HASH_FLAGS_HMAC);
 }
-<<<<<<< HEAD
-
-=======
->>>>>>> 0c383648
 
 static void stm32_hash_cra_exit(struct crypto_tfm *tfm)
 {
@@ -1669,20 +1558,9 @@
 {
 	struct stm32_hash_dev *hdev = dev_id;
 
-<<<<<<< HEAD
-	if (HASH_FLAGS_CPU & hdev->flags) {
-		if (HASH_FLAGS_OUTPUT_READY & hdev->flags) {
-			hdev->flags &= ~HASH_FLAGS_OUTPUT_READY;
-			goto finish;
-		}
-	} else if (HASH_FLAGS_DMA_ACTIVE & hdev->flags) {
-		hdev->flags &= ~HASH_FLAGS_DMA_ACTIVE;
-			goto finish;
-=======
 	if (HASH_FLAGS_OUTPUT_READY & hdev->flags) {
 		hdev->flags &= ~HASH_FLAGS_OUTPUT_READY;
 		goto finish;
->>>>>>> 0c383648
 	}
 
 	return IRQ_HANDLED;
@@ -1947,7 +1825,6 @@
 		.op = {
 			.do_one_request = stm32_hash_one_request,
 		},
-<<<<<<< HEAD
 	},
 };
 
@@ -2068,128 +1945,6 @@
 	},
 };
 
-=======
-	},
-};
-
-static struct ahash_engine_alg algs_sha384_sha512[] = {
-	{
-		.base.init = stm32_hash_init,
-		.base.update = stm32_hash_update,
-		.base.final = stm32_hash_final,
-		.base.finup = stm32_hash_finup,
-		.base.digest = stm32_hash_digest,
-		.base.export = stm32_hash_export,
-		.base.import = stm32_hash_import,
-		.base.halg = {
-			.digestsize = SHA384_DIGEST_SIZE,
-			.statesize = sizeof(struct stm32_hash_state),
-			.base = {
-				.cra_name = "sha384",
-				.cra_driver_name = "stm32-sha384",
-				.cra_priority = 200,
-				.cra_flags = CRYPTO_ALG_ASYNC |
-					CRYPTO_ALG_KERN_DRIVER_ONLY,
-				.cra_blocksize = SHA384_BLOCK_SIZE,
-				.cra_ctxsize = sizeof(struct stm32_hash_ctx),
-				.cra_init = stm32_hash_cra_init,
-				.cra_exit = stm32_hash_cra_exit,
-				.cra_module = THIS_MODULE,
-			}
-		},
-		.op = {
-			.do_one_request = stm32_hash_one_request,
-		},
-	},
-	{
-		.base.init = stm32_hash_init,
-		.base.update = stm32_hash_update,
-		.base.final = stm32_hash_final,
-		.base.finup = stm32_hash_finup,
-		.base.digest = stm32_hash_digest,
-		.base.setkey = stm32_hash_setkey,
-		.base.export = stm32_hash_export,
-		.base.import = stm32_hash_import,
-		.base.halg = {
-			.digestsize = SHA384_DIGEST_SIZE,
-			.statesize = sizeof(struct stm32_hash_state),
-			.base = {
-				.cra_name = "hmac(sha384)",
-				.cra_driver_name = "stm32-hmac-sha384",
-				.cra_priority = 200,
-				.cra_flags = CRYPTO_ALG_ASYNC |
-					CRYPTO_ALG_KERN_DRIVER_ONLY,
-				.cra_blocksize = SHA384_BLOCK_SIZE,
-				.cra_ctxsize = sizeof(struct stm32_hash_ctx),
-				.cra_init = stm32_hash_cra_hmac_init,
-				.cra_exit = stm32_hash_cra_exit,
-				.cra_module = THIS_MODULE,
-			}
-		},
-		.op = {
-			.do_one_request = stm32_hash_one_request,
-		},
-	},
-	{
-		.base.init = stm32_hash_init,
-		.base.update = stm32_hash_update,
-		.base.final = stm32_hash_final,
-		.base.finup = stm32_hash_finup,
-		.base.digest = stm32_hash_digest,
-		.base.export = stm32_hash_export,
-		.base.import = stm32_hash_import,
-		.base.halg = {
-			.digestsize = SHA512_DIGEST_SIZE,
-			.statesize = sizeof(struct stm32_hash_state),
-			.base = {
-				.cra_name = "sha512",
-				.cra_driver_name = "stm32-sha512",
-				.cra_priority = 200,
-				.cra_flags = CRYPTO_ALG_ASYNC |
-					CRYPTO_ALG_KERN_DRIVER_ONLY,
-				.cra_blocksize = SHA512_BLOCK_SIZE,
-				.cra_ctxsize = sizeof(struct stm32_hash_ctx),
-				.cra_init = stm32_hash_cra_init,
-				.cra_exit = stm32_hash_cra_exit,
-				.cra_module = THIS_MODULE,
-			}
-		},
-		.op = {
-			.do_one_request = stm32_hash_one_request,
-		},
-	},
-	{
-		.base.init = stm32_hash_init,
-		.base.update = stm32_hash_update,
-		.base.final = stm32_hash_final,
-		.base.finup = stm32_hash_finup,
-		.base.digest = stm32_hash_digest,
-		.base.export = stm32_hash_export,
-		.base.import = stm32_hash_import,
-		.base.setkey = stm32_hash_setkey,
-		.base.halg = {
-			.digestsize = SHA512_DIGEST_SIZE,
-			.statesize = sizeof(struct stm32_hash_state),
-			.base = {
-				.cra_name = "hmac(sha512)",
-				.cra_driver_name = "stm32-hmac-sha512",
-				.cra_priority = 200,
-				.cra_flags = CRYPTO_ALG_ASYNC |
-					CRYPTO_ALG_KERN_DRIVER_ONLY,
-				.cra_blocksize = SHA512_BLOCK_SIZE,
-				.cra_ctxsize = sizeof(struct stm32_hash_ctx),
-				.cra_init = stm32_hash_cra_hmac_init,
-				.cra_exit = stm32_hash_cra_exit,
-				.cra_module = THIS_MODULE,
-			}
-		},
-		.op = {
-			.do_one_request = stm32_hash_one_request,
-		},
-	},
-};
-
->>>>>>> 0c383648
 static struct ahash_engine_alg algs_sha3[] = {
 	{
 		.base.init = stm32_hash_init,
@@ -2533,7 +2288,6 @@
 	{
 		.algs_list	= algs_sha224,
 		.size		= ARRAY_SIZE(algs_sha224),
-<<<<<<< HEAD
 	},
 	{
 		.algs_list	= algs_sha256,
@@ -2547,21 +2301,6 @@
 		.algs_list	= algs_sha3,
 		.size		= ARRAY_SIZE(algs_sha3),
 	},
-=======
-	},
-	{
-		.algs_list	= algs_sha256,
-		.size		= ARRAY_SIZE(algs_sha256),
-	},
-	{
-		.algs_list	= algs_sha384_sha512,
-		.size		= ARRAY_SIZE(algs_sha384_sha512),
-	},
-	{
-		.algs_list	= algs_sha3,
-		.size		= ARRAY_SIZE(algs_sha3),
-	},
->>>>>>> 0c383648
 };
 
 static const struct stm32_hash_pdata stm32_hash_pdata_stm32mp13 = {
@@ -2570,10 +2309,7 @@
 	.algs_info_size	= ARRAY_SIZE(stm32_hash_algs_info_stm32mp13),
 	.has_sr		= true,
 	.has_mdmat	= true,
-<<<<<<< HEAD
-=======
 	.context_secured = true,
->>>>>>> 0c383648
 };
 
 static const struct of_device_id stm32_hash_of_match[] = {
