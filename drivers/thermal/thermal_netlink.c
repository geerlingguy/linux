--- conflicted
+++ resolved
@@ -13,11 +13,6 @@
 #include <uapi/linux/thermal.h>
 
 #include "thermal_core.h"
-
-enum thermal_genl_multicast_groups {
-	THERMAL_GENL_SAMPLING_GROUP = 0,
-	THERMAL_GENL_EVENT_GROUP = 1,
-};
 
 static const struct genl_multicast_group thermal_genl_mcgrps[] = {
 	[THERMAL_GENL_SAMPLING_GROUP] = { .name = THERMAL_GENL_SAMPLING_GROUP_NAME, },
@@ -83,11 +78,6 @@
 	return genl_has_listeners(&thermal_genl_family, &init_net, group);
 }
 
-static int thermal_group_has_listeners(enum thermal_genl_multicast_groups group)
-{
-	return genl_has_listeners(&thermal_gnl_family, &init_net, group);
-}
-
 /************************** Sampling encoding *******************************/
 
 int thermal_genl_sampling_temp(int id, int temp)
@@ -115,11 +105,7 @@
 
 	genlmsg_end(skb, hdr);
 
-<<<<<<< HEAD
-	genlmsg_multicast(&thermal_gnl_family, skb, 0, THERMAL_GENL_SAMPLING_GROUP, GFP_KERNEL);
-=======
 	genlmsg_multicast(&thermal_genl_family, skb, 0, THERMAL_GENL_SAMPLING_GROUP, GFP_KERNEL);
->>>>>>> 0c383648
 
 	return 0;
 out_cancel:
@@ -303,11 +289,7 @@
 
 	genlmsg_end(msg, hdr);
 
-<<<<<<< HEAD
-	genlmsg_multicast(&thermal_gnl_family, msg, 0, THERMAL_GENL_EVENT_GROUP, GFP_KERNEL);
-=======
 	genlmsg_multicast(&thermal_genl_family, msg, 0, THERMAL_GENL_EVENT_GROUP, GFP_KERNEL);
->>>>>>> 0c383648
 
 	return 0;
 
@@ -460,11 +442,7 @@
 static int thermal_genl_cmd_tz_get_trip(struct param *p)
 {
 	struct sk_buff *msg = p->msg;
-<<<<<<< HEAD
-	const struct thermal_trip *trip;
-=======
 	const struct thermal_trip_desc *td;
->>>>>>> 0c383648
 	struct thermal_zone_device *tz;
 	struct nlattr *start_trip;
 	int id;
@@ -484,13 +462,9 @@
 
 	mutex_lock(&tz->lock);
 
-<<<<<<< HEAD
-	for_each_trip(tz, trip) {
-=======
 	for_each_trip_desc(tz, td) {
 		const struct thermal_trip *trip = &td->trip;
 
->>>>>>> 0c383648
 		if (nla_put_u32(msg, THERMAL_GENL_ATTR_TZ_TRIP_ID,
 				thermal_zone_trip_id(tz, trip)) ||
 		    nla_put_u32(msg, THERMAL_GENL_ATTR_TZ_TRIP_TYPE, trip->type) ||
