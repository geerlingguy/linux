/* SPDX-License-Identifier: GPL-2.0 */
/* Copyright (c) 2018, Intel Corporation. */

#ifndef _ICE_COMMON_H_
#define _ICE_COMMON_H_

#include "ice.h"
#include "ice_type.h"
#include "ice_nvm.h"
#include "ice_flex_pipe.h"
#include "ice_switch.h"
#include <linux/avf/virtchnl.h>

#define ICE_SQ_SEND_DELAY_TIME_MS	10
#define ICE_SQ_SEND_MAX_EXECUTE		3

enum ice_status ice_init_hw(struct ice_hw *hw);
void ice_deinit_hw(struct ice_hw *hw);
enum ice_status ice_check_reset(struct ice_hw *hw);
enum ice_status ice_reset(struct ice_hw *hw, enum ice_reset_req req);
enum ice_status ice_create_all_ctrlq(struct ice_hw *hw);
enum ice_status ice_init_all_ctrlq(struct ice_hw *hw);
void ice_shutdown_all_ctrlq(struct ice_hw *hw);
void ice_destroy_all_ctrlq(struct ice_hw *hw);
enum ice_status
ice_clean_rq_elem(struct ice_hw *hw, struct ice_ctl_q_info *cq,
		  struct ice_rq_event_info *e, u16 *pending);
enum ice_status
ice_get_link_status(struct ice_port_info *pi, bool *link_up);
enum ice_status ice_update_link_info(struct ice_port_info *pi);
enum ice_status
ice_acquire_res(struct ice_hw *hw, enum ice_aq_res_ids res,
		enum ice_aq_res_access_type access, u32 timeout);
void ice_release_res(struct ice_hw *hw, enum ice_aq_res_ids res);
enum ice_status
ice_alloc_hw_res(struct ice_hw *hw, u16 type, u16 num, bool btm, u16 *res);
enum ice_status
ice_free_hw_res(struct ice_hw *hw, u16 type, u16 num, u16 *res);
enum ice_status
ice_aq_alloc_free_res(struct ice_hw *hw, u16 num_entries,
		      struct ice_aqc_alloc_free_res_elem *buf, u16 buf_size,
		      enum ice_adminq_opc opc, struct ice_sq_cd *cd);
bool ice_is_sbq_supported(struct ice_hw *hw);
struct ice_ctl_q_info *ice_get_sbq(struct ice_hw *hw);
enum ice_status
ice_sq_send_cmd(struct ice_hw *hw, struct ice_ctl_q_info *cq,
		struct ice_aq_desc *desc, void *buf, u16 buf_size,
		struct ice_sq_cd *cd);
void ice_clear_pxe_mode(struct ice_hw *hw);
enum ice_status ice_get_caps(struct ice_hw *hw);

void ice_set_safe_mode_caps(struct ice_hw *hw);

enum ice_status
ice_write_rxq_ctx(struct ice_hw *hw, struct ice_rlan_ctx *rlan_ctx,
		  u32 rxq_index);

enum ice_status
ice_aq_get_rss_lut(struct ice_hw *hw, struct ice_aq_get_set_rss_lut_params *get_params);
enum ice_status
ice_aq_set_rss_lut(struct ice_hw *hw, struct ice_aq_get_set_rss_lut_params *set_params);
enum ice_status
ice_aq_get_rss_key(struct ice_hw *hw, u16 vsi_handle,
		   struct ice_aqc_get_set_rss_keys *keys);
enum ice_status
ice_aq_set_rss_key(struct ice_hw *hw, u16 vsi_handle,
		   struct ice_aqc_get_set_rss_keys *keys);

bool ice_check_sq_alive(struct ice_hw *hw, struct ice_ctl_q_info *cq);
enum ice_status ice_aq_q_shutdown(struct ice_hw *hw, bool unloading);
void ice_fill_dflt_direct_cmd_desc(struct ice_aq_desc *desc, u16 opcode);
extern const struct ice_ctx_ele ice_tlan_ctx_info[];
enum ice_status
ice_set_ctx(struct ice_hw *hw, u8 *src_ctx, u8 *dest_ctx,
	    const struct ice_ctx_ele *ce_info);

extern struct mutex ice_global_cfg_lock_sw;

enum ice_status
ice_aq_send_cmd(struct ice_hw *hw, struct ice_aq_desc *desc,
		void *buf, u16 buf_size, struct ice_sq_cd *cd);
enum ice_status ice_aq_get_fw_ver(struct ice_hw *hw, struct ice_sq_cd *cd);

enum ice_status
ice_aq_send_driver_ver(struct ice_hw *hw, struct ice_driver_ver *dv,
		       struct ice_sq_cd *cd);
enum ice_status
ice_aq_get_phy_caps(struct ice_port_info *pi, bool qual_mods, u8 report_mode,
		    struct ice_aqc_get_phy_caps_data *caps,
		    struct ice_sq_cd *cd);
enum ice_status
ice_aq_list_caps(struct ice_hw *hw, void *buf, u16 buf_size, u32 *cap_count,
		 enum ice_adminq_opc opc, struct ice_sq_cd *cd);
enum ice_status
ice_discover_dev_caps(struct ice_hw *hw, struct ice_hw_dev_caps *dev_caps);
void
ice_update_phy_type(u64 *phy_type_low, u64 *phy_type_high,
		    u16 link_speeds_bitmap);
enum ice_status
ice_aq_manage_mac_write(struct ice_hw *hw, const u8 *mac_addr, u8 flags,
			struct ice_sq_cd *cd);
bool ice_is_e810(struct ice_hw *hw);
enum ice_status ice_clear_pf_cfg(struct ice_hw *hw);
enum ice_status
ice_aq_set_phy_cfg(struct ice_hw *hw, struct ice_port_info *pi,
		   struct ice_aqc_set_phy_cfg_data *cfg, struct ice_sq_cd *cd);
bool ice_fw_supports_link_override(struct ice_hw *hw);
enum ice_status
ice_get_link_default_override(struct ice_link_default_override_tlv *ldo,
			      struct ice_port_info *pi);
bool ice_is_phy_caps_an_enabled(struct ice_aqc_get_phy_caps_data *caps);

enum ice_fc_mode ice_caps_to_fc_mode(u8 caps);
enum ice_fec_mode ice_caps_to_fec_mode(u8 caps, u8 fec_options);
enum ice_status
ice_set_fc(struct ice_port_info *pi, u8 *aq_failures,
	   bool ena_auto_link_update);
enum ice_status
ice_cfg_phy_fc(struct ice_port_info *pi, struct ice_aqc_set_phy_cfg_data *cfg,
	       enum ice_fc_mode fc);
bool
ice_phy_caps_equals_cfg(struct ice_aqc_get_phy_caps_data *caps,
			struct ice_aqc_set_phy_cfg_data *cfg);
void
ice_copy_phy_caps_to_cfg(struct ice_port_info *pi,
			 struct ice_aqc_get_phy_caps_data *caps,
			 struct ice_aqc_set_phy_cfg_data *cfg);
enum ice_status
ice_cfg_phy_fec(struct ice_port_info *pi, struct ice_aqc_set_phy_cfg_data *cfg,
		enum ice_fec_mode fec);
enum ice_status
ice_aq_set_link_restart_an(struct ice_port_info *pi, bool ena_link,
			   struct ice_sq_cd *cd);
enum ice_status
ice_aq_set_mac_cfg(struct ice_hw *hw, u16 max_frame_size, struct ice_sq_cd *cd);
enum ice_status
ice_aq_get_link_info(struct ice_port_info *pi, bool ena_lse,
		     struct ice_link_status *link, struct ice_sq_cd *cd);
enum ice_status
ice_aq_set_event_mask(struct ice_hw *hw, u8 port_num, u16 mask,
		      struct ice_sq_cd *cd);
enum ice_status
ice_aq_set_mac_loopback(struct ice_hw *hw, bool ena_lpbk, struct ice_sq_cd *cd);

enum ice_status
ice_aq_set_port_id_led(struct ice_port_info *pi, bool is_orig_mode,
		       struct ice_sq_cd *cd);
enum ice_status
ice_aq_sff_eeprom(struct ice_hw *hw, u16 lport, u8 bus_addr,
		  u16 mem_addr, u8 page, u8 set_page, u8 *data, u8 length,
		  bool write, struct ice_sq_cd *cd);

int
ice_cfg_vsi_rdma(struct ice_port_info *pi, u16 vsi_handle, u16 tc_bitmap,
		 u16 *max_rdmaqs);
int
ice_ena_vsi_rdma_qset(struct ice_port_info *pi, u16 vsi_handle, u8 tc,
		      u16 *rdma_qset, u16 num_qsets, u32 *qset_teid);
int
ice_dis_vsi_rdma_qset(struct ice_port_info *pi, u16 count, u32 *qset_teid,
		      u16 *q_id);
enum ice_status
ice_dis_vsi_txq(struct ice_port_info *pi, u16 vsi_handle, u8 tc, u8 num_queues,
		u16 *q_handle, u16 *q_ids, u32 *q_teids,
		enum ice_disq_rst_src rst_src, u16 vmvf_num,
		struct ice_sq_cd *cd);
enum ice_status
ice_cfg_vsi_lan(struct ice_port_info *pi, u16 vsi_handle, u8 tc_bitmap,
		u16 *max_lanqs);
enum ice_status
ice_ena_vsi_txq(struct ice_port_info *pi, u16 vsi_handle, u8 tc, u16 q_handle,
		u8 num_qgrps, struct ice_aqc_add_tx_qgrp *buf, u16 buf_size,
		struct ice_sq_cd *cd);
enum ice_status ice_replay_vsi(struct ice_hw *hw, u16 vsi_handle);
void ice_replay_post(struct ice_hw *hw);
void ice_output_fw_log(struct ice_hw *hw, struct ice_aq_desc *desc, void *buf);
struct ice_q_ctx *
ice_get_lan_q_ctx(struct ice_hw *hw, u16 vsi_handle, u8 tc, u16 q_handle);
int ice_sbq_rw_reg(struct ice_hw *hw, struct ice_sbq_msg_input *in);
void
ice_stat_update40(struct ice_hw *hw, u32 reg, bool prev_stat_loaded,
		  u64 *prev_stat, u64 *cur_stat);
void
ice_stat_update32(struct ice_hw *hw, u32 reg, bool prev_stat_loaded,
		  u64 *prev_stat, u64 *cur_stat);
bool ice_is_e810t(struct ice_hw *hw);
enum ice_status
ice_sched_query_elem(struct ice_hw *hw, u32 node_teid,
		     struct ice_aqc_txsched_elem_data *buf);
int
ice_aq_set_driver_param(struct ice_hw *hw, enum ice_aqc_driver_params idx,
			u32 value, struct ice_sq_cd *cd);
int
ice_aq_get_driver_param(struct ice_hw *hw, enum ice_aqc_driver_params idx,
			u32 *value, struct ice_sq_cd *cd);
<<<<<<< HEAD
=======
int
ice_aq_set_gpio(struct ice_hw *hw, u16 gpio_ctrl_handle, u8 pin_idx, bool value,
		struct ice_sq_cd *cd);
int
ice_aq_get_gpio(struct ice_hw *hw, u16 gpio_ctrl_handle, u8 pin_idx,
		bool *value, struct ice_sq_cd *cd);
>>>>>>> df0cc57e
enum ice_status
ice_aq_set_lldp_mib(struct ice_hw *hw, u8 mib_type, void *buf, u16 buf_size,
		    struct ice_sq_cd *cd);
bool ice_fw_supports_lldp_fltr_ctrl(struct ice_hw *hw);
enum ice_status
ice_lldp_fltr_add_remove(struct ice_hw *hw, u16 vsi_num, bool add);
bool ice_fw_supports_report_dflt_cfg(struct ice_hw *hw);
#endif /* _ICE_COMMON_H_ */<|MERGE_RESOLUTION|>--- conflicted
+++ resolved
@@ -193,15 +193,12 @@
 int
 ice_aq_get_driver_param(struct ice_hw *hw, enum ice_aqc_driver_params idx,
 			u32 *value, struct ice_sq_cd *cd);
-<<<<<<< HEAD
-=======
 int
 ice_aq_set_gpio(struct ice_hw *hw, u16 gpio_ctrl_handle, u8 pin_idx, bool value,
 		struct ice_sq_cd *cd);
 int
 ice_aq_get_gpio(struct ice_hw *hw, u16 gpio_ctrl_handle, u8 pin_idx,
 		bool *value, struct ice_sq_cd *cd);
->>>>>>> df0cc57e
 enum ice_status
 ice_aq_set_lldp_mib(struct ice_hw *hw, u8 mib_type, void *buf, u16 buf_size,
 		    struct ice_sq_cd *cd);
