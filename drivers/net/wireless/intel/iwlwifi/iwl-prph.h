/* SPDX-License-Identifier: GPL-2.0 OR BSD-3-Clause */
/*
 * Copyright (C) 2005-2014, 2018-2024 Intel Corporation
 * Copyright (C) 2013-2015 Intel Mobile Communications GmbH
 * Copyright (C) 2016 Intel Deutschland GmbH
 */
#ifndef	__iwl_prph_h__
#define __iwl_prph_h__
#include <linux/bitfield.h>

/*
 * Registers in this file are internal, not PCI bus memory mapped.
 * Driver accesses these via HBUS_TARG_PRPH_* registers.
 */
#define PRPH_BASE	(0x00000)
#define PRPH_END	(0xFFFFF)

/* APMG (power management) constants */
#define APMG_BASE			(PRPH_BASE + 0x3000)
#define APMG_CLK_CTRL_REG		(APMG_BASE + 0x0000)
#define APMG_CLK_EN_REG			(APMG_BASE + 0x0004)
#define APMG_CLK_DIS_REG		(APMG_BASE + 0x0008)
#define APMG_PS_CTRL_REG		(APMG_BASE + 0x000c)
#define APMG_PCIDEV_STT_REG		(APMG_BASE + 0x0010)
#define APMG_RFKILL_REG			(APMG_BASE + 0x0014)
#define APMG_RTC_INT_STT_REG		(APMG_BASE + 0x001c)
#define APMG_RTC_INT_MSK_REG		(APMG_BASE + 0x0020)
#define APMG_DIGITAL_SVR_REG		(APMG_BASE + 0x0058)
#define APMG_ANALOG_SVR_REG		(APMG_BASE + 0x006C)

#define APMS_CLK_VAL_MRB_FUNC_MODE	(0x00000001)
#define APMG_CLK_VAL_DMA_CLK_RQT	(0x00000200)
#define APMG_CLK_VAL_BSM_CLK_RQT	(0x00000800)

#define APMG_PS_CTRL_EARLY_PWR_OFF_RESET_DIS	(0x00400000)
#define APMG_PS_CTRL_VAL_RESET_REQ		(0x04000000)
#define APMG_PS_CTRL_MSK_PWR_SRC		(0x03000000)
#define APMG_PS_CTRL_VAL_PWR_SRC_VMAIN		(0x00000000)
#define APMG_PS_CTRL_VAL_PWR_SRC_VAUX		(0x02000000)
#define APMG_SVR_VOLTAGE_CONFIG_BIT_MSK	(0x000001E0) /* bit 8:5 */
#define APMG_SVR_DIGITAL_VOLTAGE_1_32		(0x00000060)

#define APMG_PCIDEV_STT_VAL_PERSIST_DIS	(0x00000200)
#define APMG_PCIDEV_STT_VAL_L1_ACT_DIS	(0x00000800)
#define APMG_PCIDEV_STT_VAL_WAKE_ME	(0x00004000)

#define APMG_RTC_INT_STT_RFKILL		(0x10000000)

/* Device system time */
#define DEVICE_SYSTEM_TIME_REG 0xA0206C

/* Device NMI register and value for 8000 family and lower hw's */
#define DEVICE_SET_NMI_REG 0x00a01c30
#define DEVICE_SET_NMI_VAL_DRV BIT(7)
/* Device NMI register and value for 9000 family and above hw's */
#define UREG_NIC_SET_NMI_DRIVER 0x00a05c10
#define UREG_NIC_SET_NMI_DRIVER_NMI_FROM_DRIVER BIT(24)
#define UREG_NIC_SET_NMI_DRIVER_RESET_HANDSHAKE (BIT(24) | BIT(25))

/* Shared registers (0x0..0x3ff, via target indirect or periphery */
#define SHR_BASE	0x00a10000

/* Shared GP1 register */
#define SHR_APMG_GP1_REG		0x01dc
#define SHR_APMG_GP1_REG_PRPH		(SHR_BASE + SHR_APMG_GP1_REG)
#define SHR_APMG_GP1_WF_XTAL_LP_EN	0x00000004
#define SHR_APMG_GP1_CHICKEN_BIT_SELECT	0x80000000

/* Shared DL_CFG register */
#define SHR_APMG_DL_CFG_REG			0x01c4
#define SHR_APMG_DL_CFG_REG_PRPH		(SHR_BASE + SHR_APMG_DL_CFG_REG)
#define SHR_APMG_DL_CFG_RTCS_CLK_SELECTOR_MSK	0x000000c0
#define SHR_APMG_DL_CFG_RTCS_CLK_INTERNAL_XTAL	0x00000080
#define SHR_APMG_DL_CFG_DL_CLOCK_POWER_UP	0x00000100

/* Shared APMG_XTAL_CFG register */
#define SHR_APMG_XTAL_CFG_REG		0x1c0
#define SHR_APMG_XTAL_CFG_XTAL_ON_REQ	0x80000000

/*
 * Device reset for family 8000
 * write to bit 24 in order to reset the CPU
*/
#define RELEASE_CPU_RESET		(0x300C)
#define RELEASE_CPU_RESET_BIT		BIT(24)

/*****************************************************************************
 *                        7000/3000 series SHR DTS addresses                 *
 *****************************************************************************/

#define SHR_MISC_WFM_DTS_EN	(0x00a10024)
#define DTSC_CFG_MODE		(0x00a10604)
#define DTSC_VREF_AVG		(0x00a10648)
#define DTSC_VREF5_AVG		(0x00a1064c)
#define DTSC_CFG_MODE_PERIODIC	(0x2)
#define DTSC_PTAT_AVG		(0x00a10650)


/**
 * Tx Scheduler
 *
 * The Tx Scheduler selects the next frame to be transmitted, choosing TFDs
 * (Transmit Frame Descriptors) from up to 16 circular Tx queues resident in
 * host DRAM.  It steers each frame's Tx command (which contains the frame
 * data) into one of up to 7 prioritized Tx DMA FIFO channels within the
 * device.  A queue maps to only one (selectable by driver) Tx DMA channel,
 * but one DMA channel may take input from several queues.
 *
 * Tx DMA FIFOs have dedicated purposes.
 *
 * For 5000 series and up, they are used differently
 * (cf. iwl5000_default_queue_to_tx_fifo in iwl-5000.c):
 *
 * 0 -- EDCA BK (background) frames, lowest priority
 * 1 -- EDCA BE (best effort) frames, normal priority
 * 2 -- EDCA VI (video) frames, higher priority
 * 3 -- EDCA VO (voice) and management frames, highest priority
 * 4 -- unused
 * 5 -- unused
 * 6 -- unused
 * 7 -- Commands
 *
 * Driver should normally map queues 0-6 to Tx DMA/FIFO channels 0-6.
 * In addition, driver can map the remaining queues to Tx DMA/FIFO
 * channels 0-3 to support 11n aggregation via EDCA DMA channels.
 *
 * The driver sets up each queue to work in one of two modes:
 *
 * 1)  Scheduler-Ack, in which the scheduler automatically supports a
 *     block-ack (BA) window of up to 64 TFDs.  In this mode, each queue
 *     contains TFDs for a unique combination of Recipient Address (RA)
 *     and Traffic Identifier (TID), that is, traffic of a given
 *     Quality-Of-Service (QOS) priority, destined for a single station.
 *
 *     In scheduler-ack mode, the scheduler keeps track of the Tx status of
 *     each frame within the BA window, including whether it's been transmitted,
 *     and whether it's been acknowledged by the receiving station.  The device
 *     automatically processes block-acks received from the receiving STA,
 *     and reschedules un-acked frames to be retransmitted (successful
 *     Tx completion may end up being out-of-order).
 *
 *     The driver must maintain the queue's Byte Count table in host DRAM
 *     for this mode.
 *     This mode does not support fragmentation.
 *
 * 2)  FIFO (a.k.a. non-Scheduler-ACK), in which each TFD is processed in order.
 *     The device may automatically retry Tx, but will retry only one frame
 *     at a time, until receiving ACK from receiving station, or reaching
 *     retry limit and giving up.
 *
 *     The command queue (#4/#9) must use this mode!
 *     This mode does not require use of the Byte Count table in host DRAM.
 *
 * Driver controls scheduler operation via 3 means:
 * 1)  Scheduler registers
 * 2)  Shared scheduler data base in internal SRAM
 * 3)  Shared data in host DRAM
 *
 * Initialization:
 *
 * When loading, driver should allocate memory for:
 * 1)  16 TFD circular buffers, each with space for (typically) 256 TFDs.
 * 2)  16 Byte Count circular buffers in 16 KBytes contiguous memory
 *     (1024 bytes for each queue).
 *
 * After receiving "Alive" response from uCode, driver must initialize
 * the scheduler (especially for queue #4/#9, the command queue, otherwise
 * the driver can't issue commands!):
 */
#define SCD_MEM_LOWER_BOUND		(0x0000)

/**
 * Max Tx window size is the max number of contiguous TFDs that the scheduler
 * can keep track of at one time when creating block-ack chains of frames.
 * Note that "64" matches the number of ack bits in a block-ack packet.
 */
#define SCD_WIN_SIZE				64
#define SCD_FRAME_LIMIT				64

#define SCD_TXFIFO_POS_TID			(0)
#define SCD_TXFIFO_POS_RA			(4)
#define SCD_QUEUE_RA_TID_MAP_RATID_MSK	(0x01FF)

/* agn SCD */
#define SCD_QUEUE_STTS_REG_POS_TXF	(0)
#define SCD_QUEUE_STTS_REG_POS_ACTIVE	(3)
#define SCD_QUEUE_STTS_REG_POS_WSL	(4)
#define SCD_QUEUE_STTS_REG_POS_SCD_ACT_EN (19)
#define SCD_QUEUE_STTS_REG_MSK		(0x017F0000)

#define SCD_QUEUE_CTX_REG1_CREDIT		(0x00FFFF00)
#define SCD_QUEUE_CTX_REG1_SUPER_CREDIT		(0xFF000000)
#define SCD_QUEUE_CTX_REG1_VAL(_n, _v)		FIELD_PREP(SCD_QUEUE_CTX_REG1_ ## _n, _v)

#define SCD_QUEUE_CTX_REG2_WIN_SIZE		(0x0000007F)
#define SCD_QUEUE_CTX_REG2_FRAME_LIMIT		(0x007F0000)
#define SCD_QUEUE_CTX_REG2_VAL(_n, _v)		FIELD_PREP(SCD_QUEUE_CTX_REG2_ ## _n, _v)

#define SCD_GP_CTRL_ENABLE_31_QUEUES		BIT(0)
#define SCD_GP_CTRL_AUTO_ACTIVE_MODE		BIT(18)

/* Context Data */
#define SCD_CONTEXT_MEM_LOWER_BOUND	(SCD_MEM_LOWER_BOUND + 0x600)
#define SCD_CONTEXT_MEM_UPPER_BOUND	(SCD_MEM_LOWER_BOUND + 0x6A0)

/* Tx status */
#define SCD_TX_STTS_MEM_LOWER_BOUND	(SCD_MEM_LOWER_BOUND + 0x6A0)
#define SCD_TX_STTS_MEM_UPPER_BOUND	(SCD_MEM_LOWER_BOUND + 0x7E0)

/* Translation Data */
#define SCD_TRANS_TBL_MEM_LOWER_BOUND	(SCD_MEM_LOWER_BOUND + 0x7E0)
#define SCD_TRANS_TBL_MEM_UPPER_BOUND	(SCD_MEM_LOWER_BOUND + 0x808)

#define SCD_CONTEXT_QUEUE_OFFSET(x)\
	(SCD_CONTEXT_MEM_LOWER_BOUND + ((x) * 8))

#define SCD_TX_STTS_QUEUE_OFFSET(x)\
	(SCD_TX_STTS_MEM_LOWER_BOUND + ((x) * 16))

#define SCD_TRANS_TBL_OFFSET_QUEUE(x) \
	((SCD_TRANS_TBL_MEM_LOWER_BOUND + ((x) * 2)) & 0xfffc)

#define SCD_BASE			(PRPH_BASE + 0xa02c00)

#define SCD_SRAM_BASE_ADDR	(SCD_BASE + 0x0)
#define SCD_DRAM_BASE_ADDR	(SCD_BASE + 0x8)
#define SCD_AIT			(SCD_BASE + 0x0c)
#define SCD_TXFACT		(SCD_BASE + 0x10)
#define SCD_ACTIVE		(SCD_BASE + 0x14)
#define SCD_QUEUECHAIN_SEL	(SCD_BASE + 0xe8)
#define SCD_CHAINEXT_EN		(SCD_BASE + 0x244)
#define SCD_AGGR_SEL		(SCD_BASE + 0x248)
#define SCD_INTERRUPT_MASK	(SCD_BASE + 0x108)
#define SCD_GP_CTRL		(SCD_BASE + 0x1a8)
#define SCD_EN_CTRL		(SCD_BASE + 0x254)

/*********************** END TX SCHEDULER *************************************/

/* Oscillator clock */
#define OSC_CLK				(0xa04068)
#define OSC_CLK_FORCE_CONTROL		(0x8)

#define FH_UCODE_LOAD_STATUS		(0x1AF0)

/*
 * Replacing FH_UCODE_LOAD_STATUS
 * This register is writen by driver and is read by uCode during boot flow.
 * Note this address is cleared after MAC reset.
 */
#define UREG_UCODE_LOAD_STATUS		(0xa05c40)
#define UREG_CPU_INIT_RUN		(0xa05c44)

#define LMPM_SECURE_UCODE_LOAD_CPU1_HDR_ADDR	(0x1E78)
#define LMPM_SECURE_UCODE_LOAD_CPU2_HDR_ADDR	(0x1E7C)

#define LMPM_SECURE_CPU1_HDR_MEM_SPACE		(0x420000)
#define LMPM_SECURE_CPU2_HDR_MEM_SPACE		(0x420400)

#define LMAC2_PRPH_OFFSET		(0x100000)

/* Rx FIFO */
#define RXF_SIZE_ADDR			(0xa00c88)
#define RXF_RD_D_SPACE			(0xa00c40)
#define RXF_RD_WR_PTR			(0xa00c50)
#define RXF_RD_RD_PTR			(0xa00c54)
#define RXF_RD_FENCE_PTR		(0xa00c4c)
#define RXF_SET_FENCE_MODE		(0xa00c14)
#define RXF_LD_WR2FENCE		(0xa00c1c)
#define RXF_FIFO_RD_FENCE_INC		(0xa00c68)
#define RXF_SIZE_BYTE_CND_POS		(7)
#define RXF_SIZE_BYTE_CNT_MSK		(0x3ff << RXF_SIZE_BYTE_CND_POS)
#define RXF_DIFF_FROM_PREV		(0x200)
#define RXF2C_DIFF_FROM_PREV		(0x4e00)

#define RXF_LD_FENCE_OFFSET_ADDR	(0xa00c10)
#define RXF_FIFO_RD_FENCE_ADDR		(0xa00c0c)

/* Tx FIFO */
#define TXF_FIFO_ITEM_CNT		(0xa00438)
#define TXF_WR_PTR			(0xa00414)
#define TXF_RD_PTR			(0xa00410)
#define TXF_FENCE_PTR			(0xa00418)
#define TXF_LOCK_FENCE			(0xa00424)
#define TXF_LARC_NUM			(0xa0043c)
#define TXF_READ_MODIFY_DATA		(0xa00448)
#define TXF_READ_MODIFY_ADDR		(0xa0044c)

/* UMAC Internal Tx Fifo */
#define TXF_CPU2_FIFO_ITEM_CNT		(0xA00538)
#define TXF_CPU2_WR_PTR		(0xA00514)
#define TXF_CPU2_RD_PTR		(0xA00510)
#define TXF_CPU2_FENCE_PTR		(0xA00518)
#define TXF_CPU2_LOCK_FENCE		(0xA00524)
#define TXF_CPU2_NUM			(0xA0053C)
#define TXF_CPU2_READ_MODIFY_DATA	(0xA00548)
#define TXF_CPU2_READ_MODIFY_ADDR	(0xA0054C)

/* Radio registers access */
#define RSP_RADIO_CMD			(0xa02804)
#define RSP_RADIO_RDDAT			(0xa02814)
#define RADIO_RSP_ADDR_POS		(6)
#define RADIO_RSP_RD_CMD		(3)

/* LTR control (Qu only) */
#define HPM_MAC_LTR_CSR			0xa0348c
#define HPM_MAC_LRT_ENABLE_ALL		0xf
/* also uses CSR_LTR_* for values */
#define HPM_UMAC_LTR			0xa03480

/* FW monitor */
#define MON_BUFF_SAMPLE_CTL		(0xa03c00)
#define MON_BUFF_BASE_ADDR		(0xa03c1c)
#define MON_BUFF_END_ADDR		(0xa03c40)
#define MON_BUFF_WRPTR			(0xa03c44)
#define MON_BUFF_CYCLE_CNT		(0xa03c48)
/* FW monitor family 8000 and on */
#define MON_BUFF_BASE_ADDR_VER2		(0xa03c1c)
#define MON_BUFF_END_ADDR_VER2		(0xa03c20)
#define MON_BUFF_WRPTR_VER2		(0xa03c24)
#define MON_BUFF_CYCLE_CNT_VER2		(0xa03c28)
#define MON_BUFF_SHIFT_VER2		(0x8)
/* FW monitor familiy AX210 and on */
#define DBGC_CUR_DBGBUF_BASE_ADDR_LSB		(0xd03c20)
#define DBGC_CUR_DBGBUF_BASE_ADDR_MSB		(0xd03c24)
#define DBGC_CUR_DBGBUF_STATUS			(0xd03c1c)
#define DBGC_DBGBUF_WRAP_AROUND			(0xd03c2c)
#define DBGC_CUR_DBGBUF_STATUS_OFFSET_MSK	(0x00ffffff)
#define DBGC_CUR_DBGBUF_STATUS_IDX_MSK		(0x0f000000)

#define MON_DMARB_RD_CTL_ADDR		(0xa03c60)
#define MON_DMARB_RD_DATA_ADDR		(0xa03c5c)

#define DBGC_IN_SAMPLE			(0xa03c00)
#define DBGC_OUT_CTRL			(0xa03c0c)

/* M2S registers */
#define LDBG_M2S_BUF_WPTR			(0xa0476c)
#define LDBG_M2S_BUF_WRAP_CNT			(0xa04774)
#define LDBG_M2S_BUF_WPTR_VAL_MSK		(0x000fffff)
#define LDBG_M2S_BUF_WRAP_CNT_VAL_MSK		(0x000fffff)

/* enable the ID buf for read */
#define WFPM_PS_CTL_CLR			0xA0300C
#define WFMP_MAC_ADDR_0			0xA03080
#define WFMP_MAC_ADDR_1			0xA03084
#define LMPM_PMG_EN			0xA01CEC
#define RADIO_REG_SYS_MANUAL_DFT_0	0xAD4078
#define RFIC_REG_RD			0xAD0470
#define WFPM_CTRL_REG			0xA03030
#define WFPM_OTP_CFG1_ADDR		0x00a03098
#define WFPM_OTP_CFG1_IS_JACKET_BIT	BIT(5)
#define WFPM_OTP_CFG1_IS_CDB_BIT	BIT(4)
#define WFPM_OTP_BZ_BNJ_JACKET_BIT	5
#define WFPM_OTP_BZ_BNJ_CDB_BIT		4
#define WFPM_OTP_CFG1_IS_JACKET(_val)   (((_val) & 0x00000020) >> WFPM_OTP_BZ_BNJ_JACKET_BIT)
#define WFPM_OTP_CFG1_IS_CDB(_val)      (((_val) & 0x00000010) >> WFPM_OTP_BZ_BNJ_CDB_BIT)


#define WFPM_GP2			0xA030B4

/* DBGI SRAM Register details */
#define DBGI_SRAM_TARGET_ACCESS_RDATA_LSB		0x00A2E154
#define DBGI_SRAM_TARGET_ACCESS_RDATA_MSB		0x00A2E158
#define DBGI_SRAM_FIFO_POINTERS				0x00A2E148
#define DBGI_SRAM_FIFO_POINTERS_WR_PTR_MSK		0x00000FFF

enum {
	WFPM_AUX_CTL_AUX_IF_MAC_OWNER_MSK	= 0x80000000,
};

#define CNVI_AUX_MISC_CHIP			0xA200B0
#define CNVI_AUX_MISC_CHIP_MAC_STEP(_val)	(((_val) & 0xf000000) >> 24)
#define CNVI_AUX_MISC_CHIP_PROD_TYPE(_val)	((_val) & 0xfff)
<<<<<<< HEAD
#define CNVI_AUX_MISC_CHIP_PROD_TYPE_BZ_U	0x930
=======
#define CNVI_AUX_MISC_CHIP_PROD_TYPE_GL		0x910
#define CNVI_AUX_MISC_CHIP_PROD_TYPE_BZ_U	0x930
#define CNVI_AUX_MISC_CHIP_PROD_TYPE_BZ_I	0x900
#define CNVI_AUX_MISC_CHIP_PROD_TYPE_BZ_W	0x901
>>>>>>> 0c383648

#define CNVR_AUX_MISC_CHIP				0xA2B800
#define CNVR_SCU_SD_REGS_SD_REG_DIG_DCDC_VTRIM		0xA29890
#define CNVR_SCU_SD_REGS_SD_REG_ACTIVE_VDIG_MIRROR	0xA29938
#define CNVI_SCU_SEQ_DATA_DW9				0xA27488

#define CNVI_PMU_STEP_FLOW				0xA2D588
#define CNVI_PMU_STEP_FLOW_FORCE_URM			BIT(2)

#define PREG_AUX_BUS_WPROT_0		0xA04CC0

/* device family 9000 WPROT register */
#define PREG_PRPH_WPROT_9000		0xA04CE0
/* device family 22000 WPROT register */
#define PREG_PRPH_WPROT_22000		0xA04D00

#define SB_MODIFY_CFG_FLAG		0xA03088
#define SB_CFG_RESIDES_IN_ROM		0x80
#define SB_CPU_1_STATUS			0xA01E30
#define SB_CPU_2_STATUS			0xA01E34
#define UMAG_SB_CPU_1_STATUS		0xA038C0
#define UMAG_SB_CPU_2_STATUS		0xA038C4
#define UMAG_GEN_HW_STATUS		0xA038C8
#define UREG_UMAC_CURRENT_PC		0xa05c18
#define UREG_LMAC1_CURRENT_PC		0xa05c1c
#define UREG_LMAC2_CURRENT_PC		0xa05c20

#define WFPM_LMAC1_PD_NOTIFICATION      0xa0338c
#define WFPM_ARC1_PD_NOTIFICATION       0xa03044
#define HPM_SECONDARY_DEVICE_STATE      0xa03404
#define WFPM_MAC_OTP_CFG7_ADDR		0xa03338
#define WFPM_MAC_OTP_CFG7_DATA		0xa0333c


/* For UMAG_GEN_HW_STATUS reg check */
enum {
	UMAG_GEN_HW_IS_FPGA = BIT(1),
};

/* FW chicken bits */
#define LMPM_CHICK			0xA01FF8
enum {
	LMPM_CHICK_EXTENDED_ADDR_SPACE = BIT(0),
};

/* FW chicken bits */
#define LMPM_PAGE_PASS_NOTIF			0xA03824
enum {
	LMPM_PAGE_PASS_NOTIF_POS = BIT(20),
};

/*
 * CRF ID register
 *
 * type: bits 0-11
 * reserved: bits 12-18
 * slave_exist: bit 19
 * dash: bits 20-23
 * step: bits 24-27
 * flavor: bits 28-31
 */
#define REG_CRF_ID_TYPE(val)		(((val) & 0x00000FFF) >> 0)
#define REG_CRF_ID_SLAVE(val)		(((val) & 0x00080000) >> 19)
#define REG_CRF_ID_DASH(val)		(((val) & 0x00F00000) >> 20)
#define REG_CRF_ID_STEP(val)		(((val) & 0x0F000000) >> 24)
#define REG_CRF_ID_FLAVOR(val)		(((val) & 0xF0000000) >> 28)

#define UREG_CHICK		(0xA05C00)
#define UREG_CHICK_MSI_ENABLE	BIT(24)
#define UREG_CHICK_MSIX_ENABLE	BIT(25)

#define SD_REG_VER		0xa29600
#define SD_REG_VER_GEN2		0x00a2b800

#define REG_CRF_ID_TYPE_JF_1			0x201
#define REG_CRF_ID_TYPE_JF_2			0x202
#define REG_CRF_ID_TYPE_HR_CDB			0x503
#define REG_CRF_ID_TYPE_HR_NONE_CDB		0x504
#define REG_CRF_ID_TYPE_HR_NONE_CDB_1X1	0x501
#define REG_CRF_ID_TYPE_HR_NONE_CDB_CCP	0x532
#define REG_CRF_ID_TYPE_GF			0x410
#define REG_CRF_ID_TYPE_FM			0x910
<<<<<<< HEAD
#define REG_CRF_ID_TYPE_FMI			0x930
#define REG_CRF_ID_TYPE_FMR			0x900
=======
>>>>>>> 0c383648
#define REG_CRF_ID_TYPE_WHP			0xA10

#define HPM_DEBUG			0xA03440
#define PERSISTENCE_BIT			BIT(12)
#define PREG_WFPM_ACCESS		BIT(12)

#define HPM_HIPM_GEN_CFG			0xA03458
#define HPM_HIPM_GEN_CFG_CR_PG_EN		BIT(0)
#define HPM_HIPM_GEN_CFG_CR_SLP_EN		BIT(1)
#define HPM_HIPM_GEN_CFG_CR_FORCE_ACTIVE	BIT(10)

#define UREG_DOORBELL_TO_ISR6		0xA05C04
#define UREG_DOORBELL_TO_ISR6_NMI_BIT	BIT(0)
#define UREG_DOORBELL_TO_ISR6_RESET_HANDSHAKE (BIT(0) | BIT(1))
#define UREG_DOORBELL_TO_ISR6_SUSPEND	BIT(18)
#define UREG_DOORBELL_TO_ISR6_RESUME	BIT(19)
#define UREG_DOORBELL_TO_ISR6_PNVM	BIT(20)

/*
 * From BZ family driver triggers this bit for suspend and resume
 * The driver should update CSR_IPC_SLEEP_CONTROL before triggering
 * this interrupt with suspend/resume value
 */
#define UREG_DOORBELL_TO_ISR6_SLEEP_CTRL	BIT(31)

#define CNVI_MBOX_C			0xA3400C

#define FSEQ_ERROR_CODE			0xA340C8
#define FSEQ_TOP_INIT_VERSION		0xA34038
#define FSEQ_CNVIO_INIT_VERSION		0xA3403C
#define FSEQ_OTP_VERSION		0xA340FC
#define FSEQ_TOP_CONTENT_VERSION	0xA340F4
#define FSEQ_ALIVE_TOKEN		0xA340F0
#define FSEQ_CNVI_ID			0xA3408C
#define FSEQ_CNVR_ID			0xA34090
#define FSEQ_PREV_CNVIO_INIT_VERSION	0xA34084
#define FSEQ_WIFI_FSEQ_VERSION		0xA34040
#define FSEQ_BT_FSEQ_VERSION		0xA34044
#define FSEQ_CLASS_TP_VERSION		0xA34078

#define IWL_D3_SLEEP_STATUS_SUSPEND	0xD3
#define IWL_D3_SLEEP_STATUS_RESUME	0xD0

#define WMAL_INDRCT_RD_CMD1_OPMOD_POS 28
#define WMAL_INDRCT_RD_CMD1_BYTE_ADDRESS_MSK 0xFFFFF
#define WMAL_CMD_READ_BURST_ACCESS 2
#define WMAL_MRSPF_1 0xADFC20
#define WMAL_INDRCT_RD_CMD1 0xADFD44
#define WMAL_INDRCT_CMD1 0xADFC14
#define WMAL_INDRCT_CMD(addr) \
	((WMAL_CMD_READ_BURST_ACCESS << WMAL_INDRCT_RD_CMD1_OPMOD_POS) | \
	 ((addr) & WMAL_INDRCT_RD_CMD1_BYTE_ADDRESS_MSK))

#define WFPM_LMAC1_PS_CTL_RW 0xA03380
#define WFPM_LMAC2_PS_CTL_RW 0xA033C0
#define WFPM_PS_CTL_RW_PHYRF_PD_FSM_CURSTATE_MSK 0x0000000F
#define WFPM_PHYRF_STATE_ON 5
#define HBUS_TIMEOUT 0xA5A5A5A1
#define WFPM_DPHY_OFF 0xDF10FF

#define REG_OTP_MINOR 0xA0333C

#define WFPM_LMAC2_PD_NOTIFICATION 0xA033CC
#define WFPM_LMAC2_PD_RE_READ BIT(31)

#define DPHYIP_INDIRECT			0xA2D800
#define DPHYIP_INDIRECT_RD_MSK		0xFF000000
#define DPHYIP_INDIRECT_RD_SHIFT	24

#endif				/* __iwl_prph_h__ */<|MERGE_RESOLUTION|>--- conflicted
+++ resolved
@@ -371,14 +371,10 @@
 #define CNVI_AUX_MISC_CHIP			0xA200B0
 #define CNVI_AUX_MISC_CHIP_MAC_STEP(_val)	(((_val) & 0xf000000) >> 24)
 #define CNVI_AUX_MISC_CHIP_PROD_TYPE(_val)	((_val) & 0xfff)
-<<<<<<< HEAD
-#define CNVI_AUX_MISC_CHIP_PROD_TYPE_BZ_U	0x930
-=======
 #define CNVI_AUX_MISC_CHIP_PROD_TYPE_GL		0x910
 #define CNVI_AUX_MISC_CHIP_PROD_TYPE_BZ_U	0x930
 #define CNVI_AUX_MISC_CHIP_PROD_TYPE_BZ_I	0x900
 #define CNVI_AUX_MISC_CHIP_PROD_TYPE_BZ_W	0x901
->>>>>>> 0c383648
 
 #define CNVR_AUX_MISC_CHIP				0xA2B800
 #define CNVR_SCU_SD_REGS_SD_REG_DIG_DCDC_VTRIM		0xA29890
@@ -461,11 +457,6 @@
 #define REG_CRF_ID_TYPE_HR_NONE_CDB_CCP	0x532
 #define REG_CRF_ID_TYPE_GF			0x410
 #define REG_CRF_ID_TYPE_FM			0x910
-<<<<<<< HEAD
-#define REG_CRF_ID_TYPE_FMI			0x930
-#define REG_CRF_ID_TYPE_FMR			0x900
-=======
->>>>>>> 0c383648
 #define REG_CRF_ID_TYPE_WHP			0xA10
 
 #define HPM_DEBUG			0xA03440
