--- conflicted
+++ resolved
@@ -88,10 +88,6 @@
 	depends on HOTPLUG
 	default y
 
-<<<<<<< HEAD
-select NLS if (DMI || ACPI)
-=======
 config PCI_LABEL
 	def_bool y if (DMI || ACPI)
-	select NLS
->>>>>>> d762f438
+	select NLS