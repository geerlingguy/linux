--- conflicted
+++ resolved
@@ -3035,15 +3035,6 @@
  * rely on gpio_request() having been called beforehand.
  */
 
-<<<<<<< HEAD
-static int gpio_set_config(struct gpio_chip *gc, unsigned int offset,
-			   enum pin_config_param mode)
-{
-	if (!gc->set_config)
-		return -ENOTSUPP;
-
-	return gc->set_config(gc, offset, mode);
-=======
 static int gpio_do_set_config(struct gpio_chip *gc, unsigned int offset,
 			      unsigned long config)
 {
@@ -3071,7 +3062,6 @@
 
 	config = PIN_CONF_PACKED(mode, arg);
 	return gpio_do_set_config(gc, offset, config);
->>>>>>> 2c523b34
 }
 
 static int gpio_set_bias(struct gpio_chip *chip, struct gpio_desc *desc)
@@ -3307,11 +3297,7 @@
 	chip = desc->gdev->chip;
 
 	config = pinconf_to_config_packed(PIN_CONFIG_INPUT_DEBOUNCE, debounce);
-<<<<<<< HEAD
-	return gpio_set_config(chip, gpio_chip_hwgpio(desc), config);
-=======
 	return gpio_do_set_config(chip, gpio_chip_hwgpio(desc), config);
->>>>>>> 2c523b34
 }
 EXPORT_SYMBOL_GPL(gpiod_set_debounce);
 
@@ -3345,11 +3331,7 @@
 	packed = pinconf_to_config_packed(PIN_CONFIG_PERSIST_STATE,
 					  !transitory);
 	gpio = gpio_chip_hwgpio(desc);
-<<<<<<< HEAD
-	rc = gpio_set_config(chip, gpio, packed);
-=======
 	rc = gpio_do_set_config(chip, gpio, packed);
->>>>>>> 2c523b34
 	if (rc == -ENOTSUPP) {
 		dev_dbg(&desc->gdev->dev, "Persistence not supported for GPIO %d\n",
 				gpio);
