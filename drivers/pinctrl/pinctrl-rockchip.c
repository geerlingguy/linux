// SPDX-License-Identifier: GPL-2.0-only
/*
 * Pinctrl driver for Rockchip SoCs
 *
 * Copyright (c) 2013 MundoReader S.L.
 * Author: Heiko Stuebner <heiko@sntech.de>
 *
 * With some ideas taken from pinctrl-samsung:
 * Copyright (c) 2012 Samsung Electronics Co., Ltd.
 *		http://www.samsung.com
 * Copyright (c) 2012 Linaro Ltd
 *		https://www.linaro.org
 *
 * and pinctrl-at91:
 * Copyright (C) 2011-2012 Jean-Christophe PLAGNIOL-VILLARD <plagnioj@jcrosoft.com>
 */

#include <linux/init.h>
#include <linux/module.h>
#include <linux/platform_device.h>
#include <linux/io.h>
#include <linux/bitops.h>
#include <linux/gpio/driver.h>
#include <linux/of_address.h>
#include <linux/of_device.h>
#include <linux/of_irq.h>
#include <linux/pinctrl/machine.h>
#include <linux/pinctrl/pinconf.h>
#include <linux/pinctrl/pinctrl.h>
#include <linux/pinctrl/pinmux.h>
#include <linux/pinctrl/pinconf-generic.h>
#include <linux/irqchip/chained_irq.h>
#include <linux/clk.h>
#include <linux/regmap.h>
#include <linux/mfd/syscon.h>
#include <dt-bindings/pinctrl/rockchip.h>

#include "core.h"
#include "pinconf.h"
#include "pinctrl-rockchip.h"

/**
 * Generate a bitmask for setting a value (v) with a write mask bit in hiword
 * register 31:16 area.
 */
#define WRITE_MASK_VAL(h, l, v) \
	(GENMASK(((h) + 16), ((l) + 16)) | (((v) << (l)) & GENMASK((h), (l))))

/*
 * Encode variants of iomux registers into a type variable
 */
#define IOMUX_GPIO_ONLY		BIT(0)
#define IOMUX_WIDTH_4BIT	BIT(1)
#define IOMUX_SOURCE_PMU	BIT(2)
#define IOMUX_UNROUTED		BIT(3)
#define IOMUX_WIDTH_3BIT	BIT(4)
#define IOMUX_WIDTH_2BIT	BIT(5)

#define PIN_BANK(id, pins, label)			\
	{						\
		.bank_num	= id,			\
		.nr_pins	= pins,			\
		.name		= label,		\
		.iomux		= {			\
			{ .offset = -1 },		\
			{ .offset = -1 },		\
			{ .offset = -1 },		\
			{ .offset = -1 },		\
		},					\
	}

#define PIN_BANK_IOMUX_FLAGS(id, pins, label, iom0, iom1, iom2, iom3)	\
	{								\
		.bank_num	= id,					\
		.nr_pins	= pins,					\
		.name		= label,				\
		.iomux		= {					\
			{ .type = iom0, .offset = -1 },			\
			{ .type = iom1, .offset = -1 },			\
			{ .type = iom2, .offset = -1 },			\
			{ .type = iom3, .offset = -1 },			\
		},							\
	}

#define PIN_BANK_DRV_FLAGS(id, pins, label, type0, type1, type2, type3) \
	{								\
		.bank_num	= id,					\
		.nr_pins	= pins,					\
		.name		= label,				\
		.iomux		= {					\
			{ .offset = -1 },				\
			{ .offset = -1 },				\
			{ .offset = -1 },				\
			{ .offset = -1 },				\
		},							\
		.drv		= {					\
			{ .drv_type = type0, .offset = -1 },		\
			{ .drv_type = type1, .offset = -1 },		\
			{ .drv_type = type2, .offset = -1 },		\
			{ .drv_type = type3, .offset = -1 },		\
		},							\
	}

#define PIN_BANK_DRV_FLAGS_PULL_FLAGS(id, pins, label, drv0, drv1,	\
				      drv2, drv3, pull0, pull1,		\
				      pull2, pull3)			\
	{								\
		.bank_num	= id,					\
		.nr_pins	= pins,					\
		.name		= label,				\
		.iomux		= {					\
			{ .offset = -1 },				\
			{ .offset = -1 },				\
			{ .offset = -1 },				\
			{ .offset = -1 },				\
		},							\
		.drv		= {					\
			{ .drv_type = drv0, .offset = -1 },		\
			{ .drv_type = drv1, .offset = -1 },		\
			{ .drv_type = drv2, .offset = -1 },		\
			{ .drv_type = drv3, .offset = -1 },		\
		},							\
		.pull_type[0] = pull0,					\
		.pull_type[1] = pull1,					\
		.pull_type[2] = pull2,					\
		.pull_type[3] = pull3,					\
	}

#define PIN_BANK_IOMUX_DRV_FLAGS_OFFSET(id, pins, label, iom0, iom1,	\
					iom2, iom3, drv0, drv1, drv2,	\
					drv3, offset0, offset1,		\
					offset2, offset3)		\
	{								\
		.bank_num	= id,					\
		.nr_pins	= pins,					\
		.name		= label,				\
		.iomux		= {					\
			{ .type = iom0, .offset = -1 },			\
			{ .type = iom1, .offset = -1 },			\
			{ .type = iom2, .offset = -1 },			\
			{ .type = iom3, .offset = -1 },			\
		},							\
		.drv		= {					\
			{ .drv_type = drv0, .offset = offset0 },	\
			{ .drv_type = drv1, .offset = offset1 },	\
			{ .drv_type = drv2, .offset = offset2 },	\
			{ .drv_type = drv3, .offset = offset3 },	\
		},							\
	}

#define PIN_BANK_IOMUX_FLAGS_DRV_FLAGS_OFFSET_PULL_FLAGS(id, pins,	\
					      label, iom0, iom1, iom2,  \
					      iom3, drv0, drv1, drv2,   \
					      drv3, offset0, offset1,   \
					      offset2, offset3, pull0,  \
					      pull1, pull2, pull3)	\
	{								\
		.bank_num	= id,					\
		.nr_pins	= pins,					\
		.name		= label,				\
		.iomux		= {					\
			{ .type = iom0, .offset = -1 },			\
			{ .type = iom1, .offset = -1 },			\
			{ .type = iom2, .offset = -1 },			\
			{ .type = iom3, .offset = -1 },			\
		},							\
		.drv		= {					\
			{ .drv_type = drv0, .offset = offset0 },	\
			{ .drv_type = drv1, .offset = offset1 },	\
			{ .drv_type = drv2, .offset = offset2 },	\
			{ .drv_type = drv3, .offset = offset3 },	\
		},							\
		.pull_type[0] = pull0,					\
		.pull_type[1] = pull1,					\
		.pull_type[2] = pull2,					\
		.pull_type[3] = pull3,					\
	}

#define PIN_BANK_MUX_ROUTE_FLAGS(ID, PIN, FUNC, REG, VAL, FLAG)		\
	{								\
		.bank_num	= ID,					\
		.pin		= PIN,					\
		.func		= FUNC,					\
		.route_offset	= REG,					\
		.route_val	= VAL,					\
		.route_location	= FLAG,					\
	}

#define RK_MUXROUTE_SAME(ID, PIN, FUNC, REG, VAL)	\
	PIN_BANK_MUX_ROUTE_FLAGS(ID, PIN, FUNC, REG, VAL, ROCKCHIP_ROUTE_SAME)

#define RK_MUXROUTE_GRF(ID, PIN, FUNC, REG, VAL)	\
	PIN_BANK_MUX_ROUTE_FLAGS(ID, PIN, FUNC, REG, VAL, ROCKCHIP_ROUTE_GRF)

#define RK_MUXROUTE_PMU(ID, PIN, FUNC, REG, VAL)	\
	PIN_BANK_MUX_ROUTE_FLAGS(ID, PIN, FUNC, REG, VAL, ROCKCHIP_ROUTE_PMU)

static struct regmap_config rockchip_regmap_config = {
	.reg_bits = 32,
	.val_bits = 32,
	.reg_stride = 4,
};

static inline const struct rockchip_pin_group *pinctrl_name_to_group(
					const struct rockchip_pinctrl *info,
					const char *name)
{
	int i;

	for (i = 0; i < info->ngroups; i++) {
		if (!strcmp(info->groups[i].name, name))
			return &info->groups[i];
	}

	return NULL;
}

/*
 * given a pin number that is local to a pin controller, find out the pin bank
 * and the register base of the pin bank.
 */
static struct rockchip_pin_bank *pin_to_bank(struct rockchip_pinctrl *info,
								unsigned pin)
{
	struct rockchip_pin_bank *b = info->ctrl->pin_banks;

	while (pin >= (b->pin_base + b->nr_pins))
		b++;

	return b;
}

static struct rockchip_pin_bank *bank_num_to_bank(
					struct rockchip_pinctrl *info,
					unsigned num)
{
	struct rockchip_pin_bank *b = info->ctrl->pin_banks;
	int i;

	for (i = 0; i < info->ctrl->nr_banks; i++, b++) {
		if (b->bank_num == num)
			return b;
	}

	return ERR_PTR(-EINVAL);
}

/*
 * Pinctrl_ops handling
 */

static int rockchip_get_groups_count(struct pinctrl_dev *pctldev)
{
	struct rockchip_pinctrl *info = pinctrl_dev_get_drvdata(pctldev);

	return info->ngroups;
}

static const char *rockchip_get_group_name(struct pinctrl_dev *pctldev,
							unsigned selector)
{
	struct rockchip_pinctrl *info = pinctrl_dev_get_drvdata(pctldev);

	return info->groups[selector].name;
}

static int rockchip_get_group_pins(struct pinctrl_dev *pctldev,
				      unsigned selector, const unsigned **pins,
				      unsigned *npins)
{
	struct rockchip_pinctrl *info = pinctrl_dev_get_drvdata(pctldev);

	if (selector >= info->ngroups)
		return -EINVAL;

	*pins = info->groups[selector].pins;
	*npins = info->groups[selector].npins;

	return 0;
}

static int rockchip_dt_node_to_map(struct pinctrl_dev *pctldev,
				 struct device_node *np,
				 struct pinctrl_map **map, unsigned *num_maps)
{
	struct rockchip_pinctrl *info = pinctrl_dev_get_drvdata(pctldev);
	const struct rockchip_pin_group *grp;
	struct pinctrl_map *new_map;
	struct device_node *parent;
	int map_num = 1;
	int i;

	/*
	 * first find the group of this node and check if we need to create
	 * config maps for pins
	 */
	grp = pinctrl_name_to_group(info, np->name);
	if (!grp) {
		dev_err(info->dev, "unable to find group for node %pOFn\n",
			np);
		return -EINVAL;
	}

	map_num += grp->npins;

	new_map = kcalloc(map_num, sizeof(*new_map), GFP_KERNEL);
	if (!new_map)
		return -ENOMEM;

	*map = new_map;
	*num_maps = map_num;

	/* create mux map */
	parent = of_get_parent(np);
	if (!parent) {
		kfree(new_map);
		return -EINVAL;
	}
	new_map[0].type = PIN_MAP_TYPE_MUX_GROUP;
	new_map[0].data.mux.function = parent->name;
	new_map[0].data.mux.group = np->name;
	of_node_put(parent);

	/* create config map */
	new_map++;
	for (i = 0; i < grp->npins; i++) {
		new_map[i].type = PIN_MAP_TYPE_CONFIGS_PIN;
		new_map[i].data.configs.group_or_pin =
				pin_get_name(pctldev, grp->pins[i]);
		new_map[i].data.configs.configs = grp->data[i].configs;
		new_map[i].data.configs.num_configs = grp->data[i].nconfigs;
	}

	dev_dbg(pctldev->dev, "maps: function %s group %s num %d\n",
		(*map)->data.mux.function, (*map)->data.mux.group, map_num);

	return 0;
}

static void rockchip_dt_free_map(struct pinctrl_dev *pctldev,
				    struct pinctrl_map *map, unsigned num_maps)
{
	kfree(map);
}

static const struct pinctrl_ops rockchip_pctrl_ops = {
	.get_groups_count	= rockchip_get_groups_count,
	.get_group_name		= rockchip_get_group_name,
	.get_group_pins		= rockchip_get_group_pins,
	.dt_node_to_map		= rockchip_dt_node_to_map,
	.dt_free_map		= rockchip_dt_free_map,
};

/*
 * Hardware access
 */

static struct rockchip_mux_recalced_data rv1108_mux_recalced_data[] = {
	{
		.num = 1,
		.pin = 0,
		.reg = 0x418,
		.bit = 0,
		.mask = 0x3
	}, {
		.num = 1,
		.pin = 1,
		.reg = 0x418,
		.bit = 2,
		.mask = 0x3
	}, {
		.num = 1,
		.pin = 2,
		.reg = 0x418,
		.bit = 4,
		.mask = 0x3
	}, {
		.num = 1,
		.pin = 3,
		.reg = 0x418,
		.bit = 6,
		.mask = 0x3
	}, {
		.num = 1,
		.pin = 4,
		.reg = 0x418,
		.bit = 8,
		.mask = 0x3
	}, {
		.num = 1,
		.pin = 5,
		.reg = 0x418,
		.bit = 10,
		.mask = 0x3
	}, {
		.num = 1,
		.pin = 6,
		.reg = 0x418,
		.bit = 12,
		.mask = 0x3
	}, {
		.num = 1,
		.pin = 7,
		.reg = 0x418,
		.bit = 14,
		.mask = 0x3
	}, {
		.num = 1,
		.pin = 8,
		.reg = 0x41c,
		.bit = 0,
		.mask = 0x3
	}, {
		.num = 1,
		.pin = 9,
		.reg = 0x41c,
		.bit = 2,
		.mask = 0x3
	},
};

static  struct rockchip_mux_recalced_data rk3128_mux_recalced_data[] = {
	{
		.num = 2,
		.pin = 20,
		.reg = 0xe8,
		.bit = 0,
		.mask = 0x7
	}, {
		.num = 2,
		.pin = 21,
		.reg = 0xe8,
		.bit = 4,
		.mask = 0x7
	}, {
		.num = 2,
		.pin = 22,
		.reg = 0xe8,
		.bit = 8,
		.mask = 0x7
	}, {
		.num = 2,
		.pin = 23,
		.reg = 0xe8,
		.bit = 12,
		.mask = 0x7
	}, {
		.num = 2,
		.pin = 24,
		.reg = 0xd4,
		.bit = 12,
		.mask = 0x7
	},
};

static struct rockchip_mux_recalced_data rk3308_mux_recalced_data[] = {
	{
		.num = 1,
		.pin = 14,
		.reg = 0x28,
		.bit = 12,
		.mask = 0xf
	}, {
		.num = 1,
		.pin = 15,
		.reg = 0x2c,
		.bit = 0,
		.mask = 0x3
	}, {
		.num = 1,
		.pin = 18,
		.reg = 0x30,
		.bit = 4,
		.mask = 0xf
	}, {
		.num = 1,
		.pin = 19,
		.reg = 0x30,
		.bit = 8,
		.mask = 0xf
	}, {
		.num = 1,
		.pin = 20,
		.reg = 0x30,
		.bit = 12,
		.mask = 0xf
	}, {
		.num = 1,
		.pin = 21,
		.reg = 0x34,
		.bit = 0,
		.mask = 0xf
	}, {
		.num = 1,
		.pin = 22,
		.reg = 0x34,
		.bit = 4,
		.mask = 0xf
	}, {
		.num = 1,
		.pin = 23,
		.reg = 0x34,
		.bit = 8,
		.mask = 0xf
	}, {
		.num = 3,
		.pin = 12,
		.reg = 0x68,
		.bit = 8,
		.mask = 0xf
	}, {
		.num = 3,
		.pin = 13,
		.reg = 0x68,
		.bit = 12,
		.mask = 0xf
	}, {
		.num = 2,
		.pin = 2,
		.reg = 0x608,
		.bit = 0,
		.mask = 0x7
	}, {
		.num = 2,
		.pin = 3,
		.reg = 0x608,
		.bit = 4,
		.mask = 0x7
	}, {
		.num = 2,
		.pin = 16,
		.reg = 0x610,
		.bit = 8,
		.mask = 0x7
	}, {
		.num = 3,
		.pin = 10,
		.reg = 0x610,
		.bit = 0,
		.mask = 0x7
	}, {
		.num = 3,
		.pin = 11,
		.reg = 0x610,
		.bit = 4,
		.mask = 0x7
	},
};

static struct rockchip_mux_recalced_data rk3328_mux_recalced_data[] = {
	{
		.num = 2,
		.pin = 12,
		.reg = 0x24,
		.bit = 8,
		.mask = 0x3
	}, {
		.num = 2,
		.pin = 15,
		.reg = 0x28,
		.bit = 0,
		.mask = 0x7
	}, {
		.num = 2,
		.pin = 23,
		.reg = 0x30,
		.bit = 14,
		.mask = 0x3
	},
};

static void rockchip_get_recalced_mux(struct rockchip_pin_bank *bank, int pin,
				      int *reg, u8 *bit, int *mask)
{
	struct rockchip_pinctrl *info = bank->drvdata;
	struct rockchip_pin_ctrl *ctrl = info->ctrl;
	struct rockchip_mux_recalced_data *data;
	int i;

	for (i = 0; i < ctrl->niomux_recalced; i++) {
		data = &ctrl->iomux_recalced[i];
		if (data->num == bank->bank_num &&
		    data->pin == pin)
			break;
	}

	if (i >= ctrl->niomux_recalced)
		return;

	*reg = data->reg;
	*mask = data->mask;
	*bit = data->bit;
}

static struct rockchip_mux_route_data px30_mux_route_data[] = {
	RK_MUXROUTE_SAME(2, RK_PA0, 1, 0x184, BIT(16 + 7)), /* cif-d2m0 */
	RK_MUXROUTE_SAME(3, RK_PA3, 3, 0x184, BIT(16 + 7) | BIT(7)), /* cif-d2m1 */
	RK_MUXROUTE_SAME(3, RK_PC6, 2, 0x184, BIT(16 + 8)), /* pdm-m0 */
	RK_MUXROUTE_SAME(2, RK_PC6, 1, 0x184, BIT(16 + 8) | BIT(8)), /* pdm-m1 */
	RK_MUXROUTE_SAME(1, RK_PD3, 2, 0x184, BIT(16 + 10)), /* uart2-rxm0 */
	RK_MUXROUTE_SAME(2, RK_PB6, 2, 0x184, BIT(16 + 10) | BIT(10)), /* uart2-rxm1 */
	RK_MUXROUTE_SAME(0, RK_PC1, 2, 0x184, BIT(16 + 9)), /* uart3-rxm0 */
	RK_MUXROUTE_SAME(1, RK_PB7, 2, 0x184, BIT(16 + 9) | BIT(9)), /* uart3-rxm1 */
};

static struct rockchip_mux_route_data rk3128_mux_route_data[] = {
	RK_MUXROUTE_SAME(1, RK_PB2, 1, 0x144, BIT(16 + 3) | BIT(16 + 4)), /* spi-0 */
	RK_MUXROUTE_SAME(1, RK_PD3, 3, 0x144, BIT(16 + 3) | BIT(16 + 4) | BIT(3)), /* spi-1 */
	RK_MUXROUTE_SAME(0, RK_PB5, 2, 0x144, BIT(16 + 3) | BIT(16 + 4) | BIT(4)), /* spi-2 */
	RK_MUXROUTE_SAME(1, RK_PA5, 1, 0x144, BIT(16 + 5)), /* i2s-0 */
	RK_MUXROUTE_SAME(0, RK_PB6, 1, 0x144, BIT(16 + 5) | BIT(5)), /* i2s-1 */
	RK_MUXROUTE_SAME(1, RK_PC6, 2, 0x144, BIT(16 + 6)), /* emmc-0 */
	RK_MUXROUTE_SAME(2, RK_PA4, 2, 0x144, BIT(16 + 6) | BIT(6)), /* emmc-1 */
};

static struct rockchip_mux_route_data rk3188_mux_route_data[] = {
	RK_MUXROUTE_SAME(0, RK_PD0, 1, 0xa0, BIT(16 + 11)), /* non-iomuxed emmc/flash pins on flash-dqs */
	RK_MUXROUTE_SAME(0, RK_PD0, 2, 0xa0, BIT(16 + 11) | BIT(11)), /* non-iomuxed emmc/flash pins on emmc-clk */
};

static struct rockchip_mux_route_data rk3228_mux_route_data[] = {
	RK_MUXROUTE_SAME(0, RK_PD2, 1, 0x50, BIT(16)), /* pwm0-0 */
	RK_MUXROUTE_SAME(3, RK_PC5, 1, 0x50, BIT(16) | BIT(0)), /* pwm0-1 */
	RK_MUXROUTE_SAME(0, RK_PD3, 1, 0x50, BIT(16 + 1)), /* pwm1-0 */
	RK_MUXROUTE_SAME(0, RK_PD6, 2, 0x50, BIT(16 + 1) | BIT(1)), /* pwm1-1 */
	RK_MUXROUTE_SAME(0, RK_PD4, 1, 0x50, BIT(16 + 2)), /* pwm2-0 */
	RK_MUXROUTE_SAME(1, RK_PB4, 2, 0x50, BIT(16 + 2) | BIT(2)), /* pwm2-1 */
	RK_MUXROUTE_SAME(3, RK_PD2, 1, 0x50, BIT(16 + 3)), /* pwm3-0 */
	RK_MUXROUTE_SAME(1, RK_PB3, 2, 0x50, BIT(16 + 3) | BIT(3)), /* pwm3-1 */
	RK_MUXROUTE_SAME(1, RK_PA1, 1, 0x50, BIT(16 + 4)), /* sdio-0_d0 */
	RK_MUXROUTE_SAME(3, RK_PA2, 1, 0x50, BIT(16 + 4) | BIT(4)), /* sdio-1_d0 */
	RK_MUXROUTE_SAME(0, RK_PB5, 2, 0x50, BIT(16 + 5)), /* spi-0_rx */
	RK_MUXROUTE_SAME(2, RK_PA0, 2, 0x50, BIT(16 + 5) | BIT(5)), /* spi-1_rx */
	RK_MUXROUTE_SAME(1, RK_PC6, 2, 0x50, BIT(16 + 7)), /* emmc-0_cmd */
	RK_MUXROUTE_SAME(2, RK_PA4, 2, 0x50, BIT(16 + 7) | BIT(7)), /* emmc-1_cmd */
	RK_MUXROUTE_SAME(1, RK_PC3, 2, 0x50, BIT(16 + 8)), /* uart2-0_rx */
	RK_MUXROUTE_SAME(1, RK_PB2, 2, 0x50, BIT(16 + 8) | BIT(8)), /* uart2-1_rx */
	RK_MUXROUTE_SAME(1, RK_PB2, 1, 0x50, BIT(16 + 11)), /* uart1-0_rx */
	RK_MUXROUTE_SAME(3, RK_PB5, 1, 0x50, BIT(16 + 11) | BIT(11)), /* uart1-1_rx */
};

static struct rockchip_mux_route_data rk3288_mux_route_data[] = {
	RK_MUXROUTE_SAME(7, RK_PC0, 2, 0x264, BIT(16 + 12) | BIT(12)), /* edphdmi_cecinoutt1 */
	RK_MUXROUTE_SAME(7, RK_PC7, 4, 0x264, BIT(16 + 12)), /* edphdmi_cecinout */
};

static struct rockchip_mux_route_data rk3308_mux_route_data[] = {
	RK_MUXROUTE_SAME(0, RK_PC3, 1, 0x314, BIT(16 + 0) | BIT(0)), /* rtc_clk */
	RK_MUXROUTE_SAME(1, RK_PC6, 2, 0x314, BIT(16 + 2) | BIT(16 + 3)), /* uart2_rxm0 */
	RK_MUXROUTE_SAME(4, RK_PD2, 2, 0x314, BIT(16 + 2) | BIT(16 + 3) | BIT(2)), /* uart2_rxm1 */
	RK_MUXROUTE_SAME(0, RK_PB7, 2, 0x608, BIT(16 + 8) | BIT(16 + 9)), /* i2c3_sdam0 */
	RK_MUXROUTE_SAME(3, RK_PB4, 2, 0x608, BIT(16 + 8) | BIT(16 + 9) | BIT(8)), /* i2c3_sdam1 */
	RK_MUXROUTE_SAME(2, RK_PA0, 3, 0x608, BIT(16 + 8) | BIT(16 + 9) | BIT(9)), /* i2c3_sdam2 */
	RK_MUXROUTE_SAME(1, RK_PA3, 2, 0x308, BIT(16 + 3)), /* i2s-8ch-1-sclktxm0 */
	RK_MUXROUTE_SAME(1, RK_PA4, 2, 0x308, BIT(16 + 3)), /* i2s-8ch-1-sclkrxm0 */
	RK_MUXROUTE_SAME(1, RK_PB5, 2, 0x308, BIT(16 + 3) | BIT(3)), /* i2s-8ch-1-sclktxm1 */
	RK_MUXROUTE_SAME(1, RK_PB6, 2, 0x308, BIT(16 + 3) | BIT(3)), /* i2s-8ch-1-sclkrxm1 */
	RK_MUXROUTE_SAME(1, RK_PA4, 3, 0x308, BIT(16 + 12) | BIT(16 + 13)), /* pdm-clkm0 */
	RK_MUXROUTE_SAME(1, RK_PB6, 4, 0x308, BIT(16 + 12) | BIT(16 + 13) | BIT(12)), /* pdm-clkm1 */
	RK_MUXROUTE_SAME(2, RK_PA6, 2, 0x308, BIT(16 + 12) | BIT(16 + 13) | BIT(13)), /* pdm-clkm2 */
	RK_MUXROUTE_SAME(2, RK_PA4, 3, 0x600, BIT(16 + 2) | BIT(2)), /* pdm-clkm-m2 */
	RK_MUXROUTE_SAME(3, RK_PB2, 3, 0x314, BIT(16 + 9)), /* spi1_miso */
	RK_MUXROUTE_SAME(2, RK_PA4, 2, 0x314, BIT(16 + 9) | BIT(9)), /* spi1_miso_m1 */
	RK_MUXROUTE_SAME(0, RK_PB3, 3, 0x314, BIT(16 + 10) | BIT(16 + 11)), /* owire_m0 */
	RK_MUXROUTE_SAME(1, RK_PC6, 7, 0x314, BIT(16 + 10) | BIT(16 + 11) | BIT(10)), /* owire_m1 */
	RK_MUXROUTE_SAME(2, RK_PA2, 5, 0x314, BIT(16 + 10) | BIT(16 + 11) | BIT(11)), /* owire_m2 */
	RK_MUXROUTE_SAME(0, RK_PB3, 2, 0x314, BIT(16 + 12) | BIT(16 + 13)), /* can_rxd_m0 */
	RK_MUXROUTE_SAME(1, RK_PC6, 5, 0x314, BIT(16 + 12) | BIT(16 + 13) | BIT(12)), /* can_rxd_m1 */
	RK_MUXROUTE_SAME(2, RK_PA2, 4, 0x314, BIT(16 + 12) | BIT(16 + 13) | BIT(13)), /* can_rxd_m2 */
	RK_MUXROUTE_SAME(1, RK_PC4, 3, 0x314, BIT(16 + 14)), /* mac_rxd0_m0 */
	RK_MUXROUTE_SAME(4, RK_PA2, 2, 0x314, BIT(16 + 14) | BIT(14)), /* mac_rxd0_m1 */
	RK_MUXROUTE_SAME(3, RK_PB4, 4, 0x314, BIT(16 + 15)), /* uart3_rx */
	RK_MUXROUTE_SAME(0, RK_PC1, 3, 0x314, BIT(16 + 15) | BIT(15)), /* uart3_rx_m1 */
};

static struct rockchip_mux_route_data rk3328_mux_route_data[] = {
	RK_MUXROUTE_SAME(1, RK_PA1, 2, 0x50, BIT(16) | BIT(16 + 1)), /* uart2dbg_rxm0 */
	RK_MUXROUTE_SAME(2, RK_PA1, 1, 0x50, BIT(16) | BIT(16 + 1) | BIT(0)), /* uart2dbg_rxm1 */
	RK_MUXROUTE_SAME(1, RK_PB3, 2, 0x50, BIT(16 + 2) | BIT(2)), /* gmac-m1_rxd0 */
	RK_MUXROUTE_SAME(1, RK_PB6, 2, 0x50, BIT(16 + 10) | BIT(10)), /* gmac-m1-optimized_rxd3 */
	RK_MUXROUTE_SAME(2, RK_PC3, 2, 0x50, BIT(16 + 3)), /* pdm_sdi0m0 */
	RK_MUXROUTE_SAME(1, RK_PC7, 3, 0x50, BIT(16 + 3) | BIT(3)), /* pdm_sdi0m1 */
	RK_MUXROUTE_SAME(3, RK_PA2, 4, 0x50, BIT(16 + 4) | BIT(16 + 5) | BIT(5)), /* spi_rxdm2 */
	RK_MUXROUTE_SAME(1, RK_PD0, 1, 0x50, BIT(16 + 6)), /* i2s2_sdim0 */
	RK_MUXROUTE_SAME(3, RK_PA2, 6, 0x50, BIT(16 + 6) | BIT(6)), /* i2s2_sdim1 */
	RK_MUXROUTE_SAME(2, RK_PC6, 3, 0x50, BIT(16 + 7) | BIT(7)), /* card_iom1 */
	RK_MUXROUTE_SAME(2, RK_PC0, 3, 0x50, BIT(16 + 8) | BIT(8)), /* tsp_d5m1 */
	RK_MUXROUTE_SAME(2, RK_PC0, 4, 0x50, BIT(16 + 9) | BIT(9)), /* cif_data5m1 */
};

static struct rockchip_mux_route_data rk3399_mux_route_data[] = {
	RK_MUXROUTE_SAME(4, RK_PB0, 2, 0xe21c, BIT(16 + 10) | BIT(16 + 11)), /* uart2dbga_rx */
	RK_MUXROUTE_SAME(4, RK_PC0, 2, 0xe21c, BIT(16 + 10) | BIT(16 + 11) | BIT(10)), /* uart2dbgb_rx */
	RK_MUXROUTE_SAME(4, RK_PC3, 1, 0xe21c, BIT(16 + 10) | BIT(16 + 11) | BIT(11)), /* uart2dbgc_rx */
	RK_MUXROUTE_SAME(2, RK_PD2, 2, 0xe21c, BIT(16 + 14)), /* pcie_clkreqn */
	RK_MUXROUTE_SAME(4, RK_PD0, 1, 0xe21c, BIT(16 + 14) | BIT(14)), /* pcie_clkreqnb */
};

static struct rockchip_mux_route_data rk3568_mux_route_data[] = {
	RK_MUXROUTE_PMU(0, RK_PB7, 1, 0x0110, WRITE_MASK_VAL(1, 0, 0)), /* PWM0 IO mux M0 */
	RK_MUXROUTE_PMU(0, RK_PC7, 2, 0x0110, WRITE_MASK_VAL(1, 0, 1)), /* PWM0 IO mux M1 */
	RK_MUXROUTE_PMU(0, RK_PC0, 1, 0x0110, WRITE_MASK_VAL(3, 2, 0)), /* PWM1 IO mux M0 */
	RK_MUXROUTE_PMU(0, RK_PB5, 4, 0x0110, WRITE_MASK_VAL(3, 2, 1)), /* PWM1 IO mux M1 */
	RK_MUXROUTE_PMU(0, RK_PC1, 1, 0x0110, WRITE_MASK_VAL(5, 4, 0)), /* PWM2 IO mux M0 */
	RK_MUXROUTE_PMU(0, RK_PB6, 4, 0x0110, WRITE_MASK_VAL(5, 4, 1)), /* PWM2 IO mux M1 */
	RK_MUXROUTE_PMU(0, RK_PB3, 2, 0x0300, WRITE_MASK_VAL(0, 0, 0)), /* CAN0 IO mux M0 */
	RK_MUXROUTE_GRF(2, RK_PA1, 4, 0x0300, WRITE_MASK_VAL(0, 0, 1)), /* CAN0 IO mux M1 */
	RK_MUXROUTE_GRF(1, RK_PA1, 3, 0x0300, WRITE_MASK_VAL(2, 2, 0)), /* CAN1 IO mux M0 */
	RK_MUXROUTE_GRF(4, RK_PC3, 3, 0x0300, WRITE_MASK_VAL(2, 2, 1)), /* CAN1 IO mux M1 */
	RK_MUXROUTE_GRF(4, RK_PB5, 3, 0x0300, WRITE_MASK_VAL(4, 4, 0)), /* CAN2 IO mux M0 */
	RK_MUXROUTE_GRF(2, RK_PB2, 4, 0x0300, WRITE_MASK_VAL(4, 4, 1)), /* CAN2 IO mux M1 */
	RK_MUXROUTE_GRF(4, RK_PC4, 1, 0x0300, WRITE_MASK_VAL(6, 6, 0)), /* HPDIN IO mux M0 */
	RK_MUXROUTE_PMU(0, RK_PC2, 2, 0x0300, WRITE_MASK_VAL(6, 6, 1)), /* HPDIN IO mux M1 */
	RK_MUXROUTE_GRF(3, RK_PB1, 3, 0x0300, WRITE_MASK_VAL(8, 8, 0)), /* GMAC1 IO mux M0 */
	RK_MUXROUTE_GRF(4, RK_PA7, 3, 0x0300, WRITE_MASK_VAL(8, 8, 1)), /* GMAC1 IO mux M1 */
	RK_MUXROUTE_GRF(4, RK_PD1, 1, 0x0300, WRITE_MASK_VAL(10, 10, 0)), /* HDMITX IO mux M0 */
	RK_MUXROUTE_PMU(0, RK_PC7, 1, 0x0300, WRITE_MASK_VAL(10, 10, 1)), /* HDMITX IO mux M1 */
	RK_MUXROUTE_PMU(0, RK_PB6, 1, 0x0300, WRITE_MASK_VAL(14, 14, 0)), /* I2C2 IO mux M0 */
	RK_MUXROUTE_GRF(4, RK_PB4, 1, 0x0300, WRITE_MASK_VAL(14, 14, 1)), /* I2C2 IO mux M1 */
	RK_MUXROUTE_GRF(1, RK_PA0, 1, 0x0304, WRITE_MASK_VAL(0, 0, 0)), /* I2C3 IO mux M0 */
	RK_MUXROUTE_GRF(3, RK_PB6, 4, 0x0304, WRITE_MASK_VAL(0, 0, 1)), /* I2C3 IO mux M1 */
	RK_MUXROUTE_GRF(4, RK_PB2, 1, 0x0304, WRITE_MASK_VAL(2, 2, 0)), /* I2C4 IO mux M0 */
	RK_MUXROUTE_GRF(2, RK_PB1, 2, 0x0304, WRITE_MASK_VAL(2, 2, 1)), /* I2C4 IO mux M1 */
	RK_MUXROUTE_GRF(3, RK_PB4, 4, 0x0304, WRITE_MASK_VAL(4, 4, 0)), /* I2C5 IO mux M0 */
	RK_MUXROUTE_GRF(4, RK_PD0, 2, 0x0304, WRITE_MASK_VAL(4, 4, 1)), /* I2C5 IO mux M1 */
	RK_MUXROUTE_GRF(3, RK_PB1, 5, 0x0304, WRITE_MASK_VAL(14, 14, 0)), /* PWM8 IO mux M0 */
	RK_MUXROUTE_GRF(1, RK_PD5, 4, 0x0304, WRITE_MASK_VAL(14, 14, 1)), /* PWM8 IO mux M1 */
	RK_MUXROUTE_GRF(3, RK_PB2, 5, 0x0308, WRITE_MASK_VAL(0, 0, 0)), /* PWM9 IO mux M0 */
	RK_MUXROUTE_GRF(1, RK_PD6, 4, 0x0308, WRITE_MASK_VAL(0, 0, 1)), /* PWM9 IO mux M1 */
	RK_MUXROUTE_GRF(3, RK_PB5, 5, 0x0308, WRITE_MASK_VAL(2, 2, 0)), /* PWM10 IO mux M0 */
	RK_MUXROUTE_GRF(2, RK_PA1, 2, 0x0308, WRITE_MASK_VAL(2, 2, 1)), /* PWM10 IO mux M1 */
	RK_MUXROUTE_GRF(3, RK_PB6, 5, 0x0308, WRITE_MASK_VAL(4, 4, 0)), /* PWM11 IO mux M0 */
	RK_MUXROUTE_GRF(4, RK_PC0, 3, 0x0308, WRITE_MASK_VAL(4, 4, 1)), /* PWM11 IO mux M1 */
	RK_MUXROUTE_GRF(3, RK_PB7, 2, 0x0308, WRITE_MASK_VAL(6, 6, 0)), /* PWM12 IO mux M0 */
	RK_MUXROUTE_GRF(4, RK_PC5, 1, 0x0308, WRITE_MASK_VAL(6, 6, 1)), /* PWM12 IO mux M1 */
	RK_MUXROUTE_GRF(3, RK_PC0, 2, 0x0308, WRITE_MASK_VAL(8, 8, 0)), /* PWM13 IO mux M0 */
	RK_MUXROUTE_GRF(4, RK_PC6, 1, 0x0308, WRITE_MASK_VAL(8, 8, 1)), /* PWM13 IO mux M1 */
	RK_MUXROUTE_GRF(3, RK_PC4, 1, 0x0308, WRITE_MASK_VAL(10, 10, 0)), /* PWM14 IO mux M0 */
	RK_MUXROUTE_GRF(4, RK_PC2, 1, 0x0308, WRITE_MASK_VAL(10, 10, 1)), /* PWM14 IO mux M1 */
	RK_MUXROUTE_GRF(3, RK_PC5, 1, 0x0308, WRITE_MASK_VAL(12, 12, 0)), /* PWM15 IO mux M0 */
	RK_MUXROUTE_GRF(4, RK_PC3, 1, 0x0308, WRITE_MASK_VAL(12, 12, 1)), /* PWM15 IO mux M1 */
	RK_MUXROUTE_GRF(3, RK_PD2, 3, 0x0308, WRITE_MASK_VAL(14, 14, 0)), /* SDMMC2 IO mux M0 */
	RK_MUXROUTE_GRF(3, RK_PA5, 5, 0x0308, WRITE_MASK_VAL(14, 14, 1)), /* SDMMC2 IO mux M1 */
	RK_MUXROUTE_PMU(0, RK_PB5, 2, 0x030c, WRITE_MASK_VAL(0, 0, 0)), /* SPI0 IO mux M0 */
	RK_MUXROUTE_GRF(2, RK_PD3, 3, 0x030c, WRITE_MASK_VAL(0, 0, 1)), /* SPI0 IO mux M1 */
	RK_MUXROUTE_GRF(2, RK_PB5, 3, 0x030c, WRITE_MASK_VAL(2, 2, 0)), /* SPI1 IO mux M0 */
	RK_MUXROUTE_GRF(3, RK_PC3, 3, 0x030c, WRITE_MASK_VAL(2, 2, 1)), /* SPI1 IO mux M1 */
	RK_MUXROUTE_GRF(2, RK_PC1, 4, 0x030c, WRITE_MASK_VAL(4, 4, 0)), /* SPI2 IO mux M0 */
	RK_MUXROUTE_GRF(3, RK_PA0, 3, 0x030c, WRITE_MASK_VAL(4, 4, 1)), /* SPI2 IO mux M1 */
	RK_MUXROUTE_GRF(4, RK_PB3, 4, 0x030c, WRITE_MASK_VAL(6, 6, 0)), /* SPI3 IO mux M0 */
	RK_MUXROUTE_GRF(4, RK_PC2, 2, 0x030c, WRITE_MASK_VAL(6, 6, 1)), /* SPI3 IO mux M1 */
	RK_MUXROUTE_GRF(2, RK_PB4, 2, 0x030c, WRITE_MASK_VAL(8, 8, 0)), /* UART1 IO mux M0 */
	RK_MUXROUTE_PMU(0, RK_PD1, 1, 0x030c, WRITE_MASK_VAL(8, 8, 1)), /* UART1 IO mux M1 */
	RK_MUXROUTE_PMU(0, RK_PD1, 1, 0x030c, WRITE_MASK_VAL(10, 10, 0)), /* UART2 IO mux M0 */
	RK_MUXROUTE_GRF(1, RK_PD5, 2, 0x030c, WRITE_MASK_VAL(10, 10, 1)), /* UART2 IO mux M1 */
	RK_MUXROUTE_GRF(1, RK_PA1, 2, 0x030c, WRITE_MASK_VAL(12, 12, 0)), /* UART3 IO mux M0 */
	RK_MUXROUTE_GRF(3, RK_PB7, 4, 0x030c, WRITE_MASK_VAL(12, 12, 1)), /* UART3 IO mux M1 */
	RK_MUXROUTE_GRF(1, RK_PA6, 2, 0x030c, WRITE_MASK_VAL(14, 14, 0)), /* UART4 IO mux M0 */
	RK_MUXROUTE_GRF(3, RK_PB2, 4, 0x030c, WRITE_MASK_VAL(14, 14, 1)), /* UART4 IO mux M1 */
	RK_MUXROUTE_GRF(2, RK_PA2, 3, 0x0310, WRITE_MASK_VAL(0, 0, 0)), /* UART5 IO mux M0 */
	RK_MUXROUTE_GRF(3, RK_PC2, 4, 0x0310, WRITE_MASK_VAL(0, 0, 1)), /* UART5 IO mux M1 */
	RK_MUXROUTE_GRF(2, RK_PA4, 3, 0x0310, WRITE_MASK_VAL(2, 2, 0)), /* UART6 IO mux M0 */
	RK_MUXROUTE_GRF(1, RK_PD5, 3, 0x0310, WRITE_MASK_VAL(2, 2, 1)), /* UART6 IO mux M1 */
	RK_MUXROUTE_GRF(2, RK_PA6, 3, 0x0310, WRITE_MASK_VAL(5, 4, 0)), /* UART7 IO mux M0 */
	RK_MUXROUTE_GRF(3, RK_PC4, 4, 0x0310, WRITE_MASK_VAL(5, 4, 1)), /* UART7 IO mux M1 */
	RK_MUXROUTE_GRF(4, RK_PA2, 4, 0x0310, WRITE_MASK_VAL(5, 4, 2)), /* UART7 IO mux M2 */
	RK_MUXROUTE_GRF(2, RK_PC5, 3, 0x0310, WRITE_MASK_VAL(6, 6, 0)), /* UART8 IO mux M0 */
	RK_MUXROUTE_GRF(2, RK_PD7, 4, 0x0310, WRITE_MASK_VAL(6, 6, 1)), /* UART8 IO mux M1 */
	RK_MUXROUTE_GRF(2, RK_PB0, 3, 0x0310, WRITE_MASK_VAL(9, 8, 0)), /* UART9 IO mux M0 */
	RK_MUXROUTE_GRF(4, RK_PC5, 4, 0x0310, WRITE_MASK_VAL(9, 8, 1)), /* UART9 IO mux M1 */
	RK_MUXROUTE_GRF(4, RK_PA4, 4, 0x0310, WRITE_MASK_VAL(9, 8, 2)), /* UART9 IO mux M2 */
	RK_MUXROUTE_GRF(1, RK_PA2, 1, 0x0310, WRITE_MASK_VAL(11, 10, 0)), /* I2S1 IO mux M0 */
	RK_MUXROUTE_GRF(3, RK_PC6, 4, 0x0310, WRITE_MASK_VAL(11, 10, 1)), /* I2S1 IO mux M1 */
	RK_MUXROUTE_GRF(2, RK_PD0, 5, 0x0310, WRITE_MASK_VAL(11, 10, 2)), /* I2S1 IO mux M2 */
	RK_MUXROUTE_GRF(2, RK_PC1, 1, 0x0310, WRITE_MASK_VAL(12, 12, 0)), /* I2S2 IO mux M0 */
	RK_MUXROUTE_GRF(4, RK_PB6, 5, 0x0310, WRITE_MASK_VAL(12, 12, 1)), /* I2S2 IO mux M1 */
	RK_MUXROUTE_GRF(3, RK_PA2, 4, 0x0310, WRITE_MASK_VAL(14, 14, 0)), /* I2S3 IO mux M0 */
	RK_MUXROUTE_GRF(4, RK_PC2, 5, 0x0310, WRITE_MASK_VAL(14, 14, 1)), /* I2S3 IO mux M1 */
	RK_MUXROUTE_GRF(1, RK_PA4, 3, 0x0314, WRITE_MASK_VAL(1, 0, 0)), /* PDM IO mux M0 */
	RK_MUXROUTE_GRF(1, RK_PA6, 3, 0x0314, WRITE_MASK_VAL(1, 0, 0)), /* PDM IO mux M0 */
	RK_MUXROUTE_GRF(3, RK_PD6, 5, 0x0314, WRITE_MASK_VAL(1, 0, 1)), /* PDM IO mux M1 */
	RK_MUXROUTE_GRF(4, RK_PA0, 4, 0x0314, WRITE_MASK_VAL(1, 0, 1)), /* PDM IO mux M1 */
	RK_MUXROUTE_GRF(3, RK_PC4, 5, 0x0314, WRITE_MASK_VAL(1, 0, 2)), /* PDM IO mux M2 */
	RK_MUXROUTE_PMU(0, RK_PA5, 3, 0x0314, WRITE_MASK_VAL(3, 2, 0)), /* PCIE20 IO mux M0 */
	RK_MUXROUTE_GRF(2, RK_PD0, 4, 0x0314, WRITE_MASK_VAL(3, 2, 1)), /* PCIE20 IO mux M1 */
	RK_MUXROUTE_GRF(1, RK_PB0, 4, 0x0314, WRITE_MASK_VAL(3, 2, 2)), /* PCIE20 IO mux M2 */
	RK_MUXROUTE_PMU(0, RK_PA4, 3, 0x0314, WRITE_MASK_VAL(5, 4, 0)), /* PCIE30X1 IO mux M0 */
	RK_MUXROUTE_GRF(2, RK_PD2, 4, 0x0314, WRITE_MASK_VAL(5, 4, 1)), /* PCIE30X1 IO mux M1 */
	RK_MUXROUTE_GRF(1, RK_PA5, 4, 0x0314, WRITE_MASK_VAL(5, 4, 2)), /* PCIE30X1 IO mux M2 */
	RK_MUXROUTE_PMU(0, RK_PA6, 2, 0x0314, WRITE_MASK_VAL(7, 6, 0)), /* PCIE30X2 IO mux M0 */
	RK_MUXROUTE_GRF(2, RK_PD4, 4, 0x0314, WRITE_MASK_VAL(7, 6, 1)), /* PCIE30X2 IO mux M1 */
	RK_MUXROUTE_GRF(4, RK_PC2, 4, 0x0314, WRITE_MASK_VAL(7, 6, 2)), /* PCIE30X2 IO mux M2 */
};

static bool rockchip_get_mux_route(struct rockchip_pin_bank *bank, int pin,
				   int mux, u32 *loc, u32 *reg, u32 *value)
{
	struct rockchip_pinctrl *info = bank->drvdata;
	struct rockchip_pin_ctrl *ctrl = info->ctrl;
	struct rockchip_mux_route_data *data;
	int i;

	for (i = 0; i < ctrl->niomux_routes; i++) {
		data = &ctrl->iomux_routes[i];
		if ((data->bank_num == bank->bank_num) &&
		    (data->pin == pin) && (data->func == mux))
			break;
	}

	if (i >= ctrl->niomux_routes)
		return false;

	*loc = data->route_location;
	*reg = data->route_offset;
	*value = data->route_val;

	return true;
}

static int rockchip_get_mux(struct rockchip_pin_bank *bank, int pin)
{
	struct rockchip_pinctrl *info = bank->drvdata;
	int iomux_num = (pin / 8);
	struct regmap *regmap;
	unsigned int val;
	int reg, ret, mask, mux_type;
	u8 bit;

	if (iomux_num > 3)
		return -EINVAL;

	if (bank->iomux[iomux_num].type & IOMUX_UNROUTED) {
		dev_err(info->dev, "pin %d is unrouted\n", pin);
		return -EINVAL;
	}

	if (bank->iomux[iomux_num].type & IOMUX_GPIO_ONLY)
		return RK_FUNC_GPIO;

	regmap = (bank->iomux[iomux_num].type & IOMUX_SOURCE_PMU)
				? info->regmap_pmu : info->regmap_base;

	/* get basic quadrupel of mux registers and the correct reg inside */
	mux_type = bank->iomux[iomux_num].type;
	reg = bank->iomux[iomux_num].offset;
	if (mux_type & IOMUX_WIDTH_4BIT) {
		if ((pin % 8) >= 4)
			reg += 0x4;
		bit = (pin % 4) * 4;
		mask = 0xf;
	} else if (mux_type & IOMUX_WIDTH_3BIT) {
		if ((pin % 8) >= 5)
			reg += 0x4;
		bit = (pin % 8 % 5) * 3;
		mask = 0x7;
	} else {
		bit = (pin % 8) * 2;
		mask = 0x3;
	}

	if (bank->recalced_mask & BIT(pin))
		rockchip_get_recalced_mux(bank, pin, &reg, &bit, &mask);

	ret = regmap_read(regmap, reg, &val);
	if (ret)
		return ret;

	return ((val >> bit) & mask);
}

static int rockchip_verify_mux(struct rockchip_pin_bank *bank,
			       int pin, int mux)
{
	struct rockchip_pinctrl *info = bank->drvdata;
	int iomux_num = (pin / 8);

	if (iomux_num > 3)
		return -EINVAL;

	if (bank->iomux[iomux_num].type & IOMUX_UNROUTED) {
		dev_err(info->dev, "pin %d is unrouted\n", pin);
		return -EINVAL;
	}

	if (bank->iomux[iomux_num].type & IOMUX_GPIO_ONLY) {
		if (mux != RK_FUNC_GPIO) {
			dev_err(info->dev,
				"pin %d only supports a gpio mux\n", pin);
			return -ENOTSUPP;
		}
	}

	return 0;
}

/*
 * Set a new mux function for a pin.
 *
 * The register is divided into the upper and lower 16 bit. When changing
 * a value, the previous register value is not read and changed. Instead
 * it seems the changed bits are marked in the upper 16 bit, while the
 * changed value gets set in the same offset in the lower 16 bit.
 * All pin settings seem to be 2 bit wide in both the upper and lower
 * parts.
 * @bank: pin bank to change
 * @pin: pin to change
 * @mux: new mux function to set
 */
static int rockchip_set_mux(struct rockchip_pin_bank *bank, int pin, int mux)
{
	struct rockchip_pinctrl *info = bank->drvdata;
	int iomux_num = (pin / 8);
	struct regmap *regmap;
	int reg, ret, mask, mux_type;
	u8 bit;
	u32 data, rmask, route_location, route_reg, route_val;

	ret = rockchip_verify_mux(bank, pin, mux);
	if (ret < 0)
		return ret;

	if (bank->iomux[iomux_num].type & IOMUX_GPIO_ONLY)
		return 0;

	dev_dbg(info->dev, "setting mux of GPIO%d-%d to %d\n",
						bank->bank_num, pin, mux);

	regmap = (bank->iomux[iomux_num].type & IOMUX_SOURCE_PMU)
				? info->regmap_pmu : info->regmap_base;

	/* get basic quadrupel of mux registers and the correct reg inside */
	mux_type = bank->iomux[iomux_num].type;
	reg = bank->iomux[iomux_num].offset;
	if (mux_type & IOMUX_WIDTH_4BIT) {
		if ((pin % 8) >= 4)
			reg += 0x4;
		bit = (pin % 4) * 4;
		mask = 0xf;
	} else if (mux_type & IOMUX_WIDTH_3BIT) {
		if ((pin % 8) >= 5)
			reg += 0x4;
		bit = (pin % 8 % 5) * 3;
		mask = 0x7;
	} else {
		bit = (pin % 8) * 2;
		mask = 0x3;
	}

	if (bank->recalced_mask & BIT(pin))
		rockchip_get_recalced_mux(bank, pin, &reg, &bit, &mask);

	if (bank->route_mask & BIT(pin)) {
		if (rockchip_get_mux_route(bank, pin, mux, &route_location,
					   &route_reg, &route_val)) {
			struct regmap *route_regmap = regmap;

			/* handle special locations */
			switch (route_location) {
			case ROCKCHIP_ROUTE_PMU:
				route_regmap = info->regmap_pmu;
				break;
			case ROCKCHIP_ROUTE_GRF:
				route_regmap = info->regmap_base;
				break;
			}

			ret = regmap_write(route_regmap, route_reg, route_val);
			if (ret)
				return ret;
		}
	}

	data = (mask << (bit + 16));
	rmask = data | (data >> 16);
	data |= (mux & mask) << bit;
	ret = regmap_update_bits(regmap, reg, rmask, data);

	return ret;
}

#define PX30_PULL_PMU_OFFSET		0x10
#define PX30_PULL_GRF_OFFSET		0x60
#define PX30_PULL_BITS_PER_PIN		2
#define PX30_PULL_PINS_PER_REG		8
#define PX30_PULL_BANK_STRIDE		16

static void px30_calc_pull_reg_and_bit(struct rockchip_pin_bank *bank,
				       int pin_num, struct regmap **regmap,
				       int *reg, u8 *bit)
{
	struct rockchip_pinctrl *info = bank->drvdata;

	/* The first 32 pins of the first bank are located in PMU */
	if (bank->bank_num == 0) {
		*regmap = info->regmap_pmu;
		*reg = PX30_PULL_PMU_OFFSET;
	} else {
		*regmap = info->regmap_base;
		*reg = PX30_PULL_GRF_OFFSET;

		/* correct the offset, as we're starting with the 2nd bank */
		*reg -= 0x10;
		*reg += bank->bank_num * PX30_PULL_BANK_STRIDE;
	}

	*reg += ((pin_num / PX30_PULL_PINS_PER_REG) * 4);
	*bit = (pin_num % PX30_PULL_PINS_PER_REG);
	*bit *= PX30_PULL_BITS_PER_PIN;
}

#define PX30_DRV_PMU_OFFSET		0x20
#define PX30_DRV_GRF_OFFSET		0xf0
#define PX30_DRV_BITS_PER_PIN		2
#define PX30_DRV_PINS_PER_REG		8
#define PX30_DRV_BANK_STRIDE		16

static void px30_calc_drv_reg_and_bit(struct rockchip_pin_bank *bank,
				      int pin_num, struct regmap **regmap,
				      int *reg, u8 *bit)
{
	struct rockchip_pinctrl *info = bank->drvdata;

	/* The first 32 pins of the first bank are located in PMU */
	if (bank->bank_num == 0) {
		*regmap = info->regmap_pmu;
		*reg = PX30_DRV_PMU_OFFSET;
	} else {
		*regmap = info->regmap_base;
		*reg = PX30_DRV_GRF_OFFSET;

		/* correct the offset, as we're starting with the 2nd bank */
		*reg -= 0x10;
		*reg += bank->bank_num * PX30_DRV_BANK_STRIDE;
	}

	*reg += ((pin_num / PX30_DRV_PINS_PER_REG) * 4);
	*bit = (pin_num % PX30_DRV_PINS_PER_REG);
	*bit *= PX30_DRV_BITS_PER_PIN;
}

#define PX30_SCHMITT_PMU_OFFSET			0x38
#define PX30_SCHMITT_GRF_OFFSET			0xc0
#define PX30_SCHMITT_PINS_PER_PMU_REG		16
#define PX30_SCHMITT_BANK_STRIDE		16
#define PX30_SCHMITT_PINS_PER_GRF_REG		8

static int px30_calc_schmitt_reg_and_bit(struct rockchip_pin_bank *bank,
					 int pin_num,
					 struct regmap **regmap,
					 int *reg, u8 *bit)
{
	struct rockchip_pinctrl *info = bank->drvdata;
	int pins_per_reg;

	if (bank->bank_num == 0) {
		*regmap = info->regmap_pmu;
		*reg = PX30_SCHMITT_PMU_OFFSET;
		pins_per_reg = PX30_SCHMITT_PINS_PER_PMU_REG;
	} else {
		*regmap = info->regmap_base;
		*reg = PX30_SCHMITT_GRF_OFFSET;
		pins_per_reg = PX30_SCHMITT_PINS_PER_GRF_REG;
		*reg += (bank->bank_num  - 1) * PX30_SCHMITT_BANK_STRIDE;
	}

	*reg += ((pin_num / pins_per_reg) * 4);
	*bit = pin_num % pins_per_reg;

	return 0;
}

#define RV1108_PULL_PMU_OFFSET		0x10
#define RV1108_PULL_OFFSET		0x110
#define RV1108_PULL_PINS_PER_REG	8
#define RV1108_PULL_BITS_PER_PIN	2
#define RV1108_PULL_BANK_STRIDE		16

static void rv1108_calc_pull_reg_and_bit(struct rockchip_pin_bank *bank,
					 int pin_num, struct regmap **regmap,
					 int *reg, u8 *bit)
{
	struct rockchip_pinctrl *info = bank->drvdata;

	/* The first 24 pins of the first bank are located in PMU */
	if (bank->bank_num == 0) {
		*regmap = info->regmap_pmu;
		*reg = RV1108_PULL_PMU_OFFSET;
	} else {
		*reg = RV1108_PULL_OFFSET;
		*regmap = info->regmap_base;
		/* correct the offset, as we're starting with the 2nd bank */
		*reg -= 0x10;
		*reg += bank->bank_num * RV1108_PULL_BANK_STRIDE;
	}

	*reg += ((pin_num / RV1108_PULL_PINS_PER_REG) * 4);
	*bit = (pin_num % RV1108_PULL_PINS_PER_REG);
	*bit *= RV1108_PULL_BITS_PER_PIN;
}

#define RV1108_DRV_PMU_OFFSET		0x20
#define RV1108_DRV_GRF_OFFSET		0x210
#define RV1108_DRV_BITS_PER_PIN		2
#define RV1108_DRV_PINS_PER_REG		8
#define RV1108_DRV_BANK_STRIDE		16

static void rv1108_calc_drv_reg_and_bit(struct rockchip_pin_bank *bank,
					int pin_num, struct regmap **regmap,
					int *reg, u8 *bit)
{
	struct rockchip_pinctrl *info = bank->drvdata;

	/* The first 24 pins of the first bank are located in PMU */
	if (bank->bank_num == 0) {
		*regmap = info->regmap_pmu;
		*reg = RV1108_DRV_PMU_OFFSET;
	} else {
		*regmap = info->regmap_base;
		*reg = RV1108_DRV_GRF_OFFSET;

		/* correct the offset, as we're starting with the 2nd bank */
		*reg -= 0x10;
		*reg += bank->bank_num * RV1108_DRV_BANK_STRIDE;
	}

	*reg += ((pin_num / RV1108_DRV_PINS_PER_REG) * 4);
	*bit = pin_num % RV1108_DRV_PINS_PER_REG;
	*bit *= RV1108_DRV_BITS_PER_PIN;
}

#define RV1108_SCHMITT_PMU_OFFSET		0x30
#define RV1108_SCHMITT_GRF_OFFSET		0x388
#define RV1108_SCHMITT_BANK_STRIDE		8
#define RV1108_SCHMITT_PINS_PER_GRF_REG		16
#define RV1108_SCHMITT_PINS_PER_PMU_REG		8

static int rv1108_calc_schmitt_reg_and_bit(struct rockchip_pin_bank *bank,
					   int pin_num,
					   struct regmap **regmap,
					   int *reg, u8 *bit)
{
	struct rockchip_pinctrl *info = bank->drvdata;
	int pins_per_reg;

	if (bank->bank_num == 0) {
		*regmap = info->regmap_pmu;
		*reg = RV1108_SCHMITT_PMU_OFFSET;
		pins_per_reg = RV1108_SCHMITT_PINS_PER_PMU_REG;
	} else {
		*regmap = info->regmap_base;
		*reg = RV1108_SCHMITT_GRF_OFFSET;
		pins_per_reg = RV1108_SCHMITT_PINS_PER_GRF_REG;
		*reg += (bank->bank_num  - 1) * RV1108_SCHMITT_BANK_STRIDE;
	}
	*reg += ((pin_num / pins_per_reg) * 4);
	*bit = pin_num % pins_per_reg;

	return 0;
}

#define RK3308_SCHMITT_PINS_PER_REG		8
#define RK3308_SCHMITT_BANK_STRIDE		16
#define RK3308_SCHMITT_GRF_OFFSET		0x1a0

static int rk3308_calc_schmitt_reg_and_bit(struct rockchip_pin_bank *bank,
				    int pin_num, struct regmap **regmap,
				    int *reg, u8 *bit)
{
	struct rockchip_pinctrl *info = bank->drvdata;

	*regmap = info->regmap_base;
	*reg = RK3308_SCHMITT_GRF_OFFSET;

	*reg += bank->bank_num * RK3308_SCHMITT_BANK_STRIDE;
	*reg += ((pin_num / RK3308_SCHMITT_PINS_PER_REG) * 4);
	*bit = pin_num % RK3308_SCHMITT_PINS_PER_REG;

	return 0;
}

#define RK2928_PULL_OFFSET		0x118
#define RK2928_PULL_PINS_PER_REG	16
#define RK2928_PULL_BANK_STRIDE		8

static void rk2928_calc_pull_reg_and_bit(struct rockchip_pin_bank *bank,
				    int pin_num, struct regmap **regmap,
				    int *reg, u8 *bit)
{
	struct rockchip_pinctrl *info = bank->drvdata;

	*regmap = info->regmap_base;
	*reg = RK2928_PULL_OFFSET;
	*reg += bank->bank_num * RK2928_PULL_BANK_STRIDE;
	*reg += (pin_num / RK2928_PULL_PINS_PER_REG) * 4;

	*bit = pin_num % RK2928_PULL_PINS_PER_REG;
};

#define RK3128_PULL_OFFSET	0x118

static void rk3128_calc_pull_reg_and_bit(struct rockchip_pin_bank *bank,
					 int pin_num, struct regmap **regmap,
					 int *reg, u8 *bit)
{
	struct rockchip_pinctrl *info = bank->drvdata;

	*regmap = info->regmap_base;
	*reg = RK3128_PULL_OFFSET;
	*reg += bank->bank_num * RK2928_PULL_BANK_STRIDE;
	*reg += ((pin_num / RK2928_PULL_PINS_PER_REG) * 4);

	*bit = pin_num % RK2928_PULL_PINS_PER_REG;
}

#define RK3188_PULL_OFFSET		0x164
#define RK3188_PULL_BITS_PER_PIN	2
#define RK3188_PULL_PINS_PER_REG	8
#define RK3188_PULL_BANK_STRIDE		16
#define RK3188_PULL_PMU_OFFSET		0x64

static void rk3188_calc_pull_reg_and_bit(struct rockchip_pin_bank *bank,
				    int pin_num, struct regmap **regmap,
				    int *reg, u8 *bit)
{
	struct rockchip_pinctrl *info = bank->drvdata;

	/* The first 12 pins of the first bank are located elsewhere */
	if (bank->bank_num == 0 && pin_num < 12) {
		*regmap = info->regmap_pmu ? info->regmap_pmu
					   : bank->regmap_pull;
		*reg = info->regmap_pmu ? RK3188_PULL_PMU_OFFSET : 0;
		*reg += ((pin_num / RK3188_PULL_PINS_PER_REG) * 4);
		*bit = pin_num % RK3188_PULL_PINS_PER_REG;
		*bit *= RK3188_PULL_BITS_PER_PIN;
	} else {
		*regmap = info->regmap_pull ? info->regmap_pull
					    : info->regmap_base;
		*reg = info->regmap_pull ? 0 : RK3188_PULL_OFFSET;

		/* correct the offset, as it is the 2nd pull register */
		*reg -= 4;
		*reg += bank->bank_num * RK3188_PULL_BANK_STRIDE;
		*reg += ((pin_num / RK3188_PULL_PINS_PER_REG) * 4);

		/*
		 * The bits in these registers have an inverse ordering
		 * with the lowest pin being in bits 15:14 and the highest
		 * pin in bits 1:0
		 */
		*bit = 7 - (pin_num % RK3188_PULL_PINS_PER_REG);
		*bit *= RK3188_PULL_BITS_PER_PIN;
	}
}

#define RK3288_PULL_OFFSET		0x140
static void rk3288_calc_pull_reg_and_bit(struct rockchip_pin_bank *bank,
				    int pin_num, struct regmap **regmap,
				    int *reg, u8 *bit)
{
	struct rockchip_pinctrl *info = bank->drvdata;

	/* The first 24 pins of the first bank are located in PMU */
	if (bank->bank_num == 0) {
		*regmap = info->regmap_pmu;
		*reg = RK3188_PULL_PMU_OFFSET;

		*reg += ((pin_num / RK3188_PULL_PINS_PER_REG) * 4);
		*bit = pin_num % RK3188_PULL_PINS_PER_REG;
		*bit *= RK3188_PULL_BITS_PER_PIN;
	} else {
		*regmap = info->regmap_base;
		*reg = RK3288_PULL_OFFSET;

		/* correct the offset, as we're starting with the 2nd bank */
		*reg -= 0x10;
		*reg += bank->bank_num * RK3188_PULL_BANK_STRIDE;
		*reg += ((pin_num / RK3188_PULL_PINS_PER_REG) * 4);

		*bit = (pin_num % RK3188_PULL_PINS_PER_REG);
		*bit *= RK3188_PULL_BITS_PER_PIN;
	}
}

#define RK3288_DRV_PMU_OFFSET		0x70
#define RK3288_DRV_GRF_OFFSET		0x1c0
#define RK3288_DRV_BITS_PER_PIN		2
#define RK3288_DRV_PINS_PER_REG		8
#define RK3288_DRV_BANK_STRIDE		16

static void rk3288_calc_drv_reg_and_bit(struct rockchip_pin_bank *bank,
				    int pin_num, struct regmap **regmap,
				    int *reg, u8 *bit)
{
	struct rockchip_pinctrl *info = bank->drvdata;

	/* The first 24 pins of the first bank are located in PMU */
	if (bank->bank_num == 0) {
		*regmap = info->regmap_pmu;
		*reg = RK3288_DRV_PMU_OFFSET;

		*reg += ((pin_num / RK3288_DRV_PINS_PER_REG) * 4);
		*bit = pin_num % RK3288_DRV_PINS_PER_REG;
		*bit *= RK3288_DRV_BITS_PER_PIN;
	} else {
		*regmap = info->regmap_base;
		*reg = RK3288_DRV_GRF_OFFSET;

		/* correct the offset, as we're starting with the 2nd bank */
		*reg -= 0x10;
		*reg += bank->bank_num * RK3288_DRV_BANK_STRIDE;
		*reg += ((pin_num / RK3288_DRV_PINS_PER_REG) * 4);

		*bit = (pin_num % RK3288_DRV_PINS_PER_REG);
		*bit *= RK3288_DRV_BITS_PER_PIN;
	}
}

#define RK3228_PULL_OFFSET		0x100

static void rk3228_calc_pull_reg_and_bit(struct rockchip_pin_bank *bank,
				    int pin_num, struct regmap **regmap,
				    int *reg, u8 *bit)
{
	struct rockchip_pinctrl *info = bank->drvdata;

	*regmap = info->regmap_base;
	*reg = RK3228_PULL_OFFSET;
	*reg += bank->bank_num * RK3188_PULL_BANK_STRIDE;
	*reg += ((pin_num / RK3188_PULL_PINS_PER_REG) * 4);

	*bit = (pin_num % RK3188_PULL_PINS_PER_REG);
	*bit *= RK3188_PULL_BITS_PER_PIN;
}

#define RK3228_DRV_GRF_OFFSET		0x200

static void rk3228_calc_drv_reg_and_bit(struct rockchip_pin_bank *bank,
				    int pin_num, struct regmap **regmap,
				    int *reg, u8 *bit)
{
	struct rockchip_pinctrl *info = bank->drvdata;

	*regmap = info->regmap_base;
	*reg = RK3228_DRV_GRF_OFFSET;
	*reg += bank->bank_num * RK3288_DRV_BANK_STRIDE;
	*reg += ((pin_num / RK3288_DRV_PINS_PER_REG) * 4);

	*bit = (pin_num % RK3288_DRV_PINS_PER_REG);
	*bit *= RK3288_DRV_BITS_PER_PIN;
}

#define RK3308_PULL_OFFSET		0xa0

static void rk3308_calc_pull_reg_and_bit(struct rockchip_pin_bank *bank,
				    int pin_num, struct regmap **regmap,
				    int *reg, u8 *bit)
{
	struct rockchip_pinctrl *info = bank->drvdata;

	*regmap = info->regmap_base;
	*reg = RK3308_PULL_OFFSET;
	*reg += bank->bank_num * RK3188_PULL_BANK_STRIDE;
	*reg += ((pin_num / RK3188_PULL_PINS_PER_REG) * 4);

	*bit = (pin_num % RK3188_PULL_PINS_PER_REG);
	*bit *= RK3188_PULL_BITS_PER_PIN;
}

#define RK3308_DRV_GRF_OFFSET		0x100

static void rk3308_calc_drv_reg_and_bit(struct rockchip_pin_bank *bank,
				    int pin_num, struct regmap **regmap,
				    int *reg, u8 *bit)
{
	struct rockchip_pinctrl *info = bank->drvdata;

	*regmap = info->regmap_base;
	*reg = RK3308_DRV_GRF_OFFSET;
	*reg += bank->bank_num * RK3288_DRV_BANK_STRIDE;
	*reg += ((pin_num / RK3288_DRV_PINS_PER_REG) * 4);

	*bit = (pin_num % RK3288_DRV_PINS_PER_REG);
	*bit *= RK3288_DRV_BITS_PER_PIN;
}

#define RK3368_PULL_GRF_OFFSET		0x100
#define RK3368_PULL_PMU_OFFSET		0x10

static void rk3368_calc_pull_reg_and_bit(struct rockchip_pin_bank *bank,
				    int pin_num, struct regmap **regmap,
				    int *reg, u8 *bit)
{
	struct rockchip_pinctrl *info = bank->drvdata;

	/* The first 32 pins of the first bank are located in PMU */
	if (bank->bank_num == 0) {
		*regmap = info->regmap_pmu;
		*reg = RK3368_PULL_PMU_OFFSET;

		*reg += ((pin_num / RK3188_PULL_PINS_PER_REG) * 4);
		*bit = pin_num % RK3188_PULL_PINS_PER_REG;
		*bit *= RK3188_PULL_BITS_PER_PIN;
	} else {
		*regmap = info->regmap_base;
		*reg = RK3368_PULL_GRF_OFFSET;

		/* correct the offset, as we're starting with the 2nd bank */
		*reg -= 0x10;
		*reg += bank->bank_num * RK3188_PULL_BANK_STRIDE;
		*reg += ((pin_num / RK3188_PULL_PINS_PER_REG) * 4);

		*bit = (pin_num % RK3188_PULL_PINS_PER_REG);
		*bit *= RK3188_PULL_BITS_PER_PIN;
	}
}

#define RK3368_DRV_PMU_OFFSET		0x20
#define RK3368_DRV_GRF_OFFSET		0x200

static void rk3368_calc_drv_reg_and_bit(struct rockchip_pin_bank *bank,
				    int pin_num, struct regmap **regmap,
				    int *reg, u8 *bit)
{
	struct rockchip_pinctrl *info = bank->drvdata;

	/* The first 32 pins of the first bank are located in PMU */
	if (bank->bank_num == 0) {
		*regmap = info->regmap_pmu;
		*reg = RK3368_DRV_PMU_OFFSET;

		*reg += ((pin_num / RK3288_DRV_PINS_PER_REG) * 4);
		*bit = pin_num % RK3288_DRV_PINS_PER_REG;
		*bit *= RK3288_DRV_BITS_PER_PIN;
	} else {
		*regmap = info->regmap_base;
		*reg = RK3368_DRV_GRF_OFFSET;

		/* correct the offset, as we're starting with the 2nd bank */
		*reg -= 0x10;
		*reg += bank->bank_num * RK3288_DRV_BANK_STRIDE;
		*reg += ((pin_num / RK3288_DRV_PINS_PER_REG) * 4);

		*bit = (pin_num % RK3288_DRV_PINS_PER_REG);
		*bit *= RK3288_DRV_BITS_PER_PIN;
	}
}

#define RK3399_PULL_GRF_OFFSET		0xe040
#define RK3399_PULL_PMU_OFFSET		0x40
#define RK3399_DRV_3BITS_PER_PIN	3

static void rk3399_calc_pull_reg_and_bit(struct rockchip_pin_bank *bank,
					 int pin_num, struct regmap **regmap,
					 int *reg, u8 *bit)
{
	struct rockchip_pinctrl *info = bank->drvdata;

	/* The bank0:16 and bank1:32 pins are located in PMU */
	if ((bank->bank_num == 0) || (bank->bank_num == 1)) {
		*regmap = info->regmap_pmu;
		*reg = RK3399_PULL_PMU_OFFSET;

		*reg += bank->bank_num * RK3188_PULL_BANK_STRIDE;

		*reg += ((pin_num / RK3188_PULL_PINS_PER_REG) * 4);
		*bit = pin_num % RK3188_PULL_PINS_PER_REG;
		*bit *= RK3188_PULL_BITS_PER_PIN;
	} else {
		*regmap = info->regmap_base;
		*reg = RK3399_PULL_GRF_OFFSET;

		/* correct the offset, as we're starting with the 3rd bank */
		*reg -= 0x20;
		*reg += bank->bank_num * RK3188_PULL_BANK_STRIDE;
		*reg += ((pin_num / RK3188_PULL_PINS_PER_REG) * 4);

		*bit = (pin_num % RK3188_PULL_PINS_PER_REG);
		*bit *= RK3188_PULL_BITS_PER_PIN;
	}
}

static void rk3399_calc_drv_reg_and_bit(struct rockchip_pin_bank *bank,
					int pin_num, struct regmap **regmap,
					int *reg, u8 *bit)
{
	struct rockchip_pinctrl *info = bank->drvdata;
	int drv_num = (pin_num / 8);

	/*  The bank0:16 and bank1:32 pins are located in PMU */
	if ((bank->bank_num == 0) || (bank->bank_num == 1))
		*regmap = info->regmap_pmu;
	else
		*regmap = info->regmap_base;

	*reg = bank->drv[drv_num].offset;
	if ((bank->drv[drv_num].drv_type == DRV_TYPE_IO_1V8_3V0_AUTO) ||
	    (bank->drv[drv_num].drv_type == DRV_TYPE_IO_3V3_ONLY))
		*bit = (pin_num % 8) * 3;
	else
		*bit = (pin_num % 8) * 2;
}

#define RK3568_PULL_PMU_OFFSET		0x20
#define RK3568_PULL_GRF_OFFSET		0x80
#define RK3568_PULL_BITS_PER_PIN	2
#define RK3568_PULL_PINS_PER_REG	8
#define RK3568_PULL_BANK_STRIDE		0x10

static void rk3568_calc_pull_reg_and_bit(struct rockchip_pin_bank *bank,
					 int pin_num, struct regmap **regmap,
					 int *reg, u8 *bit)
{
	struct rockchip_pinctrl *info = bank->drvdata;

	if (bank->bank_num == 0) {
		*regmap = info->regmap_pmu;
		*reg = RK3568_PULL_PMU_OFFSET;
		*reg += bank->bank_num * RK3568_PULL_BANK_STRIDE;
		*reg += ((pin_num / RK3568_PULL_PINS_PER_REG) * 4);

		*bit = pin_num % RK3568_PULL_PINS_PER_REG;
		*bit *= RK3568_PULL_BITS_PER_PIN;
	} else {
		*regmap = info->regmap_base;
		*reg = RK3568_PULL_GRF_OFFSET;
		*reg += (bank->bank_num - 1) * RK3568_PULL_BANK_STRIDE;
		*reg += ((pin_num / RK3568_PULL_PINS_PER_REG) * 4);

		*bit = (pin_num % RK3568_PULL_PINS_PER_REG);
		*bit *= RK3568_PULL_BITS_PER_PIN;
	}
}

#define RK3568_DRV_PMU_OFFSET		0x70
#define RK3568_DRV_GRF_OFFSET		0x200
#define RK3568_DRV_BITS_PER_PIN		8
#define RK3568_DRV_PINS_PER_REG		2
#define RK3568_DRV_BANK_STRIDE		0x40

static void rk3568_calc_drv_reg_and_bit(struct rockchip_pin_bank *bank,
					int pin_num, struct regmap **regmap,
					int *reg, u8 *bit)
{
	struct rockchip_pinctrl *info = bank->drvdata;

	/* The first 32 pins of the first bank are located in PMU */
	if (bank->bank_num == 0) {
		*regmap = info->regmap_pmu;
		*reg = RK3568_DRV_PMU_OFFSET;
		*reg += ((pin_num / RK3568_DRV_PINS_PER_REG) * 4);

		*bit = pin_num % RK3568_DRV_PINS_PER_REG;
		*bit *= RK3568_DRV_BITS_PER_PIN;
	} else {
		*regmap = info->regmap_base;
		*reg = RK3568_DRV_GRF_OFFSET;
		*reg += (bank->bank_num - 1) * RK3568_DRV_BANK_STRIDE;
		*reg += ((pin_num / RK3568_DRV_PINS_PER_REG) * 4);

		*bit = (pin_num % RK3568_DRV_PINS_PER_REG);
		*bit *= RK3568_DRV_BITS_PER_PIN;
	}
}

static int rockchip_perpin_drv_list[DRV_TYPE_MAX][8] = {
	{ 2, 4, 8, 12, -1, -1, -1, -1 },
	{ 3, 6, 9, 12, -1, -1, -1, -1 },
	{ 5, 10, 15, 20, -1, -1, -1, -1 },
	{ 4, 6, 8, 10, 12, 14, 16, 18 },
	{ 4, 7, 10, 13, 16, 19, 22, 26 }
};

static int rockchip_get_drive_perpin(struct rockchip_pin_bank *bank,
				     int pin_num)
{
	struct rockchip_pinctrl *info = bank->drvdata;
	struct rockchip_pin_ctrl *ctrl = info->ctrl;
	struct regmap *regmap;
	int reg, ret;
	u32 data, temp, rmask_bits;
	u8 bit;
	int drv_type = bank->drv[pin_num / 8].drv_type;

	ctrl->drv_calc_reg(bank, pin_num, &regmap, &reg, &bit);

	switch (drv_type) {
	case DRV_TYPE_IO_1V8_3V0_AUTO:
	case DRV_TYPE_IO_3V3_ONLY:
		rmask_bits = RK3399_DRV_3BITS_PER_PIN;
		switch (bit) {
		case 0 ... 12:
			/* regular case, nothing to do */
			break;
		case 15:
			/*
			 * drive-strength offset is special, as it is
			 * spread over 2 registers
			 */
			ret = regmap_read(regmap, reg, &data);
			if (ret)
				return ret;

			ret = regmap_read(regmap, reg + 0x4, &temp);
			if (ret)
				return ret;

			/*
			 * the bit data[15] contains bit 0 of the value
			 * while temp[1:0] contains bits 2 and 1
			 */
			data >>= 15;
			temp &= 0x3;
			temp <<= 1;
			data |= temp;

			return rockchip_perpin_drv_list[drv_type][data];
		case 18 ... 21:
			/* setting fully enclosed in the second register */
			reg += 4;
			bit -= 16;
			break;
		default:
			dev_err(info->dev, "unsupported bit: %d for pinctrl drive type: %d\n",
				bit, drv_type);
			return -EINVAL;
		}

		break;
	case DRV_TYPE_IO_DEFAULT:
	case DRV_TYPE_IO_1V8_OR_3V0:
	case DRV_TYPE_IO_1V8_ONLY:
		rmask_bits = RK3288_DRV_BITS_PER_PIN;
		break;
	default:
		dev_err(info->dev, "unsupported pinctrl drive type: %d\n",
			drv_type);
		return -EINVAL;
	}

	ret = regmap_read(regmap, reg, &data);
	if (ret)
		return ret;

	data >>= bit;
	data &= (1 << rmask_bits) - 1;

	return rockchip_perpin_drv_list[drv_type][data];
}

static int rockchip_set_drive_perpin(struct rockchip_pin_bank *bank,
				     int pin_num, int strength)
{
	struct rockchip_pinctrl *info = bank->drvdata;
	struct rockchip_pin_ctrl *ctrl = info->ctrl;
	struct regmap *regmap;
	int reg, ret, i;
	u32 data, rmask, rmask_bits, temp;
	u8 bit;
	int drv_type = bank->drv[pin_num / 8].drv_type;

	dev_dbg(info->dev, "setting drive of GPIO%d-%d to %d\n",
		bank->bank_num, pin_num, strength);

	ctrl->drv_calc_reg(bank, pin_num, &regmap, &reg, &bit);
	if (ctrl->type == RK3568) {
		rmask_bits = RK3568_DRV_BITS_PER_PIN;
		ret = (1 << (strength + 1)) - 1;
		goto config;
	}

	ret = -EINVAL;
	for (i = 0; i < ARRAY_SIZE(rockchip_perpin_drv_list[drv_type]); i++) {
		if (rockchip_perpin_drv_list[drv_type][i] == strength) {
			ret = i;
			break;
		} else if (rockchip_perpin_drv_list[drv_type][i] < 0) {
			ret = rockchip_perpin_drv_list[drv_type][i];
			break;
		}
	}

	if (ret < 0) {
		dev_err(info->dev, "unsupported driver strength %d\n",
			strength);
		return ret;
	}

	switch (drv_type) {
	case DRV_TYPE_IO_1V8_3V0_AUTO:
	case DRV_TYPE_IO_3V3_ONLY:
		rmask_bits = RK3399_DRV_3BITS_PER_PIN;
		switch (bit) {
		case 0 ... 12:
			/* regular case, nothing to do */
			break;
		case 15:
			/*
			 * drive-strength offset is special, as it is spread
			 * over 2 registers, the bit data[15] contains bit 0
			 * of the value while temp[1:0] contains bits 2 and 1
			 */
			data = (ret & 0x1) << 15;
			temp = (ret >> 0x1) & 0x3;

			rmask = BIT(15) | BIT(31);
			data |= BIT(31);
			ret = regmap_update_bits(regmap, reg, rmask, data);
			if (ret)
				return ret;

			rmask = 0x3 | (0x3 << 16);
			temp |= (0x3 << 16);
			reg += 0x4;
			ret = regmap_update_bits(regmap, reg, rmask, temp);

			return ret;
		case 18 ... 21:
			/* setting fully enclosed in the second register */
			reg += 4;
			bit -= 16;
			break;
		default:
			dev_err(info->dev, "unsupported bit: %d for pinctrl drive type: %d\n",
				bit, drv_type);
			return -EINVAL;
		}
		break;
	case DRV_TYPE_IO_DEFAULT:
	case DRV_TYPE_IO_1V8_OR_3V0:
	case DRV_TYPE_IO_1V8_ONLY:
		rmask_bits = RK3288_DRV_BITS_PER_PIN;
		break;
	default:
		dev_err(info->dev, "unsupported pinctrl drive type: %d\n",
			drv_type);
		return -EINVAL;
	}

config:
	/* enable the write to the equivalent lower bits */
	data = ((1 << rmask_bits) - 1) << (bit + 16);
	rmask = data | (data >> 16);
	data |= (ret << bit);

	ret = regmap_update_bits(regmap, reg, rmask, data);

	return ret;
}

static int rockchip_pull_list[PULL_TYPE_MAX][4] = {
	{
		PIN_CONFIG_BIAS_DISABLE,
		PIN_CONFIG_BIAS_PULL_UP,
		PIN_CONFIG_BIAS_PULL_DOWN,
		PIN_CONFIG_BIAS_BUS_HOLD
	},
	{
		PIN_CONFIG_BIAS_DISABLE,
		PIN_CONFIG_BIAS_PULL_DOWN,
		PIN_CONFIG_BIAS_DISABLE,
		PIN_CONFIG_BIAS_PULL_UP
	},
};

static int rockchip_get_pull(struct rockchip_pin_bank *bank, int pin_num)
{
	struct rockchip_pinctrl *info = bank->drvdata;
	struct rockchip_pin_ctrl *ctrl = info->ctrl;
	struct regmap *regmap;
	int reg, ret, pull_type;
	u8 bit;
	u32 data;

	/* rk3066b does support any pulls */
	if (ctrl->type == RK3066B)
		return PIN_CONFIG_BIAS_DISABLE;

	ctrl->pull_calc_reg(bank, pin_num, &regmap, &reg, &bit);

	ret = regmap_read(regmap, reg, &data);
	if (ret)
		return ret;

	switch (ctrl->type) {
	case RK2928:
	case RK3128:
		return !(data & BIT(bit))
				? PIN_CONFIG_BIAS_PULL_PIN_DEFAULT
				: PIN_CONFIG_BIAS_DISABLE;
	case PX30:
	case RV1108:
	case RK3188:
	case RK3288:
	case RK3308:
	case RK3368:
	case RK3399:
		pull_type = bank->pull_type[pin_num / 8];
		data >>= bit;
		data &= (1 << RK3188_PULL_BITS_PER_PIN) - 1;

		return rockchip_pull_list[pull_type][data];
	default:
		dev_err(info->dev, "unsupported pinctrl type\n");
		return -EINVAL;
	};
}

static int rockchip_set_pull(struct rockchip_pin_bank *bank,
					int pin_num, int pull)
{
	struct rockchip_pinctrl *info = bank->drvdata;
	struct rockchip_pin_ctrl *ctrl = info->ctrl;
	struct regmap *regmap;
	int reg, ret, i, pull_type;
	u8 bit;
	u32 data, rmask;

	dev_dbg(info->dev, "setting pull of GPIO%d-%d to %d\n",
		 bank->bank_num, pin_num, pull);

	/* rk3066b does support any pulls */
	if (ctrl->type == RK3066B)
		return pull ? -EINVAL : 0;

	ctrl->pull_calc_reg(bank, pin_num, &regmap, &reg, &bit);

	switch (ctrl->type) {
	case RK2928:
	case RK3128:
		data = BIT(bit + 16);
		if (pull == PIN_CONFIG_BIAS_DISABLE)
			data |= BIT(bit);
		ret = regmap_write(regmap, reg, data);
		break;
	case PX30:
	case RV1108:
	case RK3188:
	case RK3288:
	case RK3308:
	case RK3368:
	case RK3399:
	case RK3568:
		pull_type = bank->pull_type[pin_num / 8];
		ret = -EINVAL;
		for (i = 0; i < ARRAY_SIZE(rockchip_pull_list[pull_type]);
			i++) {
			if (rockchip_pull_list[pull_type][i] == pull) {
				ret = i;
				break;
			}
		}
		/*
		 * In the TRM, pull-up being 1 for everything except the GPIO0_D0-D6,
		 * where that pull up value becomes 3.
		 */
		if (ctrl->type == RK3568 && bank->bank_num == 0 && pin_num >= 27 && pin_num <= 30) {
			if (ret == 1)
				ret = 3;
		}

		if (ret < 0) {
			dev_err(info->dev, "unsupported pull setting %d\n",
				pull);
			return ret;
		}

		/* enable the write to the equivalent lower bits */
		data = ((1 << RK3188_PULL_BITS_PER_PIN) - 1) << (bit + 16);
		rmask = data | (data >> 16);
		data |= (ret << bit);

		ret = regmap_update_bits(regmap, reg, rmask, data);
		break;
	default:
		dev_err(info->dev, "unsupported pinctrl type\n");
		return -EINVAL;
	}

	return ret;
}

#define RK3328_SCHMITT_BITS_PER_PIN		1
#define RK3328_SCHMITT_PINS_PER_REG		16
#define RK3328_SCHMITT_BANK_STRIDE		8
#define RK3328_SCHMITT_GRF_OFFSET		0x380

static int rk3328_calc_schmitt_reg_and_bit(struct rockchip_pin_bank *bank,
					   int pin_num,
					   struct regmap **regmap,
					   int *reg, u8 *bit)
{
	struct rockchip_pinctrl *info = bank->drvdata;

	*regmap = info->regmap_base;
	*reg = RK3328_SCHMITT_GRF_OFFSET;

	*reg += bank->bank_num * RK3328_SCHMITT_BANK_STRIDE;
	*reg += ((pin_num / RK3328_SCHMITT_PINS_PER_REG) * 4);
	*bit = pin_num % RK3328_SCHMITT_PINS_PER_REG;

	return 0;
}

#define RK3568_SCHMITT_BITS_PER_PIN		2
#define RK3568_SCHMITT_PINS_PER_REG		8
#define RK3568_SCHMITT_BANK_STRIDE		0x10
#define RK3568_SCHMITT_GRF_OFFSET		0xc0
#define RK3568_SCHMITT_PMUGRF_OFFSET		0x30

static int rk3568_calc_schmitt_reg_and_bit(struct rockchip_pin_bank *bank,
					   int pin_num,
					   struct regmap **regmap,
					   int *reg, u8 *bit)
{
	struct rockchip_pinctrl *info = bank->drvdata;

	if (bank->bank_num == 0) {
		*regmap = info->regmap_pmu;
		*reg = RK3568_SCHMITT_PMUGRF_OFFSET;
	} else {
		*regmap = info->regmap_base;
		*reg = RK3568_SCHMITT_GRF_OFFSET;
		*reg += (bank->bank_num - 1) * RK3568_SCHMITT_BANK_STRIDE;
	}

	*reg += ((pin_num / RK3568_SCHMITT_PINS_PER_REG) * 4);
	*bit = pin_num % RK3568_SCHMITT_PINS_PER_REG;
	*bit *= RK3568_SCHMITT_BITS_PER_PIN;

	return 0;
}

static int rockchip_get_schmitt(struct rockchip_pin_bank *bank, int pin_num)
{
	struct rockchip_pinctrl *info = bank->drvdata;
	struct rockchip_pin_ctrl *ctrl = info->ctrl;
	struct regmap *regmap;
	int reg, ret;
	u8 bit;
	u32 data;

	ret = ctrl->schmitt_calc_reg(bank, pin_num, &regmap, &reg, &bit);
	if (ret)
		return ret;

	ret = regmap_read(regmap, reg, &data);
	if (ret)
		return ret;

	data >>= bit;
	switch (ctrl->type) {
	case RK3568:
		return data & ((1 << RK3568_SCHMITT_BITS_PER_PIN) - 1);
	default:
		break;
	}

	return data & 0x1;
}

static int rockchip_set_schmitt(struct rockchip_pin_bank *bank,
				int pin_num, int enable)
{
	struct rockchip_pinctrl *info = bank->drvdata;
	struct rockchip_pin_ctrl *ctrl = info->ctrl;
	struct regmap *regmap;
	int reg, ret;
	u8 bit;
	u32 data, rmask;

	dev_dbg(info->dev, "setting input schmitt of GPIO%d-%d to %d\n",
		bank->bank_num, pin_num, enable);

	ret = ctrl->schmitt_calc_reg(bank, pin_num, &regmap, &reg, &bit);
	if (ret)
		return ret;

	/* enable the write to the equivalent lower bits */
	switch (ctrl->type) {
	case RK3568:
		data = ((1 << RK3568_SCHMITT_BITS_PER_PIN) - 1) << (bit + 16);
		rmask = data | (data >> 16);
		data |= ((enable ? 0x2 : 0x1) << bit);
		break;
	default:
		data = BIT(bit + 16) | (enable << bit);
		rmask = BIT(bit + 16) | BIT(bit);
		break;
	}

	return regmap_update_bits(regmap, reg, rmask, data);
}

/*
 * Pinmux_ops handling
 */

static int rockchip_pmx_get_funcs_count(struct pinctrl_dev *pctldev)
{
	struct rockchip_pinctrl *info = pinctrl_dev_get_drvdata(pctldev);

	return info->nfunctions;
}

static const char *rockchip_pmx_get_func_name(struct pinctrl_dev *pctldev,
					  unsigned selector)
{
	struct rockchip_pinctrl *info = pinctrl_dev_get_drvdata(pctldev);

	return info->functions[selector].name;
}

static int rockchip_pmx_get_groups(struct pinctrl_dev *pctldev,
				unsigned selector, const char * const **groups,
				unsigned * const num_groups)
{
	struct rockchip_pinctrl *info = pinctrl_dev_get_drvdata(pctldev);

	*groups = info->functions[selector].groups;
	*num_groups = info->functions[selector].ngroups;

	return 0;
}

static int rockchip_pmx_set(struct pinctrl_dev *pctldev, unsigned selector,
			    unsigned group)
{
	struct rockchip_pinctrl *info = pinctrl_dev_get_drvdata(pctldev);
	const unsigned int *pins = info->groups[group].pins;
	const struct rockchip_pin_config *data = info->groups[group].data;
	struct rockchip_pin_bank *bank;
	int cnt, ret = 0;

	dev_dbg(info->dev, "enable function %s group %s\n",
		info->functions[selector].name, info->groups[group].name);

	/*
	 * for each pin in the pin group selected, program the corresponding
	 * pin function number in the config register.
	 */
	for (cnt = 0; cnt < info->groups[group].npins; cnt++) {
		bank = pin_to_bank(info, pins[cnt]);
		ret = rockchip_set_mux(bank, pins[cnt] - bank->pin_base,
				       data[cnt].func);
		if (ret)
			break;
	}

	if (ret) {
		/* revert the already done pin settings */
		for (cnt--; cnt >= 0; cnt--)
			rockchip_set_mux(bank, pins[cnt] - bank->pin_base, 0);

		return ret;
	}

	return 0;
}

static const struct pinmux_ops rockchip_pmx_ops = {
	.get_functions_count	= rockchip_pmx_get_funcs_count,
	.get_function_name	= rockchip_pmx_get_func_name,
	.get_function_groups	= rockchip_pmx_get_groups,
	.set_mux		= rockchip_pmx_set,
};

/*
 * Pinconf_ops handling
 */

static bool rockchip_pinconf_pull_valid(struct rockchip_pin_ctrl *ctrl,
					enum pin_config_param pull)
{
	switch (ctrl->type) {
	case RK2928:
	case RK3128:
		return (pull == PIN_CONFIG_BIAS_PULL_PIN_DEFAULT ||
					pull == PIN_CONFIG_BIAS_DISABLE);
	case RK3066B:
		return pull ? false : true;
	case PX30:
	case RV1108:
	case RK3188:
	case RK3288:
	case RK3308:
	case RK3368:
	case RK3399:
	case RK3568:
		return (pull != PIN_CONFIG_BIAS_PULL_PIN_DEFAULT);
	}

	return false;
}

<<<<<<< HEAD
=======
static int rockchip_pinconf_defer_output(struct rockchip_pin_bank *bank,
					 unsigned int pin, u32 arg)
{
	struct rockchip_pin_output_deferred *cfg;

	cfg = kzalloc(sizeof(*cfg), GFP_KERNEL);
	if (!cfg)
		return -ENOMEM;

	cfg->pin = pin;
	cfg->arg = arg;

	list_add_tail(&cfg->head, &bank->deferred_output);

	return 0;
}

>>>>>>> 318a54c0
/* set the pin config settings for a specified pin */
static int rockchip_pinconf_set(struct pinctrl_dev *pctldev, unsigned int pin,
				unsigned long *configs, unsigned num_configs)
{
	struct rockchip_pinctrl *info = pinctrl_dev_get_drvdata(pctldev);
	struct rockchip_pin_bank *bank = pin_to_bank(info, pin);
	struct gpio_chip *gpio = &bank->gpio_chip;
	enum pin_config_param param;
	u32 arg;
	int i;
	int rc;

	for (i = 0; i < num_configs; i++) {
		param = pinconf_to_config_param(configs[i]);
		arg = pinconf_to_config_argument(configs[i]);

		switch (param) {
		case PIN_CONFIG_BIAS_DISABLE:
			rc =  rockchip_set_pull(bank, pin - bank->pin_base,
				param);
			if (rc)
				return rc;
			break;
		case PIN_CONFIG_BIAS_PULL_UP:
		case PIN_CONFIG_BIAS_PULL_DOWN:
		case PIN_CONFIG_BIAS_PULL_PIN_DEFAULT:
		case PIN_CONFIG_BIAS_BUS_HOLD:
			if (!rockchip_pinconf_pull_valid(info->ctrl, param))
				return -ENOTSUPP;

			if (!arg)
				return -EINVAL;

			rc = rockchip_set_pull(bank, pin - bank->pin_base,
				param);
			if (rc)
				return rc;
			break;
		case PIN_CONFIG_OUTPUT:
			rc = rockchip_set_mux(bank, pin - bank->pin_base,
					      RK_FUNC_GPIO);
			if (rc != RK_FUNC_GPIO)
				return -EINVAL;

<<<<<<< HEAD
=======
			/*
			 * Check for gpio driver not being probed yet.
			 * The lock makes sure that either gpio-probe has completed
			 * or the gpio driver hasn't probed yet.
			 */
			mutex_lock(&bank->deferred_lock);
			if (!gpio || !gpio->direction_output) {
				rc = rockchip_pinconf_defer_output(bank, pin - bank->pin_base, arg);
				mutex_unlock(&bank->deferred_lock);
				if (rc)
					return rc;

				break;
			}
			mutex_unlock(&bank->deferred_lock);

>>>>>>> 318a54c0
			rc = gpio->direction_output(gpio, pin - bank->pin_base,
						    arg);
			if (rc)
				return rc;
			break;
		case PIN_CONFIG_DRIVE_STRENGTH:
			/* rk3288 is the first with per-pin drive-strength */
			if (!info->ctrl->drv_calc_reg)
				return -ENOTSUPP;

			rc = rockchip_set_drive_perpin(bank,
						pin - bank->pin_base, arg);
			if (rc < 0)
				return rc;
			break;
		case PIN_CONFIG_INPUT_SCHMITT_ENABLE:
			if (!info->ctrl->schmitt_calc_reg)
				return -ENOTSUPP;

			rc = rockchip_set_schmitt(bank,
						  pin - bank->pin_base, arg);
			if (rc < 0)
				return rc;
			break;
		default:
			return -ENOTSUPP;
			break;
		}
	} /* for each config */

	return 0;
}

/* get the pin config settings for a specified pin */
static int rockchip_pinconf_get(struct pinctrl_dev *pctldev, unsigned int pin,
							unsigned long *config)
{
	struct rockchip_pinctrl *info = pinctrl_dev_get_drvdata(pctldev);
	struct rockchip_pin_bank *bank = pin_to_bank(info, pin);
	struct gpio_chip *gpio = &bank->gpio_chip;
	enum pin_config_param param = pinconf_to_config_param(*config);
	u16 arg;
	int rc;

	switch (param) {
	case PIN_CONFIG_BIAS_DISABLE:
		if (rockchip_get_pull(bank, pin - bank->pin_base) != param)
			return -EINVAL;

		arg = 0;
		break;
	case PIN_CONFIG_BIAS_PULL_UP:
	case PIN_CONFIG_BIAS_PULL_DOWN:
	case PIN_CONFIG_BIAS_PULL_PIN_DEFAULT:
	case PIN_CONFIG_BIAS_BUS_HOLD:
		if (!rockchip_pinconf_pull_valid(info->ctrl, param))
			return -ENOTSUPP;

		if (rockchip_get_pull(bank, pin - bank->pin_base) != param)
			return -EINVAL;

		arg = 1;
		break;
	case PIN_CONFIG_OUTPUT:
		rc = rockchip_get_mux(bank, pin - bank->pin_base);
		if (rc != RK_FUNC_GPIO)
			return -EINVAL;

<<<<<<< HEAD
=======
		if (!gpio || !gpio->get) {
			arg = 0;
			break;
		}

>>>>>>> 318a54c0
		rc = gpio->get(gpio, pin - bank->pin_base);
		if (rc < 0)
			return rc;

		arg = rc ? 1 : 0;
		break;
	case PIN_CONFIG_DRIVE_STRENGTH:
		/* rk3288 is the first with per-pin drive-strength */
		if (!info->ctrl->drv_calc_reg)
			return -ENOTSUPP;

		rc = rockchip_get_drive_perpin(bank, pin - bank->pin_base);
		if (rc < 0)
			return rc;

		arg = rc;
		break;
	case PIN_CONFIG_INPUT_SCHMITT_ENABLE:
		if (!info->ctrl->schmitt_calc_reg)
			return -ENOTSUPP;

		rc = rockchip_get_schmitt(bank, pin - bank->pin_base);
		if (rc < 0)
			return rc;

		arg = rc;
		break;
	default:
		return -ENOTSUPP;
		break;
	}

	*config = pinconf_to_config_packed(param, arg);

	return 0;
}

static const struct pinconf_ops rockchip_pinconf_ops = {
	.pin_config_get			= rockchip_pinconf_get,
	.pin_config_set			= rockchip_pinconf_set,
	.is_generic			= true,
};

static const struct of_device_id rockchip_bank_match[] = {
	{ .compatible = "rockchip,gpio-bank" },
	{ .compatible = "rockchip,rk3188-gpio-bank0" },
	{},
};

static void rockchip_pinctrl_child_count(struct rockchip_pinctrl *info,
						struct device_node *np)
{
	struct device_node *child;

	for_each_child_of_node(np, child) {
		if (of_match_node(rockchip_bank_match, child))
			continue;

		info->nfunctions++;
		info->ngroups += of_get_child_count(child);
	}
}

static int rockchip_pinctrl_parse_groups(struct device_node *np,
					      struct rockchip_pin_group *grp,
					      struct rockchip_pinctrl *info,
					      u32 index)
{
	struct rockchip_pin_bank *bank;
	int size;
	const __be32 *list;
	int num;
	int i, j;
	int ret;

	dev_dbg(info->dev, "group(%d): %pOFn\n", index, np);

	/* Initialise group */
	grp->name = np->name;

	/*
	 * the binding format is rockchip,pins = <bank pin mux CONFIG>,
	 * do sanity check and calculate pins number
	 */
	list = of_get_property(np, "rockchip,pins", &size);
	/* we do not check return since it's safe node passed down */
	size /= sizeof(*list);
	if (!size || size % 4) {
		dev_err(info->dev, "wrong pins number or pins and configs should be by 4\n");
		return -EINVAL;
	}

	grp->npins = size / 4;

	grp->pins = devm_kcalloc(info->dev, grp->npins, sizeof(unsigned int),
						GFP_KERNEL);
	grp->data = devm_kcalloc(info->dev,
					grp->npins,
					sizeof(struct rockchip_pin_config),
					GFP_KERNEL);
	if (!grp->pins || !grp->data)
		return -ENOMEM;

	for (i = 0, j = 0; i < size; i += 4, j++) {
		const __be32 *phandle;
		struct device_node *np_config;

		num = be32_to_cpu(*list++);
		bank = bank_num_to_bank(info, num);
		if (IS_ERR(bank))
			return PTR_ERR(bank);

		grp->pins[j] = bank->pin_base + be32_to_cpu(*list++);
		grp->data[j].func = be32_to_cpu(*list++);

		phandle = list++;
		if (!phandle)
			return -EINVAL;

		np_config = of_find_node_by_phandle(be32_to_cpup(phandle));
		ret = pinconf_generic_parse_dt_config(np_config, NULL,
				&grp->data[j].configs, &grp->data[j].nconfigs);
		if (ret)
			return ret;
	}

	return 0;
}

static int rockchip_pinctrl_parse_functions(struct device_node *np,
						struct rockchip_pinctrl *info,
						u32 index)
{
	struct device_node *child;
	struct rockchip_pmx_func *func;
	struct rockchip_pin_group *grp;
	int ret;
	static u32 grp_index;
	u32 i = 0;

	dev_dbg(info->dev, "parse function(%d): %pOFn\n", index, np);

	func = &info->functions[index];

	/* Initialise function */
	func->name = np->name;
	func->ngroups = of_get_child_count(np);
	if (func->ngroups <= 0)
		return 0;

	func->groups = devm_kcalloc(info->dev,
			func->ngroups, sizeof(char *), GFP_KERNEL);
	if (!func->groups)
		return -ENOMEM;

	for_each_child_of_node(np, child) {
		func->groups[i] = child->name;
		grp = &info->groups[grp_index++];
		ret = rockchip_pinctrl_parse_groups(child, grp, info, i++);
		if (ret) {
			of_node_put(child);
			return ret;
		}
	}

	return 0;
}

static int rockchip_pinctrl_parse_dt(struct platform_device *pdev,
					      struct rockchip_pinctrl *info)
{
	struct device *dev = &pdev->dev;
	struct device_node *np = dev->of_node;
	struct device_node *child;
	int ret;
	int i;

	rockchip_pinctrl_child_count(info, np);

	dev_dbg(&pdev->dev, "nfunctions = %d\n", info->nfunctions);
	dev_dbg(&pdev->dev, "ngroups = %d\n", info->ngroups);

	info->functions = devm_kcalloc(dev,
					      info->nfunctions,
					      sizeof(struct rockchip_pmx_func),
					      GFP_KERNEL);
	if (!info->functions)
		return -ENOMEM;

	info->groups = devm_kcalloc(dev,
					    info->ngroups,
					    sizeof(struct rockchip_pin_group),
					    GFP_KERNEL);
	if (!info->groups)
		return -ENOMEM;

	i = 0;

	for_each_child_of_node(np, child) {
		if (of_match_node(rockchip_bank_match, child))
			continue;

		ret = rockchip_pinctrl_parse_functions(child, info, i++);
		if (ret) {
			dev_err(&pdev->dev, "failed to parse function\n");
			of_node_put(child);
			return ret;
		}
	}

	return 0;
}

static int rockchip_pinctrl_register(struct platform_device *pdev,
					struct rockchip_pinctrl *info)
{
	struct pinctrl_desc *ctrldesc = &info->pctl;
	struct pinctrl_pin_desc *pindesc, *pdesc;
	struct rockchip_pin_bank *pin_bank;
	int pin, bank, ret;
	int k;

	ctrldesc->name = "rockchip-pinctrl";
	ctrldesc->owner = THIS_MODULE;
	ctrldesc->pctlops = &rockchip_pctrl_ops;
	ctrldesc->pmxops = &rockchip_pmx_ops;
	ctrldesc->confops = &rockchip_pinconf_ops;

	pindesc = devm_kcalloc(&pdev->dev,
			       info->ctrl->nr_pins, sizeof(*pindesc),
			       GFP_KERNEL);
	if (!pindesc)
		return -ENOMEM;

	ctrldesc->pins = pindesc;
	ctrldesc->npins = info->ctrl->nr_pins;

	pdesc = pindesc;
	for (bank = 0, k = 0; bank < info->ctrl->nr_banks; bank++) {
		pin_bank = &info->ctrl->pin_banks[bank];
		for (pin = 0; pin < pin_bank->nr_pins; pin++, k++) {
			pdesc->number = k;
			pdesc->name = kasprintf(GFP_KERNEL, "%s-%d",
						pin_bank->name, pin);
			pdesc++;
		}

		INIT_LIST_HEAD(&pin_bank->deferred_output);
		mutex_init(&pin_bank->deferred_lock);
	}

	ret = rockchip_pinctrl_parse_dt(pdev, info);
	if (ret)
		return ret;

	info->pctl_dev = devm_pinctrl_register(&pdev->dev, ctrldesc, info);
	if (IS_ERR(info->pctl_dev)) {
		dev_err(&pdev->dev, "could not register pinctrl driver\n");
		return PTR_ERR(info->pctl_dev);
	}

	return 0;
}

static const struct of_device_id rockchip_pinctrl_dt_match[];

/* retrieve the soc specific data */
static struct rockchip_pin_ctrl *rockchip_pinctrl_get_soc_data(
						struct rockchip_pinctrl *d,
						struct platform_device *pdev)
{
	const struct of_device_id *match;
	struct device_node *node = pdev->dev.of_node;
	struct rockchip_pin_ctrl *ctrl;
	struct rockchip_pin_bank *bank;
	int grf_offs, pmu_offs, drv_grf_offs, drv_pmu_offs, i, j;

	match = of_match_node(rockchip_pinctrl_dt_match, node);
	ctrl = (struct rockchip_pin_ctrl *)match->data;

	grf_offs = ctrl->grf_mux_offset;
	pmu_offs = ctrl->pmu_mux_offset;
	drv_pmu_offs = ctrl->pmu_drv_offset;
	drv_grf_offs = ctrl->grf_drv_offset;
	bank = ctrl->pin_banks;
	for (i = 0; i < ctrl->nr_banks; ++i, ++bank) {
		int bank_pins = 0;

		raw_spin_lock_init(&bank->slock);
		bank->drvdata = d;
		bank->pin_base = ctrl->nr_pins;
		ctrl->nr_pins += bank->nr_pins;

		/* calculate iomux and drv offsets */
		for (j = 0; j < 4; j++) {
			struct rockchip_iomux *iom = &bank->iomux[j];
			struct rockchip_drv *drv = &bank->drv[j];
			int inc;

			if (bank_pins >= bank->nr_pins)
				break;

			/* preset iomux offset value, set new start value */
			if (iom->offset >= 0) {
				if (iom->type & IOMUX_SOURCE_PMU)
					pmu_offs = iom->offset;
				else
					grf_offs = iom->offset;
			} else { /* set current iomux offset */
				iom->offset = (iom->type & IOMUX_SOURCE_PMU) ?
							pmu_offs : grf_offs;
			}

			/* preset drv offset value, set new start value */
			if (drv->offset >= 0) {
				if (iom->type & IOMUX_SOURCE_PMU)
					drv_pmu_offs = drv->offset;
				else
					drv_grf_offs = drv->offset;
			} else { /* set current drv offset */
				drv->offset = (iom->type & IOMUX_SOURCE_PMU) ?
						drv_pmu_offs : drv_grf_offs;
			}

			dev_dbg(d->dev, "bank %d, iomux %d has iom_offset 0x%x drv_offset 0x%x\n",
				i, j, iom->offset, drv->offset);

			/*
			 * Increase offset according to iomux width.
			 * 4bit iomux'es are spread over two registers.
			 */
			inc = (iom->type & (IOMUX_WIDTH_4BIT |
					    IOMUX_WIDTH_3BIT |
					    IOMUX_WIDTH_2BIT)) ? 8 : 4;
			if (iom->type & IOMUX_SOURCE_PMU)
				pmu_offs += inc;
			else
				grf_offs += inc;

			/*
			 * Increase offset according to drv width.
			 * 3bit drive-strenth'es are spread over two registers.
			 */
			if ((drv->drv_type == DRV_TYPE_IO_1V8_3V0_AUTO) ||
			    (drv->drv_type == DRV_TYPE_IO_3V3_ONLY))
				inc = 8;
			else
				inc = 4;

			if (iom->type & IOMUX_SOURCE_PMU)
				drv_pmu_offs += inc;
			else
				drv_grf_offs += inc;

			bank_pins += 8;
		}

		/* calculate the per-bank recalced_mask */
		for (j = 0; j < ctrl->niomux_recalced; j++) {
			int pin = 0;

			if (ctrl->iomux_recalced[j].num == bank->bank_num) {
				pin = ctrl->iomux_recalced[j].pin;
				bank->recalced_mask |= BIT(pin);
			}
		}

		/* calculate the per-bank route_mask */
		for (j = 0; j < ctrl->niomux_routes; j++) {
			int pin = 0;

			if (ctrl->iomux_routes[j].bank_num == bank->bank_num) {
				pin = ctrl->iomux_routes[j].pin;
				bank->route_mask |= BIT(pin);
			}
		}
	}

	return ctrl;
}

#define RK3288_GRF_GPIO6C_IOMUX		0x64
#define GPIO6C6_SEL_WRITE_ENABLE	BIT(28)

static u32 rk3288_grf_gpio6c_iomux;

static int __maybe_unused rockchip_pinctrl_suspend(struct device *dev)
{
	struct rockchip_pinctrl *info = dev_get_drvdata(dev);
	int ret = pinctrl_force_sleep(info->pctl_dev);

	if (ret)
		return ret;

	/*
	 * RK3288 GPIO6_C6 mux would be modified by Maskrom when resume, so save
	 * the setting here, and restore it at resume.
	 */
	if (info->ctrl->type == RK3288) {
		ret = regmap_read(info->regmap_base, RK3288_GRF_GPIO6C_IOMUX,
				  &rk3288_grf_gpio6c_iomux);
		if (ret) {
			pinctrl_force_default(info->pctl_dev);
			return ret;
		}
	}

	return 0;
}

static int __maybe_unused rockchip_pinctrl_resume(struct device *dev)
{
	struct rockchip_pinctrl *info = dev_get_drvdata(dev);
	int ret;

	if (info->ctrl->type == RK3288) {
		ret = regmap_write(info->regmap_base, RK3288_GRF_GPIO6C_IOMUX,
				   rk3288_grf_gpio6c_iomux |
				   GPIO6C6_SEL_WRITE_ENABLE);
		if (ret)
			return ret;
	}

	return pinctrl_force_default(info->pctl_dev);
}

static SIMPLE_DEV_PM_OPS(rockchip_pinctrl_dev_pm_ops, rockchip_pinctrl_suspend,
			 rockchip_pinctrl_resume);

static int rockchip_pinctrl_probe(struct platform_device *pdev)
{
	struct rockchip_pinctrl *info;
	struct device *dev = &pdev->dev;
	struct rockchip_pin_ctrl *ctrl;
	struct device_node *np = pdev->dev.of_node, *node;
	struct resource *res;
	void __iomem *base;
	int ret;

	if (!dev->of_node) {
		dev_err(dev, "device tree node not found\n");
		return -ENODEV;
	}

	info = devm_kzalloc(dev, sizeof(*info), GFP_KERNEL);
	if (!info)
		return -ENOMEM;

	info->dev = dev;

	ctrl = rockchip_pinctrl_get_soc_data(info, pdev);
	if (!ctrl) {
		dev_err(dev, "driver data not available\n");
		return -EINVAL;
	}
	info->ctrl = ctrl;

	node = of_parse_phandle(np, "rockchip,grf", 0);
	if (node) {
		info->regmap_base = syscon_node_to_regmap(node);
		if (IS_ERR(info->regmap_base))
			return PTR_ERR(info->regmap_base);
	} else {
		res = platform_get_resource(pdev, IORESOURCE_MEM, 0);
		base = devm_ioremap_resource(&pdev->dev, res);
		if (IS_ERR(base))
			return PTR_ERR(base);

		rockchip_regmap_config.max_register = resource_size(res) - 4;
		rockchip_regmap_config.name = "rockchip,pinctrl";
		info->regmap_base = devm_regmap_init_mmio(&pdev->dev, base,
						    &rockchip_regmap_config);

		/* to check for the old dt-bindings */
		info->reg_size = resource_size(res);

		/* Honor the old binding, with pull registers as 2nd resource */
		if (ctrl->type == RK3188 && info->reg_size < 0x200) {
			res = platform_get_resource(pdev, IORESOURCE_MEM, 1);
			base = devm_ioremap_resource(&pdev->dev, res);
			if (IS_ERR(base))
				return PTR_ERR(base);

			rockchip_regmap_config.max_register =
							resource_size(res) - 4;
			rockchip_regmap_config.name = "rockchip,pinctrl-pull";
			info->regmap_pull = devm_regmap_init_mmio(&pdev->dev,
						    base,
						    &rockchip_regmap_config);
		}
	}

	/* try to find the optional reference to the pmu syscon */
	node = of_parse_phandle(np, "rockchip,pmu", 0);
	if (node) {
		info->regmap_pmu = syscon_node_to_regmap(node);
		if (IS_ERR(info->regmap_pmu))
			return PTR_ERR(info->regmap_pmu);
	}

	ret = rockchip_pinctrl_register(pdev, info);
	if (ret)
		return ret;

	platform_set_drvdata(pdev, info);

	ret = of_platform_populate(np, rockchip_bank_match, NULL, NULL);
	if (ret) {
		dev_err(&pdev->dev, "failed to register gpio device\n");
		return ret;
	}

<<<<<<< HEAD
=======
	return 0;
}

static int rockchip_pinctrl_remove(struct platform_device *pdev)
{
	struct rockchip_pinctrl *info = platform_get_drvdata(pdev);
	struct rockchip_pin_bank *bank;
	struct rockchip_pin_output_deferred *cfg;
	int i;

	of_platform_depopulate(&pdev->dev);

	for (i = 0; i < info->ctrl->nr_banks; i++) {
		bank = &info->ctrl->pin_banks[i];

		mutex_lock(&bank->deferred_lock);
		while (!list_empty(&bank->deferred_output)) {
			cfg = list_first_entry(&bank->deferred_output,
					       struct rockchip_pin_output_deferred, head);
			list_del(&cfg->head);
			kfree(cfg);
		}
		mutex_unlock(&bank->deferred_lock);
	}

>>>>>>> 318a54c0
	return 0;
}

static struct rockchip_pin_bank px30_pin_banks[] = {
	PIN_BANK_IOMUX_FLAGS(0, 32, "gpio0", IOMUX_SOURCE_PMU,
					     IOMUX_SOURCE_PMU,
					     IOMUX_SOURCE_PMU,
					     IOMUX_SOURCE_PMU
			    ),
	PIN_BANK_IOMUX_FLAGS(1, 32, "gpio1", IOMUX_WIDTH_4BIT,
					     IOMUX_WIDTH_4BIT,
					     IOMUX_WIDTH_4BIT,
					     IOMUX_WIDTH_4BIT
			    ),
	PIN_BANK_IOMUX_FLAGS(2, 32, "gpio2", IOMUX_WIDTH_4BIT,
					     IOMUX_WIDTH_4BIT,
					     IOMUX_WIDTH_4BIT,
					     IOMUX_WIDTH_4BIT
			    ),
	PIN_BANK_IOMUX_FLAGS(3, 32, "gpio3", IOMUX_WIDTH_4BIT,
					     IOMUX_WIDTH_4BIT,
					     IOMUX_WIDTH_4BIT,
					     IOMUX_WIDTH_4BIT
			    ),
};

static struct rockchip_pin_ctrl px30_pin_ctrl = {
		.pin_banks		= px30_pin_banks,
		.nr_banks		= ARRAY_SIZE(px30_pin_banks),
		.label			= "PX30-GPIO",
		.type			= PX30,
		.grf_mux_offset		= 0x0,
		.pmu_mux_offset		= 0x0,
		.iomux_routes		= px30_mux_route_data,
		.niomux_routes		= ARRAY_SIZE(px30_mux_route_data),
		.pull_calc_reg		= px30_calc_pull_reg_and_bit,
		.drv_calc_reg		= px30_calc_drv_reg_and_bit,
		.schmitt_calc_reg	= px30_calc_schmitt_reg_and_bit,
};

static struct rockchip_pin_bank rv1108_pin_banks[] = {
	PIN_BANK_IOMUX_FLAGS(0, 32, "gpio0", IOMUX_SOURCE_PMU,
					     IOMUX_SOURCE_PMU,
					     IOMUX_SOURCE_PMU,
					     IOMUX_SOURCE_PMU),
	PIN_BANK_IOMUX_FLAGS(1, 32, "gpio1", 0, 0, 0, 0),
	PIN_BANK_IOMUX_FLAGS(2, 32, "gpio2", 0, 0, 0, 0),
	PIN_BANK_IOMUX_FLAGS(3, 32, "gpio3", 0, 0, 0, 0),
};

static struct rockchip_pin_ctrl rv1108_pin_ctrl = {
	.pin_banks		= rv1108_pin_banks,
	.nr_banks		= ARRAY_SIZE(rv1108_pin_banks),
	.label			= "RV1108-GPIO",
	.type			= RV1108,
	.grf_mux_offset		= 0x10,
	.pmu_mux_offset		= 0x0,
	.iomux_recalced		= rv1108_mux_recalced_data,
	.niomux_recalced	= ARRAY_SIZE(rv1108_mux_recalced_data),
	.pull_calc_reg		= rv1108_calc_pull_reg_and_bit,
	.drv_calc_reg		= rv1108_calc_drv_reg_and_bit,
	.schmitt_calc_reg	= rv1108_calc_schmitt_reg_and_bit,
};

static struct rockchip_pin_bank rk2928_pin_banks[] = {
	PIN_BANK(0, 32, "gpio0"),
	PIN_BANK(1, 32, "gpio1"),
	PIN_BANK(2, 32, "gpio2"),
	PIN_BANK(3, 32, "gpio3"),
};

static struct rockchip_pin_ctrl rk2928_pin_ctrl = {
		.pin_banks		= rk2928_pin_banks,
		.nr_banks		= ARRAY_SIZE(rk2928_pin_banks),
		.label			= "RK2928-GPIO",
		.type			= RK2928,
		.grf_mux_offset		= 0xa8,
		.pull_calc_reg		= rk2928_calc_pull_reg_and_bit,
};

static struct rockchip_pin_bank rk3036_pin_banks[] = {
	PIN_BANK(0, 32, "gpio0"),
	PIN_BANK(1, 32, "gpio1"),
	PIN_BANK(2, 32, "gpio2"),
};

static struct rockchip_pin_ctrl rk3036_pin_ctrl = {
		.pin_banks		= rk3036_pin_banks,
		.nr_banks		= ARRAY_SIZE(rk3036_pin_banks),
		.label			= "RK3036-GPIO",
		.type			= RK2928,
		.grf_mux_offset		= 0xa8,
		.pull_calc_reg		= rk2928_calc_pull_reg_and_bit,
};

static struct rockchip_pin_bank rk3066a_pin_banks[] = {
	PIN_BANK(0, 32, "gpio0"),
	PIN_BANK(1, 32, "gpio1"),
	PIN_BANK(2, 32, "gpio2"),
	PIN_BANK(3, 32, "gpio3"),
	PIN_BANK(4, 32, "gpio4"),
	PIN_BANK(6, 16, "gpio6"),
};

static struct rockchip_pin_ctrl rk3066a_pin_ctrl = {
		.pin_banks		= rk3066a_pin_banks,
		.nr_banks		= ARRAY_SIZE(rk3066a_pin_banks),
		.label			= "RK3066a-GPIO",
		.type			= RK2928,
		.grf_mux_offset		= 0xa8,
		.pull_calc_reg		= rk2928_calc_pull_reg_and_bit,
};

static struct rockchip_pin_bank rk3066b_pin_banks[] = {
	PIN_BANK(0, 32, "gpio0"),
	PIN_BANK(1, 32, "gpio1"),
	PIN_BANK(2, 32, "gpio2"),
	PIN_BANK(3, 32, "gpio3"),
};

static struct rockchip_pin_ctrl rk3066b_pin_ctrl = {
		.pin_banks	= rk3066b_pin_banks,
		.nr_banks	= ARRAY_SIZE(rk3066b_pin_banks),
		.label		= "RK3066b-GPIO",
		.type		= RK3066B,
		.grf_mux_offset	= 0x60,
};

static struct rockchip_pin_bank rk3128_pin_banks[] = {
	PIN_BANK(0, 32, "gpio0"),
	PIN_BANK(1, 32, "gpio1"),
	PIN_BANK(2, 32, "gpio2"),
	PIN_BANK(3, 32, "gpio3"),
};

static struct rockchip_pin_ctrl rk3128_pin_ctrl = {
		.pin_banks		= rk3128_pin_banks,
		.nr_banks		= ARRAY_SIZE(rk3128_pin_banks),
		.label			= "RK3128-GPIO",
		.type			= RK3128,
		.grf_mux_offset		= 0xa8,
		.iomux_recalced		= rk3128_mux_recalced_data,
		.niomux_recalced	= ARRAY_SIZE(rk3128_mux_recalced_data),
		.iomux_routes		= rk3128_mux_route_data,
		.niomux_routes		= ARRAY_SIZE(rk3128_mux_route_data),
		.pull_calc_reg		= rk3128_calc_pull_reg_and_bit,
};

static struct rockchip_pin_bank rk3188_pin_banks[] = {
	PIN_BANK_IOMUX_FLAGS(0, 32, "gpio0", IOMUX_GPIO_ONLY, 0, 0, 0),
	PIN_BANK(1, 32, "gpio1"),
	PIN_BANK(2, 32, "gpio2"),
	PIN_BANK(3, 32, "gpio3"),
};

static struct rockchip_pin_ctrl rk3188_pin_ctrl = {
		.pin_banks		= rk3188_pin_banks,
		.nr_banks		= ARRAY_SIZE(rk3188_pin_banks),
		.label			= "RK3188-GPIO",
		.type			= RK3188,
		.grf_mux_offset		= 0x60,
		.iomux_routes		= rk3188_mux_route_data,
		.niomux_routes		= ARRAY_SIZE(rk3188_mux_route_data),
		.pull_calc_reg		= rk3188_calc_pull_reg_and_bit,
};

static struct rockchip_pin_bank rk3228_pin_banks[] = {
	PIN_BANK(0, 32, "gpio0"),
	PIN_BANK(1, 32, "gpio1"),
	PIN_BANK(2, 32, "gpio2"),
	PIN_BANK(3, 32, "gpio3"),
};

static struct rockchip_pin_ctrl rk3228_pin_ctrl = {
		.pin_banks		= rk3228_pin_banks,
		.nr_banks		= ARRAY_SIZE(rk3228_pin_banks),
		.label			= "RK3228-GPIO",
		.type			= RK3288,
		.grf_mux_offset		= 0x0,
		.iomux_routes		= rk3228_mux_route_data,
		.niomux_routes		= ARRAY_SIZE(rk3228_mux_route_data),
		.pull_calc_reg		= rk3228_calc_pull_reg_and_bit,
		.drv_calc_reg		= rk3228_calc_drv_reg_and_bit,
};

static struct rockchip_pin_bank rk3288_pin_banks[] = {
	PIN_BANK_IOMUX_FLAGS(0, 24, "gpio0", IOMUX_SOURCE_PMU,
					     IOMUX_SOURCE_PMU,
					     IOMUX_SOURCE_PMU,
					     IOMUX_UNROUTED
			    ),
	PIN_BANK_IOMUX_FLAGS(1, 32, "gpio1", IOMUX_UNROUTED,
					     IOMUX_UNROUTED,
					     IOMUX_UNROUTED,
					     0
			    ),
	PIN_BANK_IOMUX_FLAGS(2, 32, "gpio2", 0, 0, 0, IOMUX_UNROUTED),
	PIN_BANK_IOMUX_FLAGS(3, 32, "gpio3", 0, 0, 0, IOMUX_WIDTH_4BIT),
	PIN_BANK_IOMUX_FLAGS(4, 32, "gpio4", IOMUX_WIDTH_4BIT,
					     IOMUX_WIDTH_4BIT,
					     0,
					     0
			    ),
	PIN_BANK_IOMUX_FLAGS(5, 32, "gpio5", IOMUX_UNROUTED,
					     0,
					     0,
					     IOMUX_UNROUTED
			    ),
	PIN_BANK_IOMUX_FLAGS(6, 32, "gpio6", 0, 0, 0, IOMUX_UNROUTED),
	PIN_BANK_IOMUX_FLAGS(7, 32, "gpio7", 0,
					     0,
					     IOMUX_WIDTH_4BIT,
					     IOMUX_UNROUTED
			    ),
	PIN_BANK(8, 16, "gpio8"),
};

static struct rockchip_pin_ctrl rk3288_pin_ctrl = {
		.pin_banks		= rk3288_pin_banks,
		.nr_banks		= ARRAY_SIZE(rk3288_pin_banks),
		.label			= "RK3288-GPIO",
		.type			= RK3288,
		.grf_mux_offset		= 0x0,
		.pmu_mux_offset		= 0x84,
		.iomux_routes		= rk3288_mux_route_data,
		.niomux_routes		= ARRAY_SIZE(rk3288_mux_route_data),
		.pull_calc_reg		= rk3288_calc_pull_reg_and_bit,
		.drv_calc_reg		= rk3288_calc_drv_reg_and_bit,
};

static struct rockchip_pin_bank rk3308_pin_banks[] = {
	PIN_BANK_IOMUX_FLAGS(0, 32, "gpio0", IOMUX_WIDTH_2BIT,
					     IOMUX_WIDTH_2BIT,
					     IOMUX_WIDTH_2BIT,
					     IOMUX_WIDTH_2BIT),
	PIN_BANK_IOMUX_FLAGS(1, 32, "gpio1", IOMUX_WIDTH_2BIT,
					     IOMUX_WIDTH_2BIT,
					     IOMUX_WIDTH_2BIT,
					     IOMUX_WIDTH_2BIT),
	PIN_BANK_IOMUX_FLAGS(2, 32, "gpio2", IOMUX_WIDTH_2BIT,
					     IOMUX_WIDTH_2BIT,
					     IOMUX_WIDTH_2BIT,
					     IOMUX_WIDTH_2BIT),
	PIN_BANK_IOMUX_FLAGS(3, 32, "gpio3", IOMUX_WIDTH_2BIT,
					     IOMUX_WIDTH_2BIT,
					     IOMUX_WIDTH_2BIT,
					     IOMUX_WIDTH_2BIT),
	PIN_BANK_IOMUX_FLAGS(4, 32, "gpio4", IOMUX_WIDTH_2BIT,
					     IOMUX_WIDTH_2BIT,
					     IOMUX_WIDTH_2BIT,
					     IOMUX_WIDTH_2BIT),
};

static struct rockchip_pin_ctrl rk3308_pin_ctrl = {
		.pin_banks		= rk3308_pin_banks,
		.nr_banks		= ARRAY_SIZE(rk3308_pin_banks),
		.label			= "RK3308-GPIO",
		.type			= RK3308,
		.grf_mux_offset		= 0x0,
		.iomux_recalced		= rk3308_mux_recalced_data,
		.niomux_recalced	= ARRAY_SIZE(rk3308_mux_recalced_data),
		.iomux_routes		= rk3308_mux_route_data,
		.niomux_routes		= ARRAY_SIZE(rk3308_mux_route_data),
		.pull_calc_reg		= rk3308_calc_pull_reg_and_bit,
		.drv_calc_reg		= rk3308_calc_drv_reg_and_bit,
		.schmitt_calc_reg	= rk3308_calc_schmitt_reg_and_bit,
};

static struct rockchip_pin_bank rk3328_pin_banks[] = {
	PIN_BANK_IOMUX_FLAGS(0, 32, "gpio0", 0, 0, 0, 0),
	PIN_BANK_IOMUX_FLAGS(1, 32, "gpio1", 0, 0, 0, 0),
	PIN_BANK_IOMUX_FLAGS(2, 32, "gpio2", 0,
			     IOMUX_WIDTH_3BIT,
			     IOMUX_WIDTH_3BIT,
			     0),
	PIN_BANK_IOMUX_FLAGS(3, 32, "gpio3",
			     IOMUX_WIDTH_3BIT,
			     IOMUX_WIDTH_3BIT,
			     0,
			     0),
};

static struct rockchip_pin_ctrl rk3328_pin_ctrl = {
		.pin_banks		= rk3328_pin_banks,
		.nr_banks		= ARRAY_SIZE(rk3328_pin_banks),
		.label			= "RK3328-GPIO",
		.type			= RK3288,
		.grf_mux_offset		= 0x0,
		.iomux_recalced		= rk3328_mux_recalced_data,
		.niomux_recalced	= ARRAY_SIZE(rk3328_mux_recalced_data),
		.iomux_routes		= rk3328_mux_route_data,
		.niomux_routes		= ARRAY_SIZE(rk3328_mux_route_data),
		.pull_calc_reg		= rk3228_calc_pull_reg_and_bit,
		.drv_calc_reg		= rk3228_calc_drv_reg_and_bit,
		.schmitt_calc_reg	= rk3328_calc_schmitt_reg_and_bit,
};

static struct rockchip_pin_bank rk3368_pin_banks[] = {
	PIN_BANK_IOMUX_FLAGS(0, 32, "gpio0", IOMUX_SOURCE_PMU,
					     IOMUX_SOURCE_PMU,
					     IOMUX_SOURCE_PMU,
					     IOMUX_SOURCE_PMU
			    ),
	PIN_BANK(1, 32, "gpio1"),
	PIN_BANK(2, 32, "gpio2"),
	PIN_BANK(3, 32, "gpio3"),
};

static struct rockchip_pin_ctrl rk3368_pin_ctrl = {
		.pin_banks		= rk3368_pin_banks,
		.nr_banks		= ARRAY_SIZE(rk3368_pin_banks),
		.label			= "RK3368-GPIO",
		.type			= RK3368,
		.grf_mux_offset		= 0x0,
		.pmu_mux_offset		= 0x0,
		.pull_calc_reg		= rk3368_calc_pull_reg_and_bit,
		.drv_calc_reg		= rk3368_calc_drv_reg_and_bit,
};

static struct rockchip_pin_bank rk3399_pin_banks[] = {
	PIN_BANK_IOMUX_FLAGS_DRV_FLAGS_OFFSET_PULL_FLAGS(0, 32, "gpio0",
							 IOMUX_SOURCE_PMU,
							 IOMUX_SOURCE_PMU,
							 IOMUX_SOURCE_PMU,
							 IOMUX_SOURCE_PMU,
							 DRV_TYPE_IO_1V8_ONLY,
							 DRV_TYPE_IO_1V8_ONLY,
							 DRV_TYPE_IO_DEFAULT,
							 DRV_TYPE_IO_DEFAULT,
							 0x80,
							 0x88,
							 -1,
							 -1,
							 PULL_TYPE_IO_1V8_ONLY,
							 PULL_TYPE_IO_1V8_ONLY,
							 PULL_TYPE_IO_DEFAULT,
							 PULL_TYPE_IO_DEFAULT
							),
	PIN_BANK_IOMUX_DRV_FLAGS_OFFSET(1, 32, "gpio1", IOMUX_SOURCE_PMU,
					IOMUX_SOURCE_PMU,
					IOMUX_SOURCE_PMU,
					IOMUX_SOURCE_PMU,
					DRV_TYPE_IO_1V8_OR_3V0,
					DRV_TYPE_IO_1V8_OR_3V0,
					DRV_TYPE_IO_1V8_OR_3V0,
					DRV_TYPE_IO_1V8_OR_3V0,
					0xa0,
					0xa8,
					0xb0,
					0xb8
					),
	PIN_BANK_DRV_FLAGS_PULL_FLAGS(2, 32, "gpio2", DRV_TYPE_IO_1V8_OR_3V0,
				      DRV_TYPE_IO_1V8_OR_3V0,
				      DRV_TYPE_IO_1V8_ONLY,
				      DRV_TYPE_IO_1V8_ONLY,
				      PULL_TYPE_IO_DEFAULT,
				      PULL_TYPE_IO_DEFAULT,
				      PULL_TYPE_IO_1V8_ONLY,
				      PULL_TYPE_IO_1V8_ONLY
				      ),
	PIN_BANK_DRV_FLAGS(3, 32, "gpio3", DRV_TYPE_IO_3V3_ONLY,
			   DRV_TYPE_IO_3V3_ONLY,
			   DRV_TYPE_IO_3V3_ONLY,
			   DRV_TYPE_IO_1V8_OR_3V0
			   ),
	PIN_BANK_DRV_FLAGS(4, 32, "gpio4", DRV_TYPE_IO_1V8_OR_3V0,
			   DRV_TYPE_IO_1V8_3V0_AUTO,
			   DRV_TYPE_IO_1V8_OR_3V0,
			   DRV_TYPE_IO_1V8_OR_3V0
			   ),
};

static struct rockchip_pin_ctrl rk3399_pin_ctrl = {
		.pin_banks		= rk3399_pin_banks,
		.nr_banks		= ARRAY_SIZE(rk3399_pin_banks),
		.label			= "RK3399-GPIO",
		.type			= RK3399,
		.grf_mux_offset		= 0xe000,
		.pmu_mux_offset		= 0x0,
		.grf_drv_offset		= 0xe100,
		.pmu_drv_offset		= 0x80,
		.iomux_routes		= rk3399_mux_route_data,
		.niomux_routes		= ARRAY_SIZE(rk3399_mux_route_data),
		.pull_calc_reg		= rk3399_calc_pull_reg_and_bit,
		.drv_calc_reg		= rk3399_calc_drv_reg_and_bit,
};

static struct rockchip_pin_bank rk3568_pin_banks[] = {
	PIN_BANK_IOMUX_FLAGS(0, 32, "gpio0", IOMUX_SOURCE_PMU | IOMUX_WIDTH_4BIT,
					     IOMUX_SOURCE_PMU | IOMUX_WIDTH_4BIT,
					     IOMUX_SOURCE_PMU | IOMUX_WIDTH_4BIT,
					     IOMUX_SOURCE_PMU | IOMUX_WIDTH_4BIT),
	PIN_BANK_IOMUX_FLAGS(1, 32, "gpio1", IOMUX_WIDTH_4BIT,
					     IOMUX_WIDTH_4BIT,
					     IOMUX_WIDTH_4BIT,
					     IOMUX_WIDTH_4BIT),
	PIN_BANK_IOMUX_FLAGS(2, 32, "gpio2", IOMUX_WIDTH_4BIT,
					     IOMUX_WIDTH_4BIT,
					     IOMUX_WIDTH_4BIT,
					     IOMUX_WIDTH_4BIT),
	PIN_BANK_IOMUX_FLAGS(3, 32, "gpio3", IOMUX_WIDTH_4BIT,
					     IOMUX_WIDTH_4BIT,
					     IOMUX_WIDTH_4BIT,
					     IOMUX_WIDTH_4BIT),
	PIN_BANK_IOMUX_FLAGS(4, 32, "gpio4", IOMUX_WIDTH_4BIT,
					     IOMUX_WIDTH_4BIT,
					     IOMUX_WIDTH_4BIT,
					     IOMUX_WIDTH_4BIT),
};

static struct rockchip_pin_ctrl rk3568_pin_ctrl = {
	.pin_banks		= rk3568_pin_banks,
	.nr_banks		= ARRAY_SIZE(rk3568_pin_banks),
	.label			= "RK3568-GPIO",
	.type			= RK3568,
	.grf_mux_offset		= 0x0,
	.pmu_mux_offset		= 0x0,
	.grf_drv_offset		= 0x0200,
	.pmu_drv_offset		= 0x0070,
	.iomux_routes		= rk3568_mux_route_data,
	.niomux_routes		= ARRAY_SIZE(rk3568_mux_route_data),
	.pull_calc_reg		= rk3568_calc_pull_reg_and_bit,
	.drv_calc_reg		= rk3568_calc_drv_reg_and_bit,
	.schmitt_calc_reg	= rk3568_calc_schmitt_reg_and_bit,
};

static const struct of_device_id rockchip_pinctrl_dt_match[] = {
	{ .compatible = "rockchip,px30-pinctrl",
		.data = &px30_pin_ctrl },
	{ .compatible = "rockchip,rv1108-pinctrl",
		.data = &rv1108_pin_ctrl },
	{ .compatible = "rockchip,rk2928-pinctrl",
		.data = &rk2928_pin_ctrl },
	{ .compatible = "rockchip,rk3036-pinctrl",
		.data = &rk3036_pin_ctrl },
	{ .compatible = "rockchip,rk3066a-pinctrl",
		.data = &rk3066a_pin_ctrl },
	{ .compatible = "rockchip,rk3066b-pinctrl",
		.data = &rk3066b_pin_ctrl },
	{ .compatible = "rockchip,rk3128-pinctrl",
		.data = (void *)&rk3128_pin_ctrl },
	{ .compatible = "rockchip,rk3188-pinctrl",
		.data = &rk3188_pin_ctrl },
	{ .compatible = "rockchip,rk3228-pinctrl",
		.data = &rk3228_pin_ctrl },
	{ .compatible = "rockchip,rk3288-pinctrl",
		.data = &rk3288_pin_ctrl },
	{ .compatible = "rockchip,rk3308-pinctrl",
		.data = &rk3308_pin_ctrl },
	{ .compatible = "rockchip,rk3328-pinctrl",
		.data = &rk3328_pin_ctrl },
	{ .compatible = "rockchip,rk3368-pinctrl",
		.data = &rk3368_pin_ctrl },
	{ .compatible = "rockchip,rk3399-pinctrl",
		.data = &rk3399_pin_ctrl },
	{ .compatible = "rockchip,rk3568-pinctrl",
		.data = &rk3568_pin_ctrl },
	{},
};

static struct platform_driver rockchip_pinctrl_driver = {
	.probe		= rockchip_pinctrl_probe,
	.remove		= rockchip_pinctrl_remove,
	.driver = {
		.name	= "rockchip-pinctrl",
		.pm = &rockchip_pinctrl_dev_pm_ops,
		.of_match_table = rockchip_pinctrl_dt_match,
	},
};

static int __init rockchip_pinctrl_drv_register(void)
{
	return platform_driver_register(&rockchip_pinctrl_driver);
}
postcore_initcall(rockchip_pinctrl_drv_register);

static void __exit rockchip_pinctrl_drv_unregister(void)
{
	platform_driver_unregister(&rockchip_pinctrl_driver);
}
module_exit(rockchip_pinctrl_drv_unregister);

MODULE_DESCRIPTION("ROCKCHIP Pin Controller Driver");
MODULE_LICENSE("GPL");
MODULE_ALIAS("platform:pinctrl-rockchip");
MODULE_DEVICE_TABLE(of, rockchip_pinctrl_dt_match);<|MERGE_RESOLUTION|>--- conflicted
+++ resolved
@@ -2092,8 +2092,6 @@
 	return false;
 }
 
-<<<<<<< HEAD
-=======
 static int rockchip_pinconf_defer_output(struct rockchip_pin_bank *bank,
 					 unsigned int pin, u32 arg)
 {
@@ -2111,7 +2109,6 @@
 	return 0;
 }
 
->>>>>>> 318a54c0
 /* set the pin config settings for a specified pin */
 static int rockchip_pinconf_set(struct pinctrl_dev *pctldev, unsigned int pin,
 				unsigned long *configs, unsigned num_configs)
@@ -2156,8 +2153,6 @@
 			if (rc != RK_FUNC_GPIO)
 				return -EINVAL;
 
-<<<<<<< HEAD
-=======
 			/*
 			 * Check for gpio driver not being probed yet.
 			 * The lock makes sure that either gpio-probe has completed
@@ -2174,7 +2169,6 @@
 			}
 			mutex_unlock(&bank->deferred_lock);
 
->>>>>>> 318a54c0
 			rc = gpio->direction_output(gpio, pin - bank->pin_base,
 						    arg);
 			if (rc)
@@ -2243,14 +2237,11 @@
 		if (rc != RK_FUNC_GPIO)
 			return -EINVAL;
 
-<<<<<<< HEAD
-=======
 		if (!gpio || !gpio->get) {
 			arg = 0;
 			break;
 		}
 
->>>>>>> 318a54c0
 		rc = gpio->get(gpio, pin - bank->pin_base);
 		if (rc < 0)
 			return rc;
@@ -2763,8 +2754,6 @@
 		return ret;
 	}
 
-<<<<<<< HEAD
-=======
 	return 0;
 }
 
@@ -2790,7 +2779,6 @@
 		mutex_unlock(&bank->deferred_lock);
 	}
 
->>>>>>> 318a54c0
 	return 0;
 }
 
