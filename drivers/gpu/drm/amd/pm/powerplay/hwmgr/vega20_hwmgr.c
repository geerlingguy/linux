/*
 * Copyright 2018 Advanced Micro Devices, Inc.
 *
 * Permission is hereby granted, free of charge, to any person obtaining a
 * copy of this software and associated documentation files (the "Software"),
 * to deal in the Software without restriction, including without limitation
 * the rights to use, copy, modify, merge, publish, distribute, sublicense,
 * and/or sell copies of the Software, and to permit persons to whom the
 * Software is furnished to do so, subject to the following conditions:
 *
 * The above copyright notice and this permission notice shall be included in
 * all copies or substantial portions of the Software.
 *
 * THE SOFTWARE IS PROVIDED "AS IS", WITHOUT WARRANTY OF ANY KIND, EXPRESS OR
 * IMPLIED, INCLUDING BUT NOT LIMITED TO THE WARRANTIES OF MERCHANTABILITY,
 * FITNESS FOR A PARTICULAR PURPOSE AND NONINFRINGEMENT.  IN NO EVENT SHALL
 * THE COPYRIGHT HOLDER(S) OR AUTHOR(S) BE LIABLE FOR ANY CLAIM, DAMAGES OR
 * OTHER LIABILITY, WHETHER IN AN ACTION OF CONTRACT, TORT OR OTHERWISE,
 * ARISING FROM, OUT OF OR IN CONNECTION WITH THE SOFTWARE OR THE USE OR
 * OTHER DEALINGS IN THE SOFTWARE.
 *
 */

#include <linux/delay.h>
#include <linux/fb.h>
#include <linux/module.h>
#include <linux/slab.h>

#include "hwmgr.h"
#include "amd_powerplay.h"
#include "vega20_smumgr.h"
#include "hardwaremanager.h"
#include "ppatomfwctrl.h"
#include "atomfirmware.h"
#include "cgs_common.h"
#include "vega20_powertune.h"
#include "vega20_inc.h"
#include "pppcielanes.h"
#include "vega20_hwmgr.h"
#include "vega20_processpptables.h"
#include "vega20_pptable.h"
#include "vega20_thermal.h"
#include "vega20_ppsmc.h"
#include "pp_debug.h"
#include "amd_pcie_helpers.h"
#include "ppinterrupt.h"
#include "pp_overdriver.h"
#include "pp_thermal.h"
#include "soc15_common.h"
#include "vega20_baco.h"
#include "smuio/smuio_9_0_offset.h"
#include "smuio/smuio_9_0_sh_mask.h"
#include "nbio/nbio_7_4_sh_mask.h"

#define smnPCIE_LC_SPEED_CNTL			0x11140290
#define smnPCIE_LC_LINK_WIDTH_CNTL		0x11140288

#define LINK_WIDTH_MAX				6
#define LINK_SPEED_MAX				3
static const int link_width[] = {0, 1, 2, 4, 8, 12, 16};
static const int link_speed[] = {25, 50, 80, 160};

static void vega20_set_default_registry_data(struct pp_hwmgr *hwmgr)
{
	struct vega20_hwmgr *data =
			(struct vega20_hwmgr *)(hwmgr->backend);

	data->gfxclk_average_alpha = PPVEGA20_VEGA20GFXCLKAVERAGEALPHA_DFLT;
	data->socclk_average_alpha = PPVEGA20_VEGA20SOCCLKAVERAGEALPHA_DFLT;
	data->uclk_average_alpha = PPVEGA20_VEGA20UCLKCLKAVERAGEALPHA_DFLT;
	data->gfx_activity_average_alpha = PPVEGA20_VEGA20GFXACTIVITYAVERAGEALPHA_DFLT;
	data->lowest_uclk_reserved_for_ulv = PPVEGA20_VEGA20LOWESTUCLKRESERVEDFORULV_DFLT;

	data->display_voltage_mode = PPVEGA20_VEGA20DISPLAYVOLTAGEMODE_DFLT;
	data->dcef_clk_quad_eqn_a = PPREGKEY_VEGA20QUADRATICEQUATION_DFLT;
	data->dcef_clk_quad_eqn_b = PPREGKEY_VEGA20QUADRATICEQUATION_DFLT;
	data->dcef_clk_quad_eqn_c = PPREGKEY_VEGA20QUADRATICEQUATION_DFLT;
	data->disp_clk_quad_eqn_a = PPREGKEY_VEGA20QUADRATICEQUATION_DFLT;
	data->disp_clk_quad_eqn_b = PPREGKEY_VEGA20QUADRATICEQUATION_DFLT;
	data->disp_clk_quad_eqn_c = PPREGKEY_VEGA20QUADRATICEQUATION_DFLT;
	data->pixel_clk_quad_eqn_a = PPREGKEY_VEGA20QUADRATICEQUATION_DFLT;
	data->pixel_clk_quad_eqn_b = PPREGKEY_VEGA20QUADRATICEQUATION_DFLT;
	data->pixel_clk_quad_eqn_c = PPREGKEY_VEGA20QUADRATICEQUATION_DFLT;
	data->phy_clk_quad_eqn_a = PPREGKEY_VEGA20QUADRATICEQUATION_DFLT;
	data->phy_clk_quad_eqn_b = PPREGKEY_VEGA20QUADRATICEQUATION_DFLT;
	data->phy_clk_quad_eqn_c = PPREGKEY_VEGA20QUADRATICEQUATION_DFLT;

	/*
	 * Disable the following features for now:
	 *   GFXCLK DS
	 *   SOCLK DS
	 *   LCLK DS
	 *   DCEFCLK DS
	 *   FCLK DS
	 *   MP1CLK DS
	 *   MP0CLK DS
	 */
	data->registry_data.disallowed_features = 0xE0041C00;
	/* ECC feature should be disabled on old SMUs */
	smum_send_msg_to_smc(hwmgr, PPSMC_MSG_GetSmuVersion, &hwmgr->smu_version);
	if (hwmgr->smu_version < 0x282100)
		data->registry_data.disallowed_features |= FEATURE_ECC_MASK;

	if (!(hwmgr->feature_mask & PP_PCIE_DPM_MASK))
		data->registry_data.disallowed_features |= FEATURE_DPM_LINK_MASK;

	if (!(hwmgr->feature_mask & PP_SCLK_DPM_MASK))
		data->registry_data.disallowed_features |= FEATURE_DPM_GFXCLK_MASK;

	if (!(hwmgr->feature_mask & PP_SOCCLK_DPM_MASK))
		data->registry_data.disallowed_features |= FEATURE_DPM_SOCCLK_MASK;

	if (!(hwmgr->feature_mask & PP_MCLK_DPM_MASK))
		data->registry_data.disallowed_features |= FEATURE_DPM_UCLK_MASK;

	if (!(hwmgr->feature_mask & PP_DCEFCLK_DPM_MASK))
		data->registry_data.disallowed_features |= FEATURE_DPM_DCEFCLK_MASK;

	if (!(hwmgr->feature_mask & PP_ULV_MASK))
		data->registry_data.disallowed_features |= FEATURE_ULV_MASK;

	if (!(hwmgr->feature_mask & PP_SCLK_DEEP_SLEEP_MASK))
		data->registry_data.disallowed_features |= FEATURE_DS_GFXCLK_MASK;

	data->registry_data.od_state_in_dc_support = 0;
	data->registry_data.thermal_support = 1;
	data->registry_data.skip_baco_hardware = 0;

	data->registry_data.log_avfs_param = 0;
	data->registry_data.sclk_throttle_low_notification = 1;
	data->registry_data.force_dpm_high = 0;
	data->registry_data.stable_pstate_sclk_dpm_percentage = 75;

	data->registry_data.didt_support = 0;
	if (data->registry_data.didt_support) {
		data->registry_data.didt_mode = 6;
		data->registry_data.sq_ramping_support = 1;
		data->registry_data.db_ramping_support = 0;
		data->registry_data.td_ramping_support = 0;
		data->registry_data.tcp_ramping_support = 0;
		data->registry_data.dbr_ramping_support = 0;
		data->registry_data.edc_didt_support = 1;
		data->registry_data.gc_didt_support = 0;
		data->registry_data.psm_didt_support = 0;
	}

	data->registry_data.pcie_lane_override = 0xff;
	data->registry_data.pcie_speed_override = 0xff;
	data->registry_data.pcie_clock_override = 0xffffffff;
	data->registry_data.regulator_hot_gpio_support = 1;
	data->registry_data.ac_dc_switch_gpio_support = 0;
	data->registry_data.quick_transition_support = 0;
	data->registry_data.zrpm_start_temp = 0xffff;
	data->registry_data.zrpm_stop_temp = 0xffff;
	data->registry_data.od8_feature_enable = 1;
	data->registry_data.disable_water_mark = 0;
	data->registry_data.disable_pp_tuning = 0;
	data->registry_data.disable_xlpp_tuning = 0;
	data->registry_data.disable_workload_policy = 0;
	data->registry_data.perf_ui_tuning_profile_turbo = 0x19190F0F;
	data->registry_data.perf_ui_tuning_profile_powerSave = 0x19191919;
	data->registry_data.perf_ui_tuning_profile_xl = 0x00000F0A;
	data->registry_data.force_workload_policy_mask = 0;
	data->registry_data.disable_3d_fs_detection = 0;
	data->registry_data.fps_support = 1;
	data->registry_data.disable_auto_wattman = 1;
	data->registry_data.auto_wattman_debug = 0;
	data->registry_data.auto_wattman_sample_period = 100;
	data->registry_data.fclk_gfxclk_ratio = 0;
	data->registry_data.auto_wattman_threshold = 50;
	data->registry_data.gfxoff_controlled_by_driver = 1;
	data->gfxoff_allowed = false;
	data->counter_gfxoff = 0;
	data->registry_data.pcie_dpm_key_disabled = !(hwmgr->feature_mask & PP_PCIE_DPM_MASK);
}

static int vega20_set_features_platform_caps(struct pp_hwmgr *hwmgr)
{
	struct vega20_hwmgr *data =
			(struct vega20_hwmgr *)(hwmgr->backend);
	struct amdgpu_device *adev = hwmgr->adev;

	if (data->vddci_control == VEGA20_VOLTAGE_CONTROL_NONE)
		phm_cap_unset(hwmgr->platform_descriptor.platformCaps,
				PHM_PlatformCaps_ControlVDDCI);

	phm_cap_set(hwmgr->platform_descriptor.platformCaps,
			PHM_PlatformCaps_TablelessHardwareInterface);

	phm_cap_set(hwmgr->platform_descriptor.platformCaps,
			PHM_PlatformCaps_BACO);

	phm_cap_set(hwmgr->platform_descriptor.platformCaps,
			PHM_PlatformCaps_EnableSMU7ThermalManagement);

	if (adev->pg_flags & AMD_PG_SUPPORT_UVD)
		phm_cap_set(hwmgr->platform_descriptor.platformCaps,
				PHM_PlatformCaps_UVDPowerGating);

	if (adev->pg_flags & AMD_PG_SUPPORT_VCE)
		phm_cap_set(hwmgr->platform_descriptor.platformCaps,
				PHM_PlatformCaps_VCEPowerGating);

	phm_cap_set(hwmgr->platform_descriptor.platformCaps,
			PHM_PlatformCaps_UnTabledHardwareInterface);

	if (data->registry_data.od8_feature_enable)
		phm_cap_set(hwmgr->platform_descriptor.platformCaps,
				PHM_PlatformCaps_OD8inACSupport);

	phm_cap_set(hwmgr->platform_descriptor.platformCaps,
			PHM_PlatformCaps_ActivityReporting);
	phm_cap_set(hwmgr->platform_descriptor.platformCaps,
			PHM_PlatformCaps_FanSpeedInTableIsRPM);

	if (data->registry_data.od_state_in_dc_support) {
		if (data->registry_data.od8_feature_enable)
			phm_cap_set(hwmgr->platform_descriptor.platformCaps,
					PHM_PlatformCaps_OD8inDCSupport);
	}

	if (data->registry_data.thermal_support &&
	    data->registry_data.fuzzy_fan_control_support &&
	    hwmgr->thermal_controller.advanceFanControlParameters.usTMax)
		phm_cap_set(hwmgr->platform_descriptor.platformCaps,
				PHM_PlatformCaps_ODFuzzyFanControlSupport);

	phm_cap_set(hwmgr->platform_descriptor.platformCaps,
			PHM_PlatformCaps_DynamicPowerManagement);
	phm_cap_set(hwmgr->platform_descriptor.platformCaps,
			PHM_PlatformCaps_SMC);
	phm_cap_set(hwmgr->platform_descriptor.platformCaps,
			PHM_PlatformCaps_ThermalPolicyDelay);

	if (data->registry_data.force_dpm_high)
		phm_cap_set(hwmgr->platform_descriptor.platformCaps,
				PHM_PlatformCaps_ExclusiveModeAlwaysHigh);

	phm_cap_set(hwmgr->platform_descriptor.platformCaps,
			PHM_PlatformCaps_DynamicUVDState);

	if (data->registry_data.sclk_throttle_low_notification)
		phm_cap_set(hwmgr->platform_descriptor.platformCaps,
				PHM_PlatformCaps_SclkThrottleLowNotification);

	/* power tune caps */
	/* assume disabled */
	phm_cap_unset(hwmgr->platform_descriptor.platformCaps,
			PHM_PlatformCaps_PowerContainment);
	phm_cap_unset(hwmgr->platform_descriptor.platformCaps,
			PHM_PlatformCaps_DiDtSupport);
	phm_cap_unset(hwmgr->platform_descriptor.platformCaps,
			PHM_PlatformCaps_SQRamping);
	phm_cap_unset(hwmgr->platform_descriptor.platformCaps,
			PHM_PlatformCaps_DBRamping);
	phm_cap_unset(hwmgr->platform_descriptor.platformCaps,
			PHM_PlatformCaps_TDRamping);
	phm_cap_unset(hwmgr->platform_descriptor.platformCaps,
			PHM_PlatformCaps_TCPRamping);
	phm_cap_unset(hwmgr->platform_descriptor.platformCaps,
			PHM_PlatformCaps_DBRRamping);
	phm_cap_unset(hwmgr->platform_descriptor.platformCaps,
			PHM_PlatformCaps_DiDtEDCEnable);
	phm_cap_unset(hwmgr->platform_descriptor.platformCaps,
			PHM_PlatformCaps_GCEDC);
	phm_cap_unset(hwmgr->platform_descriptor.platformCaps,
			PHM_PlatformCaps_PSM);

	if (data->registry_data.didt_support) {
		phm_cap_set(hwmgr->platform_descriptor.platformCaps,
				PHM_PlatformCaps_DiDtSupport);
		if (data->registry_data.sq_ramping_support)
			phm_cap_set(hwmgr->platform_descriptor.platformCaps,
					PHM_PlatformCaps_SQRamping);
		if (data->registry_data.db_ramping_support)
			phm_cap_set(hwmgr->platform_descriptor.platformCaps,
					PHM_PlatformCaps_DBRamping);
		if (data->registry_data.td_ramping_support)
			phm_cap_set(hwmgr->platform_descriptor.platformCaps,
					PHM_PlatformCaps_TDRamping);
		if (data->registry_data.tcp_ramping_support)
			phm_cap_set(hwmgr->platform_descriptor.platformCaps,
					PHM_PlatformCaps_TCPRamping);
		if (data->registry_data.dbr_ramping_support)
			phm_cap_set(hwmgr->platform_descriptor.platformCaps,
					PHM_PlatformCaps_DBRRamping);
		if (data->registry_data.edc_didt_support)
			phm_cap_set(hwmgr->platform_descriptor.platformCaps,
					PHM_PlatformCaps_DiDtEDCEnable);
		if (data->registry_data.gc_didt_support)
			phm_cap_set(hwmgr->platform_descriptor.platformCaps,
					PHM_PlatformCaps_GCEDC);
		if (data->registry_data.psm_didt_support)
			phm_cap_set(hwmgr->platform_descriptor.platformCaps,
					PHM_PlatformCaps_PSM);
	}

	phm_cap_set(hwmgr->platform_descriptor.platformCaps,
			PHM_PlatformCaps_RegulatorHot);

	if (data->registry_data.ac_dc_switch_gpio_support) {
		phm_cap_set(hwmgr->platform_descriptor.platformCaps,
				PHM_PlatformCaps_AutomaticDCTransition);
		phm_cap_set(hwmgr->platform_descriptor.platformCaps,
				PHM_PlatformCaps_SMCtoPPLIBAcdcGpioScheme);
	}

	if (data->registry_data.quick_transition_support) {
		phm_cap_unset(hwmgr->platform_descriptor.platformCaps,
				PHM_PlatformCaps_AutomaticDCTransition);
		phm_cap_unset(hwmgr->platform_descriptor.platformCaps,
				PHM_PlatformCaps_SMCtoPPLIBAcdcGpioScheme);
		phm_cap_set(hwmgr->platform_descriptor.platformCaps,
				PHM_PlatformCaps_Falcon_QuickTransition);
	}

	if (data->lowest_uclk_reserved_for_ulv != PPVEGA20_VEGA20LOWESTUCLKRESERVEDFORULV_DFLT) {
		phm_cap_unset(hwmgr->platform_descriptor.platformCaps,
				PHM_PlatformCaps_LowestUclkReservedForUlv);
		if (data->lowest_uclk_reserved_for_ulv == 1)
			phm_cap_set(hwmgr->platform_descriptor.platformCaps,
					PHM_PlatformCaps_LowestUclkReservedForUlv);
	}

	if (data->registry_data.custom_fan_support)
		phm_cap_set(hwmgr->platform_descriptor.platformCaps,
				PHM_PlatformCaps_CustomFanControlSupport);

	return 0;
}

static void vega20_init_dpm_defaults(struct pp_hwmgr *hwmgr)
{
	struct vega20_hwmgr *data = (struct vega20_hwmgr *)(hwmgr->backend);
	struct amdgpu_device *adev = hwmgr->adev;
	uint32_t top32, bottom32;
	int i;

	data->smu_features[GNLD_DPM_PREFETCHER].smu_feature_id =
			FEATURE_DPM_PREFETCHER_BIT;
	data->smu_features[GNLD_DPM_GFXCLK].smu_feature_id =
			FEATURE_DPM_GFXCLK_BIT;
	data->smu_features[GNLD_DPM_UCLK].smu_feature_id =
			FEATURE_DPM_UCLK_BIT;
	data->smu_features[GNLD_DPM_SOCCLK].smu_feature_id =
			FEATURE_DPM_SOCCLK_BIT;
	data->smu_features[GNLD_DPM_UVD].smu_feature_id =
			FEATURE_DPM_UVD_BIT;
	data->smu_features[GNLD_DPM_VCE].smu_feature_id =
			FEATURE_DPM_VCE_BIT;
	data->smu_features[GNLD_ULV].smu_feature_id =
			FEATURE_ULV_BIT;
	data->smu_features[GNLD_DPM_MP0CLK].smu_feature_id =
			FEATURE_DPM_MP0CLK_BIT;
	data->smu_features[GNLD_DPM_LINK].smu_feature_id =
			FEATURE_DPM_LINK_BIT;
	data->smu_features[GNLD_DPM_DCEFCLK].smu_feature_id =
			FEATURE_DPM_DCEFCLK_BIT;
	data->smu_features[GNLD_DS_GFXCLK].smu_feature_id =
			FEATURE_DS_GFXCLK_BIT;
	data->smu_features[GNLD_DS_SOCCLK].smu_feature_id =
			FEATURE_DS_SOCCLK_BIT;
	data->smu_features[GNLD_DS_LCLK].smu_feature_id =
			FEATURE_DS_LCLK_BIT;
	data->smu_features[GNLD_PPT].smu_feature_id =
			FEATURE_PPT_BIT;
	data->smu_features[GNLD_TDC].smu_feature_id =
			FEATURE_TDC_BIT;
	data->smu_features[GNLD_THERMAL].smu_feature_id =
			FEATURE_THERMAL_BIT;
	data->smu_features[GNLD_GFX_PER_CU_CG].smu_feature_id =
			FEATURE_GFX_PER_CU_CG_BIT;
	data->smu_features[GNLD_RM].smu_feature_id =
			FEATURE_RM_BIT;
	data->smu_features[GNLD_DS_DCEFCLK].smu_feature_id =
			FEATURE_DS_DCEFCLK_BIT;
	data->smu_features[GNLD_ACDC].smu_feature_id =
			FEATURE_ACDC_BIT;
	data->smu_features[GNLD_VR0HOT].smu_feature_id =
			FEATURE_VR0HOT_BIT;
	data->smu_features[GNLD_VR1HOT].smu_feature_id =
			FEATURE_VR1HOT_BIT;
	data->smu_features[GNLD_FW_CTF].smu_feature_id =
			FEATURE_FW_CTF_BIT;
	data->smu_features[GNLD_LED_DISPLAY].smu_feature_id =
			FEATURE_LED_DISPLAY_BIT;
	data->smu_features[GNLD_FAN_CONTROL].smu_feature_id =
			FEATURE_FAN_CONTROL_BIT;
	data->smu_features[GNLD_DIDT].smu_feature_id = FEATURE_GFX_EDC_BIT;
	data->smu_features[GNLD_GFXOFF].smu_feature_id = FEATURE_GFXOFF_BIT;
	data->smu_features[GNLD_CG].smu_feature_id = FEATURE_CG_BIT;
	data->smu_features[GNLD_DPM_FCLK].smu_feature_id = FEATURE_DPM_FCLK_BIT;
	data->smu_features[GNLD_DS_FCLK].smu_feature_id = FEATURE_DS_FCLK_BIT;
	data->smu_features[GNLD_DS_MP1CLK].smu_feature_id = FEATURE_DS_MP1CLK_BIT;
	data->smu_features[GNLD_DS_MP0CLK].smu_feature_id = FEATURE_DS_MP0CLK_BIT;
	data->smu_features[GNLD_XGMI].smu_feature_id = FEATURE_XGMI_BIT;
	data->smu_features[GNLD_ECC].smu_feature_id = FEATURE_ECC_BIT;

	for (i = 0; i < GNLD_FEATURES_MAX; i++) {
		data->smu_features[i].smu_feature_bitmap =
			(uint64_t)(1ULL << data->smu_features[i].smu_feature_id);
		data->smu_features[i].allowed =
			((data->registry_data.disallowed_features >> i) & 1) ?
			false : true;
	}

	/* Get the SN to turn into a Unique ID */
	smum_send_msg_to_smc(hwmgr, PPSMC_MSG_ReadSerialNumTop32, &top32);
	smum_send_msg_to_smc(hwmgr, PPSMC_MSG_ReadSerialNumBottom32, &bottom32);

	adev->unique_id = ((uint64_t)bottom32 << 32) | top32;
}

static int vega20_set_private_data_based_on_pptable(struct pp_hwmgr *hwmgr)
{
	return 0;
}

static int vega20_hwmgr_backend_fini(struct pp_hwmgr *hwmgr)
{
	kfree(hwmgr->backend);
	hwmgr->backend = NULL;

	return 0;
}

static int vega20_hwmgr_backend_init(struct pp_hwmgr *hwmgr)
{
	struct vega20_hwmgr *data;
	struct amdgpu_device *adev = hwmgr->adev;

	data = kzalloc(sizeof(struct vega20_hwmgr), GFP_KERNEL);
	if (data == NULL)
		return -ENOMEM;

	hwmgr->backend = data;

	hwmgr->workload_mask = 1 << hwmgr->workload_prority[PP_SMC_POWER_PROFILE_BOOTUP_DEFAULT];
	hwmgr->power_profile_mode = PP_SMC_POWER_PROFILE_BOOTUP_DEFAULT;
	hwmgr->default_power_profile_mode = PP_SMC_POWER_PROFILE_BOOTUP_DEFAULT;

	vega20_set_default_registry_data(hwmgr);

	data->disable_dpm_mask = 0xff;

	/* need to set voltage control types before EVV patching */
	data->vddc_control = VEGA20_VOLTAGE_CONTROL_NONE;
	data->mvdd_control = VEGA20_VOLTAGE_CONTROL_NONE;
	data->vddci_control = VEGA20_VOLTAGE_CONTROL_NONE;

	data->water_marks_bitmap = 0;
	data->avfs_exist = false;

	vega20_set_features_platform_caps(hwmgr);

	vega20_init_dpm_defaults(hwmgr);

	/* Parse pptable data read from VBIOS */
	vega20_set_private_data_based_on_pptable(hwmgr);

	data->is_tlu_enabled = false;

	hwmgr->platform_descriptor.hardwareActivityPerformanceLevels =
			VEGA20_MAX_HARDWARE_POWERLEVELS;
	hwmgr->platform_descriptor.hardwarePerformanceLevels = 2;
	hwmgr->platform_descriptor.minimumClocksReductionPercentage = 50;

	hwmgr->platform_descriptor.vbiosInterruptId = 0x20000400; /* IRQ_SOURCE1_SW_INT */
	/* The true clock step depends on the frequency, typically 4.5 or 9 MHz. Here we use 5. */
	hwmgr->platform_descriptor.clockStep.engineClock = 500;
	hwmgr->platform_descriptor.clockStep.memoryClock = 500;

	data->total_active_cus = adev->gfx.cu_info.number;
	data->is_custom_profile_set = false;

	return 0;
}

static int vega20_init_sclk_threshold(struct pp_hwmgr *hwmgr)
{
	struct vega20_hwmgr *data =
			(struct vega20_hwmgr *)(hwmgr->backend);

	data->low_sclk_interrupt_threshold = 0;

	return 0;
}

static int vega20_setup_asic_task(struct pp_hwmgr *hwmgr)
{
	struct amdgpu_device *adev = (struct amdgpu_device *)(hwmgr->adev);
	int ret = 0;
	bool use_baco = (amdgpu_in_reset(adev) &&
			 (amdgpu_asic_reset_method(adev) == AMD_RESET_METHOD_BACO)) ||
		(adev->in_runpm && amdgpu_asic_supports_baco(adev));

	ret = vega20_init_sclk_threshold(hwmgr);
	PP_ASSERT_WITH_CODE(!ret,
			"Failed to init sclk threshold!",
			return ret);

	if (use_baco) {
		ret = vega20_baco_apply_vdci_flush_workaround(hwmgr);
		if (ret)
			pr_err("Failed to apply vega20 baco workaround!\n");
	}

	return ret;
}

/*
 * @fn vega20_init_dpm_state
 * @brief Function to initialize all Soft Min/Max and Hard Min/Max to 0xff.
 *
 * @param    dpm_state - the address of the DPM Table to initiailize.
 * @return   None.
 */
static void vega20_init_dpm_state(struct vega20_dpm_state *dpm_state)
{
	dpm_state->soft_min_level = 0x0;
	dpm_state->soft_max_level = VG20_CLOCK_MAX_DEFAULT;
	dpm_state->hard_min_level = 0x0;
	dpm_state->hard_max_level = VG20_CLOCK_MAX_DEFAULT;
}

static int vega20_get_number_of_dpm_level(struct pp_hwmgr *hwmgr,
		PPCLK_e clk_id, uint32_t *num_of_levels)
{
	int ret = 0;

	ret = smum_send_msg_to_smc_with_parameter(hwmgr,
			PPSMC_MSG_GetDpmFreqByIndex,
			(clk_id << 16 | 0xFF),
			num_of_levels);
	PP_ASSERT_WITH_CODE(!ret,
			"[GetNumOfDpmLevel] failed to get dpm levels!",
			return ret);

	return ret;
}

static int vega20_get_dpm_frequency_by_index(struct pp_hwmgr *hwmgr,
		PPCLK_e clk_id, uint32_t index, uint32_t *clk)
{
	int ret = 0;

	ret = smum_send_msg_to_smc_with_parameter(hwmgr,
			PPSMC_MSG_GetDpmFreqByIndex,
			(clk_id << 16 | index),
			clk);
	PP_ASSERT_WITH_CODE(!ret,
			"[GetDpmFreqByIndex] failed to get dpm freq by index!",
			return ret);

	return ret;
}

static int vega20_setup_single_dpm_table(struct pp_hwmgr *hwmgr,
		struct vega20_single_dpm_table *dpm_table, PPCLK_e clk_id)
{
	int ret = 0;
	uint32_t i, num_of_levels, clk;

	ret = vega20_get_number_of_dpm_level(hwmgr, clk_id, &num_of_levels);
	PP_ASSERT_WITH_CODE(!ret,
			"[SetupSingleDpmTable] failed to get clk levels!",
			return ret);

	dpm_table->count = num_of_levels;

	for (i = 0; i < num_of_levels; i++) {
		ret = vega20_get_dpm_frequency_by_index(hwmgr, clk_id, i, &clk);
		PP_ASSERT_WITH_CODE(!ret,
			"[SetupSingleDpmTable] failed to get clk of specific level!",
			return ret);
		dpm_table->dpm_levels[i].value = clk;
		dpm_table->dpm_levels[i].enabled = true;
	}

	return ret;
}

static int vega20_setup_gfxclk_dpm_table(struct pp_hwmgr *hwmgr)
{
	struct vega20_hwmgr *data =
			(struct vega20_hwmgr *)(hwmgr->backend);
	struct vega20_single_dpm_table *dpm_table;
	int ret = 0;

	dpm_table = &(data->dpm_table.gfx_table);
	if (data->smu_features[GNLD_DPM_GFXCLK].enabled) {
		ret = vega20_setup_single_dpm_table(hwmgr, dpm_table, PPCLK_GFXCLK);
		PP_ASSERT_WITH_CODE(!ret,
				"[SetupDefaultDpmTable] failed to get gfxclk dpm levels!",
				return ret);
	} else {
		dpm_table->count = 1;
		dpm_table->dpm_levels[0].value = data->vbios_boot_state.gfx_clock / 100;
	}

	return ret;
}

static int vega20_setup_memclk_dpm_table(struct pp_hwmgr *hwmgr)
{
	struct vega20_hwmgr *data =
			(struct vega20_hwmgr *)(hwmgr->backend);
	struct vega20_single_dpm_table *dpm_table;
	int ret = 0;

	dpm_table = &(data->dpm_table.mem_table);
	if (data->smu_features[GNLD_DPM_UCLK].enabled) {
		ret = vega20_setup_single_dpm_table(hwmgr, dpm_table, PPCLK_UCLK);
		PP_ASSERT_WITH_CODE(!ret,
				"[SetupDefaultDpmTable] failed to get memclk dpm levels!",
				return ret);
	} else {
		dpm_table->count = 1;
		dpm_table->dpm_levels[0].value = data->vbios_boot_state.mem_clock / 100;
	}

	return ret;
}

/*
 * This function is to initialize all DPM state tables
 * for SMU based on the dependency table.
 * Dynamic state patching function will then trim these
 * state tables to the allowed range based
 * on the power policy or external client requests,
 * such as UVD request, etc.
 */
static int vega20_setup_default_dpm_tables(struct pp_hwmgr *hwmgr)
{
	struct vega20_hwmgr *data =
			(struct vega20_hwmgr *)(hwmgr->backend);
	struct vega20_single_dpm_table *dpm_table;
	int ret = 0;

	memset(&data->dpm_table, 0, sizeof(data->dpm_table));

	/* socclk */
	dpm_table = &(data->dpm_table.soc_table);
	if (data->smu_features[GNLD_DPM_SOCCLK].enabled) {
		ret = vega20_setup_single_dpm_table(hwmgr, dpm_table, PPCLK_SOCCLK);
		PP_ASSERT_WITH_CODE(!ret,
				"[SetupDefaultDpmTable] failed to get socclk dpm levels!",
				return ret);
	} else {
		dpm_table->count = 1;
		dpm_table->dpm_levels[0].value = data->vbios_boot_state.soc_clock / 100;
	}
	vega20_init_dpm_state(&(dpm_table->dpm_state));

	/* gfxclk */
	dpm_table = &(data->dpm_table.gfx_table);
	ret = vega20_setup_gfxclk_dpm_table(hwmgr);
	if (ret)
		return ret;
	vega20_init_dpm_state(&(dpm_table->dpm_state));

	/* memclk */
	dpm_table = &(data->dpm_table.mem_table);
	ret = vega20_setup_memclk_dpm_table(hwmgr);
	if (ret)
		return ret;
	vega20_init_dpm_state(&(dpm_table->dpm_state));

	/* eclk */
	dpm_table = &(data->dpm_table.eclk_table);
	if (data->smu_features[GNLD_DPM_VCE].enabled) {
		ret = vega20_setup_single_dpm_table(hwmgr, dpm_table, PPCLK_ECLK);
		PP_ASSERT_WITH_CODE(!ret,
				"[SetupDefaultDpmTable] failed to get eclk dpm levels!",
				return ret);
	} else {
		dpm_table->count = 1;
		dpm_table->dpm_levels[0].value = data->vbios_boot_state.eclock / 100;
	}
	vega20_init_dpm_state(&(dpm_table->dpm_state));

	/* vclk */
	dpm_table = &(data->dpm_table.vclk_table);
	if (data->smu_features[GNLD_DPM_UVD].enabled) {
		ret = vega20_setup_single_dpm_table(hwmgr, dpm_table, PPCLK_VCLK);
		PP_ASSERT_WITH_CODE(!ret,
				"[SetupDefaultDpmTable] failed to get vclk dpm levels!",
				return ret);
	} else {
		dpm_table->count = 1;
		dpm_table->dpm_levels[0].value = data->vbios_boot_state.vclock / 100;
	}
	vega20_init_dpm_state(&(dpm_table->dpm_state));

	/* dclk */
	dpm_table = &(data->dpm_table.dclk_table);
	if (data->smu_features[GNLD_DPM_UVD].enabled) {
		ret = vega20_setup_single_dpm_table(hwmgr, dpm_table, PPCLK_DCLK);
		PP_ASSERT_WITH_CODE(!ret,
				"[SetupDefaultDpmTable] failed to get dclk dpm levels!",
				return ret);
	} else {
		dpm_table->count = 1;
		dpm_table->dpm_levels[0].value = data->vbios_boot_state.dclock / 100;
	}
	vega20_init_dpm_state(&(dpm_table->dpm_state));

	/* dcefclk */
	dpm_table = &(data->dpm_table.dcef_table);
	if (data->smu_features[GNLD_DPM_DCEFCLK].enabled) {
		ret = vega20_setup_single_dpm_table(hwmgr, dpm_table, PPCLK_DCEFCLK);
		PP_ASSERT_WITH_CODE(!ret,
				"[SetupDefaultDpmTable] failed to get dcefclk dpm levels!",
				return ret);
	} else {
		dpm_table->count = 1;
		dpm_table->dpm_levels[0].value = data->vbios_boot_state.dcef_clock / 100;
	}
	vega20_init_dpm_state(&(dpm_table->dpm_state));

	/* pixclk */
	dpm_table = &(data->dpm_table.pixel_table);
	if (data->smu_features[GNLD_DPM_DCEFCLK].enabled) {
		ret = vega20_setup_single_dpm_table(hwmgr, dpm_table, PPCLK_PIXCLK);
		PP_ASSERT_WITH_CODE(!ret,
				"[SetupDefaultDpmTable] failed to get pixclk dpm levels!",
				return ret);
	} else
		dpm_table->count = 0;
	vega20_init_dpm_state(&(dpm_table->dpm_state));

	/* dispclk */
	dpm_table = &(data->dpm_table.display_table);
	if (data->smu_features[GNLD_DPM_DCEFCLK].enabled) {
		ret = vega20_setup_single_dpm_table(hwmgr, dpm_table, PPCLK_DISPCLK);
		PP_ASSERT_WITH_CODE(!ret,
				"[SetupDefaultDpmTable] failed to get dispclk dpm levels!",
				return ret);
	} else
		dpm_table->count = 0;
	vega20_init_dpm_state(&(dpm_table->dpm_state));

	/* phyclk */
	dpm_table = &(data->dpm_table.phy_table);
	if (data->smu_features[GNLD_DPM_DCEFCLK].enabled) {
		ret = vega20_setup_single_dpm_table(hwmgr, dpm_table, PPCLK_PHYCLK);
		PP_ASSERT_WITH_CODE(!ret,
				"[SetupDefaultDpmTable] failed to get phyclk dpm levels!",
				return ret);
	} else
		dpm_table->count = 0;
	vega20_init_dpm_state(&(dpm_table->dpm_state));

	/* fclk */
	dpm_table = &(data->dpm_table.fclk_table);
	if (data->smu_features[GNLD_DPM_FCLK].enabled) {
		ret = vega20_setup_single_dpm_table(hwmgr, dpm_table, PPCLK_FCLK);
		PP_ASSERT_WITH_CODE(!ret,
				"[SetupDefaultDpmTable] failed to get fclk dpm levels!",
				return ret);
	} else {
		dpm_table->count = 1;
		dpm_table->dpm_levels[0].value = data->vbios_boot_state.fclock / 100;
	}
	vega20_init_dpm_state(&(dpm_table->dpm_state));

	/* save a copy of the default DPM table */
	memcpy(&(data->golden_dpm_table), &(data->dpm_table),
			sizeof(struct vega20_dpm_table));

	return 0;
}

/**
 * vega20_init_smc_table - Initializes the SMC table and uploads it
 *
 * @hwmgr:  the address of the powerplay hardware manager.
 * return:  always 0
 */
static int vega20_init_smc_table(struct pp_hwmgr *hwmgr)
{
	int result;
	struct vega20_hwmgr *data =
			(struct vega20_hwmgr *)(hwmgr->backend);
	PPTable_t *pp_table = &(data->smc_state_table.pp_table);
	struct pp_atomfwctrl_bios_boot_up_values boot_up_values;
	struct phm_ppt_v3_information *pptable_information =
		(struct phm_ppt_v3_information *)hwmgr->pptable;

	result = pp_atomfwctrl_get_vbios_bootup_values(hwmgr, &boot_up_values);
	PP_ASSERT_WITH_CODE(!result,
			"[InitSMCTable] Failed to get vbios bootup values!",
			return result);

	data->vbios_boot_state.vddc     = boot_up_values.usVddc;
	data->vbios_boot_state.vddci    = boot_up_values.usVddci;
	data->vbios_boot_state.mvddc    = boot_up_values.usMvddc;
	data->vbios_boot_state.gfx_clock = boot_up_values.ulGfxClk;
	data->vbios_boot_state.mem_clock = boot_up_values.ulUClk;
	data->vbios_boot_state.soc_clock = boot_up_values.ulSocClk;
	data->vbios_boot_state.dcef_clock = boot_up_values.ulDCEFClk;
	data->vbios_boot_state.eclock = boot_up_values.ulEClk;
	data->vbios_boot_state.vclock = boot_up_values.ulVClk;
	data->vbios_boot_state.dclock = boot_up_values.ulDClk;
	data->vbios_boot_state.fclock = boot_up_values.ulFClk;
	data->vbios_boot_state.uc_cooling_id = boot_up_values.ucCoolingID;

	smum_send_msg_to_smc_with_parameter(hwmgr,
			PPSMC_MSG_SetMinDeepSleepDcefclk,
		(uint32_t)(data->vbios_boot_state.dcef_clock / 100),
			NULL);

	memcpy(pp_table, pptable_information->smc_pptable, sizeof(PPTable_t));

	result = smum_smc_table_manager(hwmgr,
					(uint8_t *)pp_table, TABLE_PPTABLE, false);
	PP_ASSERT_WITH_CODE(!result,
			"[InitSMCTable] Failed to upload PPtable!",
			return result);

	return 0;
}

/*
 * Override PCIe link speed and link width for DPM Level 1. PPTable entries
 * reflect the ASIC capabilities and not the system capabilities. For e.g.
 * Vega20 board in a PCI Gen3 system. In this case, when SMU's tries to switch
 * to DPM1, it fails as system doesn't support Gen4.
 */
static int vega20_override_pcie_parameters(struct pp_hwmgr *hwmgr)
{
	struct amdgpu_device *adev = (struct amdgpu_device *)(hwmgr->adev);
	struct vega20_hwmgr *data =
			(struct vega20_hwmgr *)(hwmgr->backend);
	uint32_t pcie_gen = 0, pcie_width = 0, smu_pcie_arg, pcie_gen_arg, pcie_width_arg;
	PPTable_t *pp_table = &(data->smc_state_table.pp_table);
	int i;
	int ret;

	if (adev->pm.pcie_gen_mask & CAIL_PCIE_LINK_SPEED_SUPPORT_GEN4)
		pcie_gen = 3;
	else if (adev->pm.pcie_gen_mask & CAIL_PCIE_LINK_SPEED_SUPPORT_GEN3)
		pcie_gen = 2;
	else if (adev->pm.pcie_gen_mask & CAIL_PCIE_LINK_SPEED_SUPPORT_GEN2)
		pcie_gen = 1;
	else if (adev->pm.pcie_gen_mask & CAIL_PCIE_LINK_SPEED_SUPPORT_GEN1)
		pcie_gen = 0;

	if (adev->pm.pcie_mlw_mask & CAIL_PCIE_LINK_WIDTH_SUPPORT_X16)
		pcie_width = 6;
	else if (adev->pm.pcie_mlw_mask & CAIL_PCIE_LINK_WIDTH_SUPPORT_X12)
		pcie_width = 5;
	else if (adev->pm.pcie_mlw_mask & CAIL_PCIE_LINK_WIDTH_SUPPORT_X8)
		pcie_width = 4;
	else if (adev->pm.pcie_mlw_mask & CAIL_PCIE_LINK_WIDTH_SUPPORT_X4)
		pcie_width = 3;
	else if (adev->pm.pcie_mlw_mask & CAIL_PCIE_LINK_WIDTH_SUPPORT_X2)
		pcie_width = 2;
	else if (adev->pm.pcie_mlw_mask & CAIL_PCIE_LINK_WIDTH_SUPPORT_X1)
		pcie_width = 1;

	/* Bit 31:16: LCLK DPM level. 0 is DPM0, and 1 is DPM1
	 * Bit 15:8:  PCIE GEN, 0 to 3 corresponds to GEN1 to GEN4
	 * Bit 7:0:   PCIE lane width, 1 to 7 corresponds is x1 to x32
	 */
	for (i = 0; i < NUM_LINK_LEVELS; i++) {
		pcie_gen_arg = (pp_table->PcieGenSpeed[i] > pcie_gen) ? pcie_gen :
			pp_table->PcieGenSpeed[i];
		pcie_width_arg = (pp_table->PcieLaneCount[i] > pcie_width) ? pcie_width :
			pp_table->PcieLaneCount[i];

		if (pcie_gen_arg != pp_table->PcieGenSpeed[i] || pcie_width_arg !=
		    pp_table->PcieLaneCount[i]) {
			smu_pcie_arg = (i << 16) | (pcie_gen_arg << 8) | pcie_width_arg;
			ret = smum_send_msg_to_smc_with_parameter(hwmgr,
				PPSMC_MSG_OverridePcieParameters, smu_pcie_arg,
				NULL);
			PP_ASSERT_WITH_CODE(!ret,
				"[OverridePcieParameters] Attempt to override pcie params failed!",
				return ret);
		}

		/* update the pptable */
		pp_table->PcieGenSpeed[i] = pcie_gen_arg;
		pp_table->PcieLaneCount[i] = pcie_width_arg;
	}

	/* override to the highest if it's disabled from ppfeaturmask */
	if (data->registry_data.pcie_dpm_key_disabled) {
		for (i = 0; i < NUM_LINK_LEVELS; i++) {
			smu_pcie_arg = (i << 16) | (pcie_gen << 8) | pcie_width;
			ret = smum_send_msg_to_smc_with_parameter(hwmgr,
				PPSMC_MSG_OverridePcieParameters, smu_pcie_arg,
				NULL);
			PP_ASSERT_WITH_CODE(!ret,
				"[OverridePcieParameters] Attempt to override pcie params failed!",
				return ret);

			pp_table->PcieGenSpeed[i] = pcie_gen;
			pp_table->PcieLaneCount[i] = pcie_width;
		}
		ret = vega20_enable_smc_features(hwmgr,
				false,
				data->smu_features[GNLD_DPM_LINK].smu_feature_bitmap);
		PP_ASSERT_WITH_CODE(!ret,
				"Attempt to Disable DPM LINK Failed!",
				return ret);
		data->smu_features[GNLD_DPM_LINK].enabled = false;
		data->smu_features[GNLD_DPM_LINK].supported = false;
	}

	return 0;
}

static int vega20_set_allowed_featuresmask(struct pp_hwmgr *hwmgr)
{
	struct vega20_hwmgr *data =
			(struct vega20_hwmgr *)(hwmgr->backend);
	uint32_t allowed_features_low = 0, allowed_features_high = 0;
	int i;
	int ret = 0;

	for (i = 0; i < GNLD_FEATURES_MAX; i++)
		if (data->smu_features[i].allowed)
			data->smu_features[i].smu_feature_id > 31 ?
				(allowed_features_high |=
				 ((data->smu_features[i].smu_feature_bitmap >> SMU_FEATURES_HIGH_SHIFT)
				  & 0xFFFFFFFF)) :
				(allowed_features_low |=
				 ((data->smu_features[i].smu_feature_bitmap >> SMU_FEATURES_LOW_SHIFT)
				  & 0xFFFFFFFF));

	ret = smum_send_msg_to_smc_with_parameter(hwmgr,
		PPSMC_MSG_SetAllowedFeaturesMaskHigh, allowed_features_high, NULL);
	PP_ASSERT_WITH_CODE(!ret,
		"[SetAllowedFeaturesMask] Attempt to set allowed features mask(high) failed!",
		return ret);

	ret = smum_send_msg_to_smc_with_parameter(hwmgr,
		PPSMC_MSG_SetAllowedFeaturesMaskLow, allowed_features_low, NULL);
	PP_ASSERT_WITH_CODE(!ret,
		"[SetAllowedFeaturesMask] Attempt to set allowed features mask (low) failed!",
		return ret);

	return 0;
}

static int vega20_run_btc(struct pp_hwmgr *hwmgr)
{
	return smum_send_msg_to_smc(hwmgr, PPSMC_MSG_RunBtc, NULL);
}

static int vega20_run_btc_afll(struct pp_hwmgr *hwmgr)
{
	return smum_send_msg_to_smc(hwmgr, PPSMC_MSG_RunAfllBtc, NULL);
}

static int vega20_enable_all_smu_features(struct pp_hwmgr *hwmgr)
{
	struct vega20_hwmgr *data =
			(struct vega20_hwmgr *)(hwmgr->backend);
	uint64_t features_enabled;
	int i;
	bool enabled;
	int ret = 0;

	PP_ASSERT_WITH_CODE((ret = smum_send_msg_to_smc(hwmgr,
			PPSMC_MSG_EnableAllSmuFeatures,
			NULL)) == 0,
			"[EnableAllSMUFeatures] Failed to enable all smu features!",
			return ret);

	ret = vega20_get_enabled_smc_features(hwmgr, &features_enabled);
	PP_ASSERT_WITH_CODE(!ret,
			"[EnableAllSmuFeatures] Failed to get enabled smc features!",
			return ret);

	for (i = 0; i < GNLD_FEATURES_MAX; i++) {
		enabled = (features_enabled & data->smu_features[i].smu_feature_bitmap) ?
			true : false;
		data->smu_features[i].enabled = enabled;
		data->smu_features[i].supported = enabled;

#if 0
		if (data->smu_features[i].allowed && !enabled)
			pr_info("[EnableAllSMUFeatures] feature %d is expected enabled!", i);
		else if (!data->smu_features[i].allowed && enabled)
			pr_info("[EnableAllSMUFeatures] feature %d is expected disabled!", i);
#endif
	}

	return 0;
}

static int vega20_notify_smc_display_change(struct pp_hwmgr *hwmgr)
{
	struct vega20_hwmgr *data = (struct vega20_hwmgr *)(hwmgr->backend);

	if (data->smu_features[GNLD_DPM_UCLK].enabled)
		return smum_send_msg_to_smc_with_parameter(hwmgr,
			PPSMC_MSG_SetUclkFastSwitch,
			1,
			NULL);

	return 0;
}

static int vega20_send_clock_ratio(struct pp_hwmgr *hwmgr)
{
	struct vega20_hwmgr *data =
			(struct vega20_hwmgr *)(hwmgr->backend);

	return smum_send_msg_to_smc_with_parameter(hwmgr,
			PPSMC_MSG_SetFclkGfxClkRatio,
			data->registry_data.fclk_gfxclk_ratio,
			NULL);
}

static int vega20_disable_all_smu_features(struct pp_hwmgr *hwmgr)
{
	struct vega20_hwmgr *data =
			(struct vega20_hwmgr *)(hwmgr->backend);
	int i, ret = 0;

	PP_ASSERT_WITH_CODE((ret = smum_send_msg_to_smc(hwmgr,
			PPSMC_MSG_DisableAllSmuFeatures,
			NULL)) == 0,
			"[DisableAllSMUFeatures] Failed to disable all smu features!",
			return ret);

	for (i = 0; i < GNLD_FEATURES_MAX; i++)
		data->smu_features[i].enabled = 0;

	return 0;
}

static int vega20_od8_set_feature_capabilities(
		struct pp_hwmgr *hwmgr)
{
	struct phm_ppt_v3_information *pptable_information =
		(struct phm_ppt_v3_information *)hwmgr->pptable;
	struct vega20_hwmgr *data = (struct vega20_hwmgr *)(hwmgr->backend);
	PPTable_t *pp_table = &(data->smc_state_table.pp_table);
	struct vega20_od8_settings *od_settings = &(data->od8_settings);

	od_settings->overdrive8_capabilities = 0;

	if (data->smu_features[GNLD_DPM_GFXCLK].enabled) {
		if (pptable_information->od_feature_capabilities[ATOM_VEGA20_ODFEATURE_GFXCLK_LIMITS] &&
		    pptable_information->od_settings_max[OD8_SETTING_GFXCLK_FMAX] > 0 &&
		    pptable_information->od_settings_min[OD8_SETTING_GFXCLK_FMIN] > 0 &&
		    (pptable_information->od_settings_max[OD8_SETTING_GFXCLK_FMAX] >=
		    pptable_information->od_settings_min[OD8_SETTING_GFXCLK_FMIN]))
			od_settings->overdrive8_capabilities |= OD8_GFXCLK_LIMITS;

		if (pptable_information->od_feature_capabilities[ATOM_VEGA20_ODFEATURE_GFXCLK_CURVE] &&
		    (pptable_information->od_settings_min[OD8_SETTING_GFXCLK_VOLTAGE1] >=
		     pp_table->MinVoltageGfx / VOLTAGE_SCALE) &&
		    (pptable_information->od_settings_max[OD8_SETTING_GFXCLK_VOLTAGE3] <=
		     pp_table->MaxVoltageGfx / VOLTAGE_SCALE) &&
		    (pptable_information->od_settings_max[OD8_SETTING_GFXCLK_VOLTAGE3] >=
		     pptable_information->od_settings_min[OD8_SETTING_GFXCLK_VOLTAGE1]))
			od_settings->overdrive8_capabilities |= OD8_GFXCLK_CURVE;
	}

	if (data->smu_features[GNLD_DPM_UCLK].enabled) {
		pptable_information->od_settings_min[OD8_SETTING_UCLK_FMAX] =
			data->dpm_table.mem_table.dpm_levels[data->dpm_table.mem_table.count - 2].value;
		if (pptable_information->od_feature_capabilities[ATOM_VEGA20_ODFEATURE_UCLK_MAX] &&
		    pptable_information->od_settings_min[OD8_SETTING_UCLK_FMAX] > 0 &&
		    pptable_information->od_settings_max[OD8_SETTING_UCLK_FMAX] > 0 &&
		    (pptable_information->od_settings_max[OD8_SETTING_UCLK_FMAX] >=
		    pptable_information->od_settings_min[OD8_SETTING_UCLK_FMAX]))
			od_settings->overdrive8_capabilities |= OD8_UCLK_MAX;
	}

	if (pptable_information->od_feature_capabilities[ATOM_VEGA20_ODFEATURE_POWER_LIMIT] &&
	    pptable_information->od_settings_max[OD8_SETTING_POWER_PERCENTAGE] > 0 &&
	    pptable_information->od_settings_max[OD8_SETTING_POWER_PERCENTAGE] <= 100 &&
	    pptable_information->od_settings_min[OD8_SETTING_POWER_PERCENTAGE] > 0 &&
	    pptable_information->od_settings_min[OD8_SETTING_POWER_PERCENTAGE] <= 100)
		od_settings->overdrive8_capabilities |= OD8_POWER_LIMIT;

	if (data->smu_features[GNLD_FAN_CONTROL].enabled) {
		if (pptable_information->od_feature_capabilities[ATOM_VEGA20_ODFEATURE_FAN_ACOUSTIC_LIMIT] &&
		    pptable_information->od_settings_min[OD8_SETTING_FAN_ACOUSTIC_LIMIT] > 0 &&
		    pptable_information->od_settings_max[OD8_SETTING_FAN_ACOUSTIC_LIMIT] > 0 &&
		    (pptable_information->od_settings_max[OD8_SETTING_FAN_ACOUSTIC_LIMIT] >=
		     pptable_information->od_settings_min[OD8_SETTING_FAN_ACOUSTIC_LIMIT]))
			od_settings->overdrive8_capabilities |= OD8_ACOUSTIC_LIMIT_SCLK;

		if (pptable_information->od_feature_capabilities[ATOM_VEGA20_ODFEATURE_FAN_SPEED_MIN] &&
		    (pptable_information->od_settings_min[OD8_SETTING_FAN_MIN_SPEED] >=
		    (pp_table->FanPwmMin * pp_table->FanMaximumRpm / 100)) &&
		    pptable_information->od_settings_max[OD8_SETTING_FAN_MIN_SPEED] > 0 &&
		    (pptable_information->od_settings_max[OD8_SETTING_FAN_MIN_SPEED] >=
		     pptable_information->od_settings_min[OD8_SETTING_FAN_MIN_SPEED]))
			od_settings->overdrive8_capabilities |= OD8_FAN_SPEED_MIN;
	}

	if (data->smu_features[GNLD_THERMAL].enabled) {
		if (pptable_information->od_feature_capabilities[ATOM_VEGA20_ODFEATURE_TEMPERATURE_FAN] &&
		    pptable_information->od_settings_max[OD8_SETTING_FAN_TARGET_TEMP] > 0 &&
		    pptable_information->od_settings_min[OD8_SETTING_FAN_TARGET_TEMP] > 0 &&
		    (pptable_information->od_settings_max[OD8_SETTING_FAN_TARGET_TEMP] >=
		     pptable_information->od_settings_min[OD8_SETTING_FAN_TARGET_TEMP]))
			od_settings->overdrive8_capabilities |= OD8_TEMPERATURE_FAN;

		if (pptable_information->od_feature_capabilities[ATOM_VEGA20_ODFEATURE_TEMPERATURE_SYSTEM] &&
		    pptable_information->od_settings_max[OD8_SETTING_OPERATING_TEMP_MAX] > 0 &&
		    pptable_information->od_settings_min[OD8_SETTING_OPERATING_TEMP_MAX] > 0 &&
		    (pptable_information->od_settings_max[OD8_SETTING_OPERATING_TEMP_MAX] >=
		     pptable_information->od_settings_min[OD8_SETTING_OPERATING_TEMP_MAX]))
			od_settings->overdrive8_capabilities |= OD8_TEMPERATURE_SYSTEM;
	}

	if (pptable_information->od_feature_capabilities[ATOM_VEGA20_ODFEATURE_MEMORY_TIMING_TUNE])
		od_settings->overdrive8_capabilities |= OD8_MEMORY_TIMING_TUNE;

	if (pptable_information->od_feature_capabilities[ATOM_VEGA20_ODFEATURE_FAN_ZERO_RPM_CONTROL] &&
	    pp_table->FanZeroRpmEnable)
		od_settings->overdrive8_capabilities |= OD8_FAN_ZERO_RPM_CONTROL;

	if (!od_settings->overdrive8_capabilities)
		hwmgr->od_enabled = false;

	return 0;
}

static int vega20_od8_set_feature_id(
		struct pp_hwmgr *hwmgr)
{
	struct vega20_hwmgr *data = (struct vega20_hwmgr *)(hwmgr->backend);
	struct vega20_od8_settings *od_settings = &(data->od8_settings);

	if (od_settings->overdrive8_capabilities & OD8_GFXCLK_LIMITS) {
		od_settings->od8_settings_array[OD8_SETTING_GFXCLK_FMIN].feature_id =
			OD8_GFXCLK_LIMITS;
		od_settings->od8_settings_array[OD8_SETTING_GFXCLK_FMAX].feature_id =
			OD8_GFXCLK_LIMITS;
	} else {
		od_settings->od8_settings_array[OD8_SETTING_GFXCLK_FMIN].feature_id =
			0;
		od_settings->od8_settings_array[OD8_SETTING_GFXCLK_FMAX].feature_id =
			0;
	}

	if (od_settings->overdrive8_capabilities & OD8_GFXCLK_CURVE) {
		od_settings->od8_settings_array[OD8_SETTING_GFXCLK_FREQ1].feature_id =
			OD8_GFXCLK_CURVE;
		od_settings->od8_settings_array[OD8_SETTING_GFXCLK_VOLTAGE1].feature_id =
			OD8_GFXCLK_CURVE;
		od_settings->od8_settings_array[OD8_SETTING_GFXCLK_FREQ2].feature_id =
			OD8_GFXCLK_CURVE;
		od_settings->od8_settings_array[OD8_SETTING_GFXCLK_VOLTAGE2].feature_id =
			OD8_GFXCLK_CURVE;
		od_settings->od8_settings_array[OD8_SETTING_GFXCLK_FREQ3].feature_id =
			OD8_GFXCLK_CURVE;
		od_settings->od8_settings_array[OD8_SETTING_GFXCLK_VOLTAGE3].feature_id =
			OD8_GFXCLK_CURVE;
	} else {
		od_settings->od8_settings_array[OD8_SETTING_GFXCLK_FREQ1].feature_id =
			0;
		od_settings->od8_settings_array[OD8_SETTING_GFXCLK_VOLTAGE1].feature_id =
			0;
		od_settings->od8_settings_array[OD8_SETTING_GFXCLK_FREQ2].feature_id =
			0;
		od_settings->od8_settings_array[OD8_SETTING_GFXCLK_VOLTAGE2].feature_id =
			0;
		od_settings->od8_settings_array[OD8_SETTING_GFXCLK_FREQ3].feature_id =
			0;
		od_settings->od8_settings_array[OD8_SETTING_GFXCLK_VOLTAGE3].feature_id =
			0;
	}

	if (od_settings->overdrive8_capabilities & OD8_UCLK_MAX)
		od_settings->od8_settings_array[OD8_SETTING_UCLK_FMAX].feature_id = OD8_UCLK_MAX;
	else
		od_settings->od8_settings_array[OD8_SETTING_UCLK_FMAX].feature_id = 0;

	if (od_settings->overdrive8_capabilities & OD8_POWER_LIMIT)
		od_settings->od8_settings_array[OD8_SETTING_POWER_PERCENTAGE].feature_id = OD8_POWER_LIMIT;
	else
		od_settings->od8_settings_array[OD8_SETTING_POWER_PERCENTAGE].feature_id = 0;

	if (od_settings->overdrive8_capabilities & OD8_ACOUSTIC_LIMIT_SCLK)
		od_settings->od8_settings_array[OD8_SETTING_FAN_ACOUSTIC_LIMIT].feature_id =
			OD8_ACOUSTIC_LIMIT_SCLK;
	else
		od_settings->od8_settings_array[OD8_SETTING_FAN_ACOUSTIC_LIMIT].feature_id =
			0;

	if (od_settings->overdrive8_capabilities & OD8_FAN_SPEED_MIN)
		od_settings->od8_settings_array[OD8_SETTING_FAN_MIN_SPEED].feature_id =
			OD8_FAN_SPEED_MIN;
	else
		od_settings->od8_settings_array[OD8_SETTING_FAN_MIN_SPEED].feature_id =
			0;

	if (od_settings->overdrive8_capabilities & OD8_TEMPERATURE_FAN)
		od_settings->od8_settings_array[OD8_SETTING_FAN_TARGET_TEMP].feature_id =
			OD8_TEMPERATURE_FAN;
	else
		od_settings->od8_settings_array[OD8_SETTING_FAN_TARGET_TEMP].feature_id =
			0;

	if (od_settings->overdrive8_capabilities & OD8_TEMPERATURE_SYSTEM)
		od_settings->od8_settings_array[OD8_SETTING_OPERATING_TEMP_MAX].feature_id =
			OD8_TEMPERATURE_SYSTEM;
	else
		od_settings->od8_settings_array[OD8_SETTING_OPERATING_TEMP_MAX].feature_id =
			0;

	return 0;
}

static int vega20_od8_get_gfx_clock_base_voltage(
		struct pp_hwmgr *hwmgr,
		uint32_t *voltage,
		uint32_t freq)
{
	int ret = 0;

	ret = smum_send_msg_to_smc_with_parameter(hwmgr,
			PPSMC_MSG_GetAVFSVoltageByDpm,
			((AVFS_CURVE << 24) | (OD8_HOTCURVE_TEMPERATURE << 16) | freq),
			voltage);
	PP_ASSERT_WITH_CODE(!ret,
			"[GetBaseVoltage] failed to get GFXCLK AVFS voltage from SMU!",
			return ret);

	*voltage = *voltage / VOLTAGE_SCALE;

	return 0;
}

static int vega20_od8_initialize_default_settings(
		struct pp_hwmgr *hwmgr)
{
	struct phm_ppt_v3_information *pptable_information =
		(struct phm_ppt_v3_information *)hwmgr->pptable;
	struct vega20_hwmgr *data = (struct vega20_hwmgr *)(hwmgr->backend);
	struct vega20_od8_settings *od8_settings = &(data->od8_settings);
	OverDriveTable_t *od_table = &(data->smc_state_table.overdrive_table);
	int i, ret = 0;

	/* Set Feature Capabilities */
	vega20_od8_set_feature_capabilities(hwmgr);

	/* Map FeatureID to individual settings */
	vega20_od8_set_feature_id(hwmgr);

	/* Set default values */
	ret = smum_smc_table_manager(hwmgr, (uint8_t *)od_table, TABLE_OVERDRIVE, true);
	PP_ASSERT_WITH_CODE(!ret,
			"Failed to export over drive table!",
			return ret);

	if (od8_settings->overdrive8_capabilities & OD8_GFXCLK_LIMITS) {
		od8_settings->od8_settings_array[OD8_SETTING_GFXCLK_FMIN].default_value =
			od_table->GfxclkFmin;
		od8_settings->od8_settings_array[OD8_SETTING_GFXCLK_FMAX].default_value =
			od_table->GfxclkFmax;
	} else {
		od8_settings->od8_settings_array[OD8_SETTING_GFXCLK_FMIN].default_value =
			0;
		od8_settings->od8_settings_array[OD8_SETTING_GFXCLK_FMAX].default_value =
			0;
	}

	if (od8_settings->overdrive8_capabilities & OD8_GFXCLK_CURVE) {
		od_table->GfxclkFreq1 = od_table->GfxclkFmin;
		od8_settings->od8_settings_array[OD8_SETTING_GFXCLK_FREQ1].default_value =
			od_table->GfxclkFreq1;

		od_table->GfxclkFreq3 = od_table->GfxclkFmax;
		od8_settings->od8_settings_array[OD8_SETTING_GFXCLK_FREQ3].default_value =
			od_table->GfxclkFreq3;

		od_table->GfxclkFreq2 = (od_table->GfxclkFreq1 + od_table->GfxclkFreq3) / 2;
		od8_settings->od8_settings_array[OD8_SETTING_GFXCLK_FREQ2].default_value =
			od_table->GfxclkFreq2;

		PP_ASSERT_WITH_CODE(!vega20_od8_get_gfx_clock_base_voltage(hwmgr,
				   &(od8_settings->od8_settings_array[OD8_SETTING_GFXCLK_VOLTAGE1].default_value),
				     od_table->GfxclkFreq1),
				"[PhwVega20_OD8_InitializeDefaultSettings] Failed to get Base clock voltage from SMU!",
				od8_settings->od8_settings_array[OD8_SETTING_GFXCLK_VOLTAGE1].default_value = 0);
		od_table->GfxclkVolt1 = od8_settings->od8_settings_array[OD8_SETTING_GFXCLK_VOLTAGE1].default_value
			* VOLTAGE_SCALE;

		PP_ASSERT_WITH_CODE(!vega20_od8_get_gfx_clock_base_voltage(hwmgr,
				   &(od8_settings->od8_settings_array[OD8_SETTING_GFXCLK_VOLTAGE2].default_value),
				     od_table->GfxclkFreq2),
				"[PhwVega20_OD8_InitializeDefaultSettings] Failed to get Base clock voltage from SMU!",
				od8_settings->od8_settings_array[OD8_SETTING_GFXCLK_VOLTAGE2].default_value = 0);
		od_table->GfxclkVolt2 = od8_settings->od8_settings_array[OD8_SETTING_GFXCLK_VOLTAGE2].default_value
			* VOLTAGE_SCALE;

		PP_ASSERT_WITH_CODE(!vega20_od8_get_gfx_clock_base_voltage(hwmgr,
				   &(od8_settings->od8_settings_array[OD8_SETTING_GFXCLK_VOLTAGE3].default_value),
				     od_table->GfxclkFreq3),
				"[PhwVega20_OD8_InitializeDefaultSettings] Failed to get Base clock voltage from SMU!",
				od8_settings->od8_settings_array[OD8_SETTING_GFXCLK_VOLTAGE3].default_value = 0);
		od_table->GfxclkVolt3 = od8_settings->od8_settings_array[OD8_SETTING_GFXCLK_VOLTAGE3].default_value
			* VOLTAGE_SCALE;
	} else {
		od8_settings->od8_settings_array[OD8_SETTING_GFXCLK_FREQ1].default_value =
			0;
		od8_settings->od8_settings_array[OD8_SETTING_GFXCLK_VOLTAGE1].default_value =
			0;
		od8_settings->od8_settings_array[OD8_SETTING_GFXCLK_FREQ2].default_value =
			0;
		od8_settings->od8_settings_array[OD8_SETTING_GFXCLK_VOLTAGE2].default_value =
			0;
		od8_settings->od8_settings_array[OD8_SETTING_GFXCLK_FREQ3].default_value =
			0;
		od8_settings->od8_settings_array[OD8_SETTING_GFXCLK_VOLTAGE3].default_value =
			0;
	}

	if (od8_settings->overdrive8_capabilities & OD8_UCLK_MAX)
		od8_settings->od8_settings_array[OD8_SETTING_UCLK_FMAX].default_value =
			od_table->UclkFmax;
	else
		od8_settings->od8_settings_array[OD8_SETTING_UCLK_FMAX].default_value =
			0;

	if (od8_settings->overdrive8_capabilities & OD8_POWER_LIMIT)
		od8_settings->od8_settings_array[OD8_SETTING_POWER_PERCENTAGE].default_value =
			od_table->OverDrivePct;
	else
		od8_settings->od8_settings_array[OD8_SETTING_POWER_PERCENTAGE].default_value =
			0;

	if (od8_settings->overdrive8_capabilities & OD8_ACOUSTIC_LIMIT_SCLK)
		od8_settings->od8_settings_array[OD8_SETTING_FAN_ACOUSTIC_LIMIT].default_value =
			od_table->FanMaximumRpm;
	else
		od8_settings->od8_settings_array[OD8_SETTING_FAN_ACOUSTIC_LIMIT].default_value =
			0;

	if (od8_settings->overdrive8_capabilities & OD8_FAN_SPEED_MIN)
		od8_settings->od8_settings_array[OD8_SETTING_FAN_MIN_SPEED].default_value =
			od_table->FanMinimumPwm * data->smc_state_table.pp_table.FanMaximumRpm / 100;
	else
		od8_settings->od8_settings_array[OD8_SETTING_FAN_MIN_SPEED].default_value =
			0;

	if (od8_settings->overdrive8_capabilities & OD8_TEMPERATURE_FAN)
		od8_settings->od8_settings_array[OD8_SETTING_FAN_TARGET_TEMP].default_value =
			od_table->FanTargetTemperature;
	else
		od8_settings->od8_settings_array[OD8_SETTING_FAN_TARGET_TEMP].default_value =
			0;

	if (od8_settings->overdrive8_capabilities & OD8_TEMPERATURE_SYSTEM)
		od8_settings->od8_settings_array[OD8_SETTING_OPERATING_TEMP_MAX].default_value =
			od_table->MaxOpTemp;
	else
		od8_settings->od8_settings_array[OD8_SETTING_OPERATING_TEMP_MAX].default_value =
			0;

	for (i = 0; i < OD8_SETTING_COUNT; i++) {
		if (od8_settings->od8_settings_array[i].feature_id) {
			od8_settings->od8_settings_array[i].min_value =
				pptable_information->od_settings_min[i];
			od8_settings->od8_settings_array[i].max_value =
				pptable_information->od_settings_max[i];
			od8_settings->od8_settings_array[i].current_value =
				od8_settings->od8_settings_array[i].default_value;
		} else {
			od8_settings->od8_settings_array[i].min_value =
				0;
			od8_settings->od8_settings_array[i].max_value =
				0;
			od8_settings->od8_settings_array[i].current_value =
				0;
		}
	}

	ret = smum_smc_table_manager(hwmgr, (uint8_t *)od_table, TABLE_OVERDRIVE, false);
	PP_ASSERT_WITH_CODE(!ret,
			"Failed to import over drive table!",
			return ret);

	return 0;
}

static int vega20_od8_set_settings(
		struct pp_hwmgr *hwmgr,
		uint32_t index,
		uint32_t value)
{
	OverDriveTable_t od_table;
	int ret = 0;
	struct vega20_hwmgr *data = (struct vega20_hwmgr *)(hwmgr->backend);
	struct vega20_od8_single_setting *od8_settings =
			data->od8_settings.od8_settings_array;

	ret = smum_smc_table_manager(hwmgr, (uint8_t *)(&od_table), TABLE_OVERDRIVE, true);
	PP_ASSERT_WITH_CODE(!ret,
			"Failed to export over drive table!",
			return ret);

	switch(index) {
	case OD8_SETTING_GFXCLK_FMIN:
		od_table.GfxclkFmin = (uint16_t)value;
		break;
	case OD8_SETTING_GFXCLK_FMAX:
		if (value < od8_settings[OD8_SETTING_GFXCLK_FMAX].min_value ||
		    value > od8_settings[OD8_SETTING_GFXCLK_FMAX].max_value)
			return -EINVAL;

		od_table.GfxclkFmax = (uint16_t)value;
		break;
	case OD8_SETTING_GFXCLK_FREQ1:
		od_table.GfxclkFreq1 = (uint16_t)value;
		break;
	case OD8_SETTING_GFXCLK_VOLTAGE1:
		od_table.GfxclkVolt1 = (uint16_t)value;
		break;
	case OD8_SETTING_GFXCLK_FREQ2:
		od_table.GfxclkFreq2 = (uint16_t)value;
		break;
	case OD8_SETTING_GFXCLK_VOLTAGE2:
		od_table.GfxclkVolt2 = (uint16_t)value;
		break;
	case OD8_SETTING_GFXCLK_FREQ3:
		od_table.GfxclkFreq3 = (uint16_t)value;
		break;
	case OD8_SETTING_GFXCLK_VOLTAGE3:
		od_table.GfxclkVolt3 = (uint16_t)value;
		break;
	case OD8_SETTING_UCLK_FMAX:
		if (value < od8_settings[OD8_SETTING_UCLK_FMAX].min_value ||
		    value > od8_settings[OD8_SETTING_UCLK_FMAX].max_value)
			return -EINVAL;
		od_table.UclkFmax = (uint16_t)value;
		break;
	case OD8_SETTING_POWER_PERCENTAGE:
		od_table.OverDrivePct = (int16_t)value;
		break;
	case OD8_SETTING_FAN_ACOUSTIC_LIMIT:
		od_table.FanMaximumRpm = (uint16_t)value;
		break;
	case OD8_SETTING_FAN_MIN_SPEED:
		od_table.FanMinimumPwm = (uint16_t)value;
		break;
	case OD8_SETTING_FAN_TARGET_TEMP:
		od_table.FanTargetTemperature = (uint16_t)value;
		break;
	case OD8_SETTING_OPERATING_TEMP_MAX:
		od_table.MaxOpTemp = (uint16_t)value;
		break;
	}

	ret = smum_smc_table_manager(hwmgr, (uint8_t *)(&od_table), TABLE_OVERDRIVE, false);
	PP_ASSERT_WITH_CODE(!ret,
			"Failed to import over drive table!",
			return ret);

	return 0;
}

static int vega20_get_sclk_od(
		struct pp_hwmgr *hwmgr)
{
	struct vega20_hwmgr *data = hwmgr->backend;
	struct vega20_single_dpm_table *sclk_table =
			&(data->dpm_table.gfx_table);
	struct vega20_single_dpm_table *golden_sclk_table =
			&(data->golden_dpm_table.gfx_table);
	int value = sclk_table->dpm_levels[sclk_table->count - 1].value;
	int golden_value = golden_sclk_table->dpm_levels
			[golden_sclk_table->count - 1].value;

	/* od percentage */
	value -= golden_value;
	value = DIV_ROUND_UP(value * 100, golden_value);

	return value;
}

static int vega20_set_sclk_od(
		struct pp_hwmgr *hwmgr, uint32_t value)
{
	struct vega20_hwmgr *data = hwmgr->backend;
	struct vega20_single_dpm_table *golden_sclk_table =
			&(data->golden_dpm_table.gfx_table);
	uint32_t od_sclk;
	int ret = 0;

	od_sclk = golden_sclk_table->dpm_levels[golden_sclk_table->count - 1].value * value;
	od_sclk /= 100;
	od_sclk += golden_sclk_table->dpm_levels[golden_sclk_table->count - 1].value;

	ret = vega20_od8_set_settings(hwmgr, OD8_SETTING_GFXCLK_FMAX, od_sclk);
	PP_ASSERT_WITH_CODE(!ret,
			"[SetSclkOD] failed to set od gfxclk!",
			return ret);

	/* retrieve updated gfxclk table */
	ret = vega20_setup_gfxclk_dpm_table(hwmgr);
	PP_ASSERT_WITH_CODE(!ret,
			"[SetSclkOD] failed to refresh gfxclk table!",
			return ret);

	return 0;
}

static int vega20_get_mclk_od(
		struct pp_hwmgr *hwmgr)
{
	struct vega20_hwmgr *data = hwmgr->backend;
	struct vega20_single_dpm_table *mclk_table =
			&(data->dpm_table.mem_table);
	struct vega20_single_dpm_table *golden_mclk_table =
			&(data->golden_dpm_table.mem_table);
	int value = mclk_table->dpm_levels[mclk_table->count - 1].value;
	int golden_value = golden_mclk_table->dpm_levels
			[golden_mclk_table->count - 1].value;

	/* od percentage */
	value -= golden_value;
	value = DIV_ROUND_UP(value * 100, golden_value);

	return value;
}

static int vega20_set_mclk_od(
		struct pp_hwmgr *hwmgr, uint32_t value)
{
	struct vega20_hwmgr *data = hwmgr->backend;
	struct vega20_single_dpm_table *golden_mclk_table =
			&(data->golden_dpm_table.mem_table);
	uint32_t od_mclk;
	int ret = 0;

	od_mclk = golden_mclk_table->dpm_levels[golden_mclk_table->count - 1].value * value;
	od_mclk /= 100;
	od_mclk += golden_mclk_table->dpm_levels[golden_mclk_table->count - 1].value;

	ret = vega20_od8_set_settings(hwmgr, OD8_SETTING_UCLK_FMAX, od_mclk);
	PP_ASSERT_WITH_CODE(!ret,
			"[SetMclkOD] failed to set od memclk!",
			return ret);

	/* retrieve updated memclk table */
	ret = vega20_setup_memclk_dpm_table(hwmgr);
	PP_ASSERT_WITH_CODE(!ret,
			"[SetMclkOD] failed to refresh memclk table!",
			return ret);

	return 0;
}

static int vega20_populate_umdpstate_clocks(
		struct pp_hwmgr *hwmgr)
{
	struct vega20_hwmgr *data = (struct vega20_hwmgr *)(hwmgr->backend);
	struct vega20_single_dpm_table *gfx_table = &(data->dpm_table.gfx_table);
	struct vega20_single_dpm_table *mem_table = &(data->dpm_table.mem_table);

	hwmgr->pstate_sclk = gfx_table->dpm_levels[0].value;
	hwmgr->pstate_mclk = mem_table->dpm_levels[0].value;

	if (gfx_table->count > VEGA20_UMD_PSTATE_GFXCLK_LEVEL &&
	    mem_table->count > VEGA20_UMD_PSTATE_MCLK_LEVEL) {
		hwmgr->pstate_sclk = gfx_table->dpm_levels[VEGA20_UMD_PSTATE_GFXCLK_LEVEL].value;
		hwmgr->pstate_mclk = mem_table->dpm_levels[VEGA20_UMD_PSTATE_MCLK_LEVEL].value;
	}

	hwmgr->pstate_sclk = hwmgr->pstate_sclk * 100;
	hwmgr->pstate_mclk = hwmgr->pstate_mclk * 100;

	return 0;
}

static int vega20_get_max_sustainable_clock(struct pp_hwmgr *hwmgr,
		PP_Clock *clock, PPCLK_e clock_select)
{
	int ret = 0;

	PP_ASSERT_WITH_CODE((ret = smum_send_msg_to_smc_with_parameter(hwmgr,
			PPSMC_MSG_GetDcModeMaxDpmFreq,
			(clock_select << 16),
			clock)) == 0,
			"[GetMaxSustainableClock] Failed to get max DC clock from SMC!",
			return ret);

	/* if DC limit is zero, return AC limit */
	if (*clock == 0) {
		PP_ASSERT_WITH_CODE((ret = smum_send_msg_to_smc_with_parameter(hwmgr,
			PPSMC_MSG_GetMaxDpmFreq,
			(clock_select << 16),
			clock)) == 0,
			"[GetMaxSustainableClock] failed to get max AC clock from SMC!",
			return ret);
	}

	return 0;
}

static int vega20_init_max_sustainable_clocks(struct pp_hwmgr *hwmgr)
{
	struct vega20_hwmgr *data =
		(struct vega20_hwmgr *)(hwmgr->backend);
	struct vega20_max_sustainable_clocks *max_sustainable_clocks =
		&(data->max_sustainable_clocks);
	int ret = 0;

	max_sustainable_clocks->uclock = data->vbios_boot_state.mem_clock / 100;
	max_sustainable_clocks->soc_clock = data->vbios_boot_state.soc_clock / 100;
	max_sustainable_clocks->dcef_clock = data->vbios_boot_state.dcef_clock / 100;
	max_sustainable_clocks->display_clock = 0xFFFFFFFF;
	max_sustainable_clocks->phy_clock = 0xFFFFFFFF;
	max_sustainable_clocks->pixel_clock = 0xFFFFFFFF;

	if (data->smu_features[GNLD_DPM_UCLK].enabled)
		PP_ASSERT_WITH_CODE((ret = vega20_get_max_sustainable_clock(hwmgr,
				&(max_sustainable_clocks->uclock),
				PPCLK_UCLK)) == 0,
				"[InitMaxSustainableClocks] failed to get max UCLK from SMC!",
				return ret);

	if (data->smu_features[GNLD_DPM_SOCCLK].enabled)
		PP_ASSERT_WITH_CODE((ret = vega20_get_max_sustainable_clock(hwmgr,
				&(max_sustainable_clocks->soc_clock),
				PPCLK_SOCCLK)) == 0,
				"[InitMaxSustainableClocks] failed to get max SOCCLK from SMC!",
				return ret);

	if (data->smu_features[GNLD_DPM_DCEFCLK].enabled) {
		PP_ASSERT_WITH_CODE((ret = vega20_get_max_sustainable_clock(hwmgr,
				&(max_sustainable_clocks->dcef_clock),
				PPCLK_DCEFCLK)) == 0,
				"[InitMaxSustainableClocks] failed to get max DCEFCLK from SMC!",
				return ret);
		PP_ASSERT_WITH_CODE((ret = vega20_get_max_sustainable_clock(hwmgr,
				&(max_sustainable_clocks->display_clock),
				PPCLK_DISPCLK)) == 0,
				"[InitMaxSustainableClocks] failed to get max DISPCLK from SMC!",
				return ret);
		PP_ASSERT_WITH_CODE((ret = vega20_get_max_sustainable_clock(hwmgr,
				&(max_sustainable_clocks->phy_clock),
				PPCLK_PHYCLK)) == 0,
				"[InitMaxSustainableClocks] failed to get max PHYCLK from SMC!",
				return ret);
		PP_ASSERT_WITH_CODE((ret = vega20_get_max_sustainable_clock(hwmgr,
				&(max_sustainable_clocks->pixel_clock),
				PPCLK_PIXCLK)) == 0,
				"[InitMaxSustainableClocks] failed to get max PIXCLK from SMC!",
				return ret);
	}

	if (max_sustainable_clocks->soc_clock < max_sustainable_clocks->uclock)
		max_sustainable_clocks->uclock = max_sustainable_clocks->soc_clock;

	return 0;
}

static int vega20_enable_mgpu_fan_boost(struct pp_hwmgr *hwmgr)
{
	int result;

	result = smum_send_msg_to_smc(hwmgr,
		PPSMC_MSG_SetMGpuFanBoostLimitRpm,
		NULL);
	PP_ASSERT_WITH_CODE(!result,
			"[EnableMgpuFan] Failed to enable mgpu fan boost!",
			return result);

	return 0;
}

static void vega20_init_powergate_state(struct pp_hwmgr *hwmgr)
{
	struct vega20_hwmgr *data =
		(struct vega20_hwmgr *)(hwmgr->backend);

	data->uvd_power_gated = true;
	data->vce_power_gated = true;
}

static int vega20_enable_dpm_tasks(struct pp_hwmgr *hwmgr)
{
	int result = 0;

	smum_send_msg_to_smc_with_parameter(hwmgr,
			PPSMC_MSG_NumOfDisplays, 0, NULL);

	result = vega20_set_allowed_featuresmask(hwmgr);
	PP_ASSERT_WITH_CODE(!result,
			"[EnableDPMTasks] Failed to set allowed featuresmask!\n",
			return result);

	result = vega20_init_smc_table(hwmgr);
	PP_ASSERT_WITH_CODE(!result,
			"[EnableDPMTasks] Failed to initialize SMC table!",
			return result);

	result = vega20_run_btc(hwmgr);
	PP_ASSERT_WITH_CODE(!result,
			"[EnableDPMTasks] Failed to run btc!",
			return result);

	result = vega20_run_btc_afll(hwmgr);
	PP_ASSERT_WITH_CODE(!result,
			"[EnableDPMTasks] Failed to run btc afll!",
			return result);

	result = vega20_enable_all_smu_features(hwmgr);
	PP_ASSERT_WITH_CODE(!result,
			"[EnableDPMTasks] Failed to enable all smu features!",
			return result);

	result = vega20_override_pcie_parameters(hwmgr);
	PP_ASSERT_WITH_CODE(!result,
			"[EnableDPMTasks] Failed to override pcie parameters!",
			return result);

	result = vega20_notify_smc_display_change(hwmgr);
	PP_ASSERT_WITH_CODE(!result,
			"[EnableDPMTasks] Failed to notify smc display change!",
			return result);

	result = vega20_send_clock_ratio(hwmgr);
	PP_ASSERT_WITH_CODE(!result,
			"[EnableDPMTasks] Failed to send clock ratio!",
			return result);

	/* Initialize UVD/VCE powergating state */
	vega20_init_powergate_state(hwmgr);

	result = vega20_setup_default_dpm_tables(hwmgr);
	PP_ASSERT_WITH_CODE(!result,
			"[EnableDPMTasks] Failed to setup default DPM tables!",
			return result);

	result = vega20_init_max_sustainable_clocks(hwmgr);
	PP_ASSERT_WITH_CODE(!result,
			"[EnableDPMTasks] Failed to get maximum sustainable clocks!",
			return result);

	result = vega20_power_control_set_level(hwmgr);
	PP_ASSERT_WITH_CODE(!result,
			"[EnableDPMTasks] Failed to power control set level!",
			return result);

	result = vega20_od8_initialize_default_settings(hwmgr);
	PP_ASSERT_WITH_CODE(!result,
			"[EnableDPMTasks] Failed to initialize odn settings!",
			return result);

	result = vega20_populate_umdpstate_clocks(hwmgr);
	PP_ASSERT_WITH_CODE(!result,
			"[EnableDPMTasks] Failed to populate umdpstate clocks!",
			return result);

	result = smum_send_msg_to_smc_with_parameter(hwmgr, PPSMC_MSG_GetPptLimit,
			POWER_SOURCE_AC << 16, &hwmgr->default_power_limit);
	PP_ASSERT_WITH_CODE(!result,
			"[GetPptLimit] get default PPT limit failed!",
			return result);
	hwmgr->power_limit =
		hwmgr->default_power_limit;

	return 0;
}

static uint32_t vega20_find_lowest_dpm_level(
		struct vega20_single_dpm_table *table)
{
	uint32_t i;

	for (i = 0; i < table->count; i++) {
		if (table->dpm_levels[i].enabled)
			break;
	}
	if (i >= table->count) {
		i = 0;
		table->dpm_levels[i].enabled = true;
	}

	return i;
}

static uint32_t vega20_find_highest_dpm_level(
		struct vega20_single_dpm_table *table)
{
	int i = 0;

	PP_ASSERT_WITH_CODE(table != NULL,
			"[FindHighestDPMLevel] DPM Table does not exist!",
			return 0);
	PP_ASSERT_WITH_CODE(table->count > 0,
			"[FindHighestDPMLevel] DPM Table has no entry!",
			return 0);
	PP_ASSERT_WITH_CODE(table->count <= MAX_REGULAR_DPM_NUMBER,
			"[FindHighestDPMLevel] DPM Table has too many entries!",
			return MAX_REGULAR_DPM_NUMBER - 1);

	for (i = table->count - 1; i >= 0; i--) {
		if (table->dpm_levels[i].enabled)
			break;
	}
	if (i < 0) {
		i = 0;
		table->dpm_levels[i].enabled = true;
	}

	return i;
}

static int vega20_upload_dpm_min_level(struct pp_hwmgr *hwmgr, uint32_t feature_mask)
{
	struct vega20_hwmgr *data =
			(struct vega20_hwmgr *)(hwmgr->backend);
	uint32_t min_freq;
	int ret = 0;

	if (data->smu_features[GNLD_DPM_GFXCLK].enabled &&
	   (feature_mask & FEATURE_DPM_GFXCLK_MASK)) {
		min_freq = data->dpm_table.gfx_table.dpm_state.soft_min_level;
		PP_ASSERT_WITH_CODE(!(ret = smum_send_msg_to_smc_with_parameter(
					hwmgr, PPSMC_MSG_SetSoftMinByFreq,
					(PPCLK_GFXCLK << 16) | (min_freq & 0xffff),
					NULL)),
					"Failed to set soft min gfxclk !",
					return ret);
	}

	if (data->smu_features[GNLD_DPM_UCLK].enabled &&
	   (feature_mask & FEATURE_DPM_UCLK_MASK)) {
		min_freq = data->dpm_table.mem_table.dpm_state.soft_min_level;
		PP_ASSERT_WITH_CODE(!(ret = smum_send_msg_to_smc_with_parameter(
					hwmgr, PPSMC_MSG_SetSoftMinByFreq,
					(PPCLK_UCLK << 16) | (min_freq & 0xffff),
					NULL)),
					"Failed to set soft min memclk !",
					return ret);
	}

	if (data->smu_features[GNLD_DPM_UVD].enabled &&
	   (feature_mask & FEATURE_DPM_UVD_MASK)) {
		min_freq = data->dpm_table.vclk_table.dpm_state.soft_min_level;

		PP_ASSERT_WITH_CODE(!(ret = smum_send_msg_to_smc_with_parameter(
					hwmgr, PPSMC_MSG_SetSoftMinByFreq,
					(PPCLK_VCLK << 16) | (min_freq & 0xffff),
					NULL)),
					"Failed to set soft min vclk!",
					return ret);

		min_freq = data->dpm_table.dclk_table.dpm_state.soft_min_level;

		PP_ASSERT_WITH_CODE(!(ret = smum_send_msg_to_smc_with_parameter(
					hwmgr, PPSMC_MSG_SetSoftMinByFreq,
					(PPCLK_DCLK << 16) | (min_freq & 0xffff),
					NULL)),
					"Failed to set soft min dclk!",
					return ret);
	}

	if (data->smu_features[GNLD_DPM_VCE].enabled &&
	   (feature_mask & FEATURE_DPM_VCE_MASK)) {
		min_freq = data->dpm_table.eclk_table.dpm_state.soft_min_level;

		PP_ASSERT_WITH_CODE(!(ret = smum_send_msg_to_smc_with_parameter(
					hwmgr, PPSMC_MSG_SetSoftMinByFreq,
					(PPCLK_ECLK << 16) | (min_freq & 0xffff),
					NULL)),
					"Failed to set soft min eclk!",
					return ret);
	}

	if (data->smu_features[GNLD_DPM_SOCCLK].enabled &&
	   (feature_mask & FEATURE_DPM_SOCCLK_MASK)) {
		min_freq = data->dpm_table.soc_table.dpm_state.soft_min_level;

		PP_ASSERT_WITH_CODE(!(ret = smum_send_msg_to_smc_with_parameter(
					hwmgr, PPSMC_MSG_SetSoftMinByFreq,
					(PPCLK_SOCCLK << 16) | (min_freq & 0xffff),
					NULL)),
					"Failed to set soft min socclk!",
					return ret);
	}

	if (data->smu_features[GNLD_DPM_FCLK].enabled &&
	   (feature_mask & FEATURE_DPM_FCLK_MASK)) {
		min_freq = data->dpm_table.fclk_table.dpm_state.soft_min_level;

		PP_ASSERT_WITH_CODE(!(ret = smum_send_msg_to_smc_with_parameter(
					hwmgr, PPSMC_MSG_SetSoftMinByFreq,
					(PPCLK_FCLK << 16) | (min_freq & 0xffff),
					NULL)),
					"Failed to set soft min fclk!",
					return ret);
	}

	if (data->smu_features[GNLD_DPM_DCEFCLK].enabled &&
	   (feature_mask & FEATURE_DPM_DCEFCLK_MASK)) {
		min_freq = data->dpm_table.dcef_table.dpm_state.hard_min_level;

		PP_ASSERT_WITH_CODE(!(ret = smum_send_msg_to_smc_with_parameter(
					hwmgr, PPSMC_MSG_SetHardMinByFreq,
					(PPCLK_DCEFCLK << 16) | (min_freq & 0xffff),
					NULL)),
					"Failed to set hard min dcefclk!",
					return ret);
	}

	return ret;
}

static int vega20_upload_dpm_max_level(struct pp_hwmgr *hwmgr, uint32_t feature_mask)
{
	struct vega20_hwmgr *data =
			(struct vega20_hwmgr *)(hwmgr->backend);
	uint32_t max_freq;
	int ret = 0;

	if (data->smu_features[GNLD_DPM_GFXCLK].enabled &&
	   (feature_mask & FEATURE_DPM_GFXCLK_MASK)) {
		max_freq = data->dpm_table.gfx_table.dpm_state.soft_max_level;

		PP_ASSERT_WITH_CODE(!(ret = smum_send_msg_to_smc_with_parameter(
					hwmgr, PPSMC_MSG_SetSoftMaxByFreq,
					(PPCLK_GFXCLK << 16) | (max_freq & 0xffff),
					NULL)),
					"Failed to set soft max gfxclk!",
					return ret);
	}

	if (data->smu_features[GNLD_DPM_UCLK].enabled &&
	   (feature_mask & FEATURE_DPM_UCLK_MASK)) {
		max_freq = data->dpm_table.mem_table.dpm_state.soft_max_level;

		PP_ASSERT_WITH_CODE(!(ret = smum_send_msg_to_smc_with_parameter(
					hwmgr, PPSMC_MSG_SetSoftMaxByFreq,
					(PPCLK_UCLK << 16) | (max_freq & 0xffff),
					NULL)),
					"Failed to set soft max memclk!",
					return ret);
	}

	if (data->smu_features[GNLD_DPM_UVD].enabled &&
	   (feature_mask & FEATURE_DPM_UVD_MASK)) {
		max_freq = data->dpm_table.vclk_table.dpm_state.soft_max_level;

		PP_ASSERT_WITH_CODE(!(ret = smum_send_msg_to_smc_with_parameter(
					hwmgr, PPSMC_MSG_SetSoftMaxByFreq,
					(PPCLK_VCLK << 16) | (max_freq & 0xffff),
					NULL)),
					"Failed to set soft max vclk!",
					return ret);

		max_freq = data->dpm_table.dclk_table.dpm_state.soft_max_level;
		PP_ASSERT_WITH_CODE(!(ret = smum_send_msg_to_smc_with_parameter(
					hwmgr, PPSMC_MSG_SetSoftMaxByFreq,
					(PPCLK_DCLK << 16) | (max_freq & 0xffff),
					NULL)),
					"Failed to set soft max dclk!",
					return ret);
	}

	if (data->smu_features[GNLD_DPM_VCE].enabled &&
	   (feature_mask & FEATURE_DPM_VCE_MASK)) {
		max_freq = data->dpm_table.eclk_table.dpm_state.soft_max_level;

		PP_ASSERT_WITH_CODE(!(ret = smum_send_msg_to_smc_with_parameter(
					hwmgr, PPSMC_MSG_SetSoftMaxByFreq,
					(PPCLK_ECLK << 16) | (max_freq & 0xffff),
					NULL)),
					"Failed to set soft max eclk!",
					return ret);
	}

	if (data->smu_features[GNLD_DPM_SOCCLK].enabled &&
	   (feature_mask & FEATURE_DPM_SOCCLK_MASK)) {
		max_freq = data->dpm_table.soc_table.dpm_state.soft_max_level;

		PP_ASSERT_WITH_CODE(!(ret = smum_send_msg_to_smc_with_parameter(
					hwmgr, PPSMC_MSG_SetSoftMaxByFreq,
					(PPCLK_SOCCLK << 16) | (max_freq & 0xffff),
					NULL)),
					"Failed to set soft max socclk!",
					return ret);
	}

	if (data->smu_features[GNLD_DPM_FCLK].enabled &&
	   (feature_mask & FEATURE_DPM_FCLK_MASK)) {
		max_freq = data->dpm_table.fclk_table.dpm_state.soft_max_level;

		PP_ASSERT_WITH_CODE(!(ret = smum_send_msg_to_smc_with_parameter(
					hwmgr, PPSMC_MSG_SetSoftMaxByFreq,
					(PPCLK_FCLK << 16) | (max_freq & 0xffff),
					NULL)),
					"Failed to set soft max fclk!",
					return ret);
	}

	return ret;
}

static int vega20_enable_disable_vce_dpm(struct pp_hwmgr *hwmgr, bool enable)
{
	struct vega20_hwmgr *data =
			(struct vega20_hwmgr *)(hwmgr->backend);
	int ret = 0;

	if (data->smu_features[GNLD_DPM_VCE].supported) {
		if (data->smu_features[GNLD_DPM_VCE].enabled == enable) {
			if (enable)
				PP_DBG_LOG("[EnableDisableVCEDPM] feature VCE DPM already enabled!\n");
			else
				PP_DBG_LOG("[EnableDisableVCEDPM] feature VCE DPM already disabled!\n");
		}

		ret = vega20_enable_smc_features(hwmgr,
				enable,
				data->smu_features[GNLD_DPM_VCE].smu_feature_bitmap);
		PP_ASSERT_WITH_CODE(!ret,
				"Attempt to Enable/Disable DPM VCE Failed!",
				return ret);
		data->smu_features[GNLD_DPM_VCE].enabled = enable;
	}

	return 0;
}

static int vega20_get_clock_ranges(struct pp_hwmgr *hwmgr,
		uint32_t *clock,
		PPCLK_e clock_select,
		bool max)
{
	int ret;
	*clock = 0;

	if (max) {
		PP_ASSERT_WITH_CODE((ret = smum_send_msg_to_smc_with_parameter(hwmgr,
				PPSMC_MSG_GetMaxDpmFreq, (clock_select << 16),
				clock)) == 0,
				"[GetClockRanges] Failed to get max clock from SMC!",
				return ret);
	} else {
		PP_ASSERT_WITH_CODE((ret = smum_send_msg_to_smc_with_parameter(hwmgr,
				PPSMC_MSG_GetMinDpmFreq,
				(clock_select << 16),
				clock)) == 0,
				"[GetClockRanges] Failed to get min clock from SMC!",
				return ret);
	}

	return 0;
}

static uint32_t vega20_dpm_get_sclk(struct pp_hwmgr *hwmgr, bool low)
{
	struct vega20_hwmgr *data =
			(struct vega20_hwmgr *)(hwmgr->backend);
	uint32_t gfx_clk;
	int ret = 0;

	PP_ASSERT_WITH_CODE(data->smu_features[GNLD_DPM_GFXCLK].enabled,
			"[GetSclks]: gfxclk dpm not enabled!\n",
			return -EPERM);

	if (low) {
		ret = vega20_get_clock_ranges(hwmgr, &gfx_clk, PPCLK_GFXCLK, false);
		PP_ASSERT_WITH_CODE(!ret,
			"[GetSclks]: fail to get min PPCLK_GFXCLK\n",
			return ret);
	} else {
		ret = vega20_get_clock_ranges(hwmgr, &gfx_clk, PPCLK_GFXCLK, true);
		PP_ASSERT_WITH_CODE(!ret,
			"[GetSclks]: fail to get max PPCLK_GFXCLK\n",
			return ret);
	}

	return (gfx_clk * 100);
}

static uint32_t vega20_dpm_get_mclk(struct pp_hwmgr *hwmgr, bool low)
{
	struct vega20_hwmgr *data =
			(struct vega20_hwmgr *)(hwmgr->backend);
	uint32_t mem_clk;
	int ret = 0;

	PP_ASSERT_WITH_CODE(data->smu_features[GNLD_DPM_UCLK].enabled,
			"[MemMclks]: memclk dpm not enabled!\n",
			return -EPERM);

	if (low) {
		ret = vega20_get_clock_ranges(hwmgr, &mem_clk, PPCLK_UCLK, false);
		PP_ASSERT_WITH_CODE(!ret,
			"[GetMclks]: fail to get min PPCLK_UCLK\n",
			return ret);
	} else {
		ret = vega20_get_clock_ranges(hwmgr, &mem_clk, PPCLK_UCLK, true);
		PP_ASSERT_WITH_CODE(!ret,
			"[GetMclks]: fail to get max PPCLK_UCLK\n",
			return ret);
	}

	return (mem_clk * 100);
}

static int vega20_get_metrics_table(struct pp_hwmgr *hwmgr,
				    SmuMetrics_t *metrics_table,
				    bool bypass_cache)
{
	struct vega20_hwmgr *data =
			(struct vega20_hwmgr *)(hwmgr->backend);
	int ret = 0;

	if (bypass_cache ||
	    !data->metrics_time ||
	    time_after(jiffies, data->metrics_time + msecs_to_jiffies(1))) {
		ret = smum_smc_table_manager(hwmgr,
					     (uint8_t *)(&data->metrics_table),
					     TABLE_SMU_METRICS,
					     true);
		if (ret) {
			pr_info("Failed to export SMU metrics table!\n");
			return ret;
		}
		data->metrics_time = jiffies;
	}

	if (metrics_table)
		memcpy(metrics_table, &data->metrics_table, sizeof(SmuMetrics_t));

	return ret;
}

static int vega20_get_gpu_power(struct pp_hwmgr *hwmgr,
		uint32_t *query)
{
	int ret = 0;
	SmuMetrics_t metrics_table;

	ret = vega20_get_metrics_table(hwmgr, &metrics_table, false);
	if (ret)
		return ret;

	/* For the 40.46 release, they changed the value name */
	if (hwmgr->smu_version == 0x282e00)
		*query = metrics_table.AverageSocketPower << 8;
	else
		*query = metrics_table.CurrSocketPower << 8;

	return ret;
}

static int vega20_get_current_clk_freq(struct pp_hwmgr *hwmgr,
		PPCLK_e clk_id, uint32_t *clk_freq)
{
	int ret = 0;

	*clk_freq = 0;

	PP_ASSERT_WITH_CODE((ret = smum_send_msg_to_smc_with_parameter(hwmgr,
			PPSMC_MSG_GetDpmClockFreq, (clk_id << 16),
			clk_freq)) == 0,
			"[GetCurrentClkFreq] Attempt to get Current Frequency Failed!",
			return ret);

	*clk_freq = *clk_freq * 100;

	return 0;
}

static int vega20_get_current_activity_percent(struct pp_hwmgr *hwmgr,
		int idx,
		uint32_t *activity_percent)
{
	int ret = 0;
	SmuMetrics_t metrics_table;

	ret = vega20_get_metrics_table(hwmgr, &metrics_table, false);
	if (ret)
		return ret;

	switch (idx) {
	case AMDGPU_PP_SENSOR_GPU_LOAD:
		*activity_percent = metrics_table.AverageGfxActivity;
		break;
	case AMDGPU_PP_SENSOR_MEM_LOAD:
		*activity_percent = metrics_table.AverageUclkActivity;
		break;
	default:
		pr_err("Invalid index for retrieving clock activity\n");
		return -EINVAL;
	}

	return ret;
}

static int vega20_read_sensor(struct pp_hwmgr *hwmgr, int idx,
			      void *value, int *size)
{
	struct vega20_hwmgr *data = (struct vega20_hwmgr *)(hwmgr->backend);
	struct amdgpu_device *adev = hwmgr->adev;
	SmuMetrics_t metrics_table;
	uint32_t val_vid;
	int ret = 0;

	switch (idx) {
	case AMDGPU_PP_SENSOR_GFX_SCLK:
		ret = vega20_get_metrics_table(hwmgr, &metrics_table, false);
		if (ret)
			return ret;

		*((uint32_t *)value) = metrics_table.AverageGfxclkFrequency * 100;
		*size = 4;
		break;
	case AMDGPU_PP_SENSOR_GFX_MCLK:
		ret = vega20_get_current_clk_freq(hwmgr,
				PPCLK_UCLK,
				(uint32_t *)value);
		if (!ret)
			*size = 4;
		break;
	case AMDGPU_PP_SENSOR_GPU_LOAD:
	case AMDGPU_PP_SENSOR_MEM_LOAD:
		ret = vega20_get_current_activity_percent(hwmgr, idx, (uint32_t *)value);
		if (!ret)
			*size = 4;
		break;
	case AMDGPU_PP_SENSOR_HOTSPOT_TEMP:
		*((uint32_t *)value) = vega20_thermal_get_temperature(hwmgr);
		*size = 4;
		break;
	case AMDGPU_PP_SENSOR_EDGE_TEMP:
		ret = vega20_get_metrics_table(hwmgr, &metrics_table, false);
		if (ret)
			return ret;

		*((uint32_t *)value) = metrics_table.TemperatureEdge *
			PP_TEMPERATURE_UNITS_PER_CENTIGRADES;
		*size = 4;
		break;
	case AMDGPU_PP_SENSOR_MEM_TEMP:
		ret = vega20_get_metrics_table(hwmgr, &metrics_table, false);
		if (ret)
			return ret;

		*((uint32_t *)value) = metrics_table.TemperatureHBM *
			PP_TEMPERATURE_UNITS_PER_CENTIGRADES;
		*size = 4;
		break;
	case AMDGPU_PP_SENSOR_UVD_POWER:
		*((uint32_t *)value) = data->uvd_power_gated ? 0 : 1;
		*size = 4;
		break;
	case AMDGPU_PP_SENSOR_VCE_POWER:
		*((uint32_t *)value) = data->vce_power_gated ? 0 : 1;
		*size = 4;
		break;
	case AMDGPU_PP_SENSOR_GPU_POWER:
		*size = 16;
		ret = vega20_get_gpu_power(hwmgr, (uint32_t *)value);
		break;
	case AMDGPU_PP_SENSOR_VDDGFX:
		val_vid = (RREG32_SOC15(SMUIO, 0, mmSMUSVI0_TEL_PLANE0) &
			SMUSVI0_TEL_PLANE0__SVI0_PLANE0_VDDCOR_MASK) >>
			SMUSVI0_TEL_PLANE0__SVI0_PLANE0_VDDCOR__SHIFT;
		*((uint32_t *)value) =
			(uint32_t)convert_to_vddc((uint8_t)val_vid);
		break;
	case AMDGPU_PP_SENSOR_ENABLED_SMC_FEATURES_MASK:
		ret = vega20_get_enabled_smc_features(hwmgr, (uint64_t *)value);
		if (!ret)
			*size = 8;
		break;
	default:
		ret = -EOPNOTSUPP;
		break;
	}
	return ret;
}

static int vega20_display_clock_voltage_request(struct pp_hwmgr *hwmgr,
		struct pp_display_clock_request *clock_req)
{
	int result = 0;
	struct vega20_hwmgr *data = (struct vega20_hwmgr *)(hwmgr->backend);
	enum amd_pp_clock_type clk_type = clock_req->clock_type;
	uint32_t clk_freq = clock_req->clock_freq_in_khz / 1000;
	PPCLK_e clk_select = 0;
	uint32_t clk_request = 0;

	if (data->smu_features[GNLD_DPM_DCEFCLK].enabled) {
		switch (clk_type) {
		case amd_pp_dcef_clock:
			clk_select = PPCLK_DCEFCLK;
			break;
		case amd_pp_disp_clock:
			clk_select = PPCLK_DISPCLK;
			break;
		case amd_pp_pixel_clock:
			clk_select = PPCLK_PIXCLK;
			break;
		case amd_pp_phy_clock:
			clk_select = PPCLK_PHYCLK;
			break;
		default:
			pr_info("[DisplayClockVoltageRequest]Invalid Clock Type!");
			result = -EINVAL;
			break;
		}

		if (!result) {
			clk_request = (clk_select << 16) | clk_freq;
			result = smum_send_msg_to_smc_with_parameter(hwmgr,
					PPSMC_MSG_SetHardMinByFreq,
					clk_request,
					NULL);
		}
	}

	return result;
}

static int vega20_get_performance_level(struct pp_hwmgr *hwmgr, const struct pp_hw_power_state *state,
				PHM_PerformanceLevelDesignation designation, uint32_t index,
				PHM_PerformanceLevel *level)
{
	return 0;
}

static int vega20_notify_smc_display_config_after_ps_adjustment(
		struct pp_hwmgr *hwmgr)
{
	struct vega20_hwmgr *data =
			(struct vega20_hwmgr *)(hwmgr->backend);
	struct vega20_single_dpm_table *dpm_table =
			&data->dpm_table.mem_table;
	struct PP_Clocks min_clocks = {0};
	struct pp_display_clock_request clock_req;
	int ret = 0;

	min_clocks.dcefClock = hwmgr->display_config->min_dcef_set_clk;
	min_clocks.dcefClockInSR = hwmgr->display_config->min_dcef_deep_sleep_set_clk;
	min_clocks.memoryClock = hwmgr->display_config->min_mem_set_clock;

	if (data->smu_features[GNLD_DPM_DCEFCLK].supported) {
		clock_req.clock_type = amd_pp_dcef_clock;
		clock_req.clock_freq_in_khz = min_clocks.dcefClock * 10;
		if (!vega20_display_clock_voltage_request(hwmgr, &clock_req)) {
			if (data->smu_features[GNLD_DS_DCEFCLK].supported)
				PP_ASSERT_WITH_CODE((ret = smum_send_msg_to_smc_with_parameter(
					hwmgr, PPSMC_MSG_SetMinDeepSleepDcefclk,
					min_clocks.dcefClockInSR / 100,
					NULL)) == 0,
					"Attempt to set divider for DCEFCLK Failed!",
					return ret);
		} else {
			pr_info("Attempt to set Hard Min for DCEFCLK Failed!");
		}
	}

	if (data->smu_features[GNLD_DPM_UCLK].enabled) {
		dpm_table->dpm_state.hard_min_level = min_clocks.memoryClock / 100;
		PP_ASSERT_WITH_CODE(!(ret = smum_send_msg_to_smc_with_parameter(hwmgr,
				PPSMC_MSG_SetHardMinByFreq,
				(PPCLK_UCLK << 16 ) | dpm_table->dpm_state.hard_min_level,
				NULL)),
				"[SetHardMinFreq] Set hard min uclk failed!",
				return ret);
	}

	return 0;
}

static int vega20_force_dpm_highest(struct pp_hwmgr *hwmgr)
{
	struct vega20_hwmgr *data =
			(struct vega20_hwmgr *)(hwmgr->backend);
	uint32_t soft_level;
	int ret = 0;

	soft_level = vega20_find_highest_dpm_level(&(data->dpm_table.gfx_table));

	data->dpm_table.gfx_table.dpm_state.soft_min_level =
		data->dpm_table.gfx_table.dpm_state.soft_max_level =
		data->dpm_table.gfx_table.dpm_levels[soft_level].value;

	soft_level = vega20_find_highest_dpm_level(&(data->dpm_table.mem_table));

	data->dpm_table.mem_table.dpm_state.soft_min_level =
		data->dpm_table.mem_table.dpm_state.soft_max_level =
		data->dpm_table.mem_table.dpm_levels[soft_level].value;

	soft_level = vega20_find_highest_dpm_level(&(data->dpm_table.soc_table));

	data->dpm_table.soc_table.dpm_state.soft_min_level =
		data->dpm_table.soc_table.dpm_state.soft_max_level =
		data->dpm_table.soc_table.dpm_levels[soft_level].value;

	ret = vega20_upload_dpm_min_level(hwmgr, FEATURE_DPM_GFXCLK_MASK |
						 FEATURE_DPM_UCLK_MASK |
						 FEATURE_DPM_SOCCLK_MASK);
	PP_ASSERT_WITH_CODE(!ret,
			"Failed to upload boot level to highest!",
			return ret);

	ret = vega20_upload_dpm_max_level(hwmgr, FEATURE_DPM_GFXCLK_MASK |
						 FEATURE_DPM_UCLK_MASK |
						 FEATURE_DPM_SOCCLK_MASK);
	PP_ASSERT_WITH_CODE(!ret,
			"Failed to upload dpm max level to highest!",
			return ret);

	return 0;
}

static int vega20_force_dpm_lowest(struct pp_hwmgr *hwmgr)
{
	struct vega20_hwmgr *data =
			(struct vega20_hwmgr *)(hwmgr->backend);
	uint32_t soft_level;
	int ret = 0;

	soft_level = vega20_find_lowest_dpm_level(&(data->dpm_table.gfx_table));

	data->dpm_table.gfx_table.dpm_state.soft_min_level =
		data->dpm_table.gfx_table.dpm_state.soft_max_level =
		data->dpm_table.gfx_table.dpm_levels[soft_level].value;

	soft_level = vega20_find_lowest_dpm_level(&(data->dpm_table.mem_table));

	data->dpm_table.mem_table.dpm_state.soft_min_level =
		data->dpm_table.mem_table.dpm_state.soft_max_level =
		data->dpm_table.mem_table.dpm_levels[soft_level].value;

	soft_level = vega20_find_lowest_dpm_level(&(data->dpm_table.soc_table));

	data->dpm_table.soc_table.dpm_state.soft_min_level =
		data->dpm_table.soc_table.dpm_state.soft_max_level =
		data->dpm_table.soc_table.dpm_levels[soft_level].value;

	ret = vega20_upload_dpm_min_level(hwmgr, FEATURE_DPM_GFXCLK_MASK |
						 FEATURE_DPM_UCLK_MASK |
						 FEATURE_DPM_SOCCLK_MASK);
	PP_ASSERT_WITH_CODE(!ret,
			"Failed to upload boot level to highest!",
			return ret);

	ret = vega20_upload_dpm_max_level(hwmgr, FEATURE_DPM_GFXCLK_MASK |
						 FEATURE_DPM_UCLK_MASK |
						 FEATURE_DPM_SOCCLK_MASK);
	PP_ASSERT_WITH_CODE(!ret,
			"Failed to upload dpm max level to highest!",
			return ret);

	return 0;

}

static int vega20_unforce_dpm_levels(struct pp_hwmgr *hwmgr)
{
	struct vega20_hwmgr *data =
			(struct vega20_hwmgr *)(hwmgr->backend);
	uint32_t soft_min_level, soft_max_level;
	int ret = 0;

	/* gfxclk soft min/max settings */
	soft_min_level =
		vega20_find_lowest_dpm_level(&(data->dpm_table.gfx_table));
	soft_max_level =
		vega20_find_highest_dpm_level(&(data->dpm_table.gfx_table));

	data->dpm_table.gfx_table.dpm_state.soft_min_level =
		data->dpm_table.gfx_table.dpm_levels[soft_min_level].value;
	data->dpm_table.gfx_table.dpm_state.soft_max_level =
		data->dpm_table.gfx_table.dpm_levels[soft_max_level].value;

	/* uclk soft min/max settings */
	soft_min_level =
		vega20_find_lowest_dpm_level(&(data->dpm_table.mem_table));
	soft_max_level =
		vega20_find_highest_dpm_level(&(data->dpm_table.mem_table));

	data->dpm_table.mem_table.dpm_state.soft_min_level =
		data->dpm_table.mem_table.dpm_levels[soft_min_level].value;
	data->dpm_table.mem_table.dpm_state.soft_max_level =
		data->dpm_table.mem_table.dpm_levels[soft_max_level].value;

	/* socclk soft min/max settings */
	soft_min_level =
		vega20_find_lowest_dpm_level(&(data->dpm_table.soc_table));
	soft_max_level =
		vega20_find_highest_dpm_level(&(data->dpm_table.soc_table));

	data->dpm_table.soc_table.dpm_state.soft_min_level =
		data->dpm_table.soc_table.dpm_levels[soft_min_level].value;
	data->dpm_table.soc_table.dpm_state.soft_max_level =
		data->dpm_table.soc_table.dpm_levels[soft_max_level].value;

	ret = vega20_upload_dpm_min_level(hwmgr, FEATURE_DPM_GFXCLK_MASK |
						 FEATURE_DPM_UCLK_MASK |
						 FEATURE_DPM_SOCCLK_MASK);
	PP_ASSERT_WITH_CODE(!ret,
			"Failed to upload DPM Bootup Levels!",
			return ret);

	ret = vega20_upload_dpm_max_level(hwmgr, FEATURE_DPM_GFXCLK_MASK |
						 FEATURE_DPM_UCLK_MASK |
						 FEATURE_DPM_SOCCLK_MASK);
	PP_ASSERT_WITH_CODE(!ret,
			"Failed to upload DPM Max Levels!",
			return ret);

	return 0;
}

static int vega20_get_profiling_clk_mask(struct pp_hwmgr *hwmgr, enum amd_dpm_forced_level level,
				uint32_t *sclk_mask, uint32_t *mclk_mask, uint32_t *soc_mask)
{
	struct vega20_hwmgr *data = (struct vega20_hwmgr *)(hwmgr->backend);
	struct vega20_single_dpm_table *gfx_dpm_table = &(data->dpm_table.gfx_table);
	struct vega20_single_dpm_table *mem_dpm_table = &(data->dpm_table.mem_table);
	struct vega20_single_dpm_table *soc_dpm_table = &(data->dpm_table.soc_table);

	*sclk_mask = 0;
	*mclk_mask = 0;
	*soc_mask  = 0;

	if (gfx_dpm_table->count > VEGA20_UMD_PSTATE_GFXCLK_LEVEL &&
	    mem_dpm_table->count > VEGA20_UMD_PSTATE_MCLK_LEVEL &&
	    soc_dpm_table->count > VEGA20_UMD_PSTATE_SOCCLK_LEVEL) {
		*sclk_mask = VEGA20_UMD_PSTATE_GFXCLK_LEVEL;
		*mclk_mask = VEGA20_UMD_PSTATE_MCLK_LEVEL;
		*soc_mask  = VEGA20_UMD_PSTATE_SOCCLK_LEVEL;
	}

	if (level == AMD_DPM_FORCED_LEVEL_PROFILE_MIN_SCLK) {
		*sclk_mask = 0;
	} else if (level == AMD_DPM_FORCED_LEVEL_PROFILE_MIN_MCLK) {
		*mclk_mask = 0;
	} else if (level == AMD_DPM_FORCED_LEVEL_PROFILE_PEAK) {
		*sclk_mask = gfx_dpm_table->count - 1;
		*mclk_mask = mem_dpm_table->count - 1;
		*soc_mask  = soc_dpm_table->count - 1;
	}

	return 0;
}

static int vega20_force_clock_level(struct pp_hwmgr *hwmgr,
		enum pp_clock_type type, uint32_t mask)
{
	struct vega20_hwmgr *data = (struct vega20_hwmgr *)(hwmgr->backend);
	uint32_t soft_min_level, soft_max_level, hard_min_level;
	int ret = 0;

	switch (type) {
	case PP_SCLK:
		soft_min_level = mask ? (ffs(mask) - 1) : 0;
		soft_max_level = mask ? (fls(mask) - 1) : 0;

		if (soft_max_level >= data->dpm_table.gfx_table.count) {
			pr_err("Clock level specified %d is over max allowed %d\n",
					soft_max_level,
					data->dpm_table.gfx_table.count - 1);
			return -EINVAL;
		}

		data->dpm_table.gfx_table.dpm_state.soft_min_level =
			data->dpm_table.gfx_table.dpm_levels[soft_min_level].value;
		data->dpm_table.gfx_table.dpm_state.soft_max_level =
			data->dpm_table.gfx_table.dpm_levels[soft_max_level].value;

		ret = vega20_upload_dpm_min_level(hwmgr, FEATURE_DPM_GFXCLK_MASK);
		PP_ASSERT_WITH_CODE(!ret,
			"Failed to upload boot level to lowest!",
			return ret);

		ret = vega20_upload_dpm_max_level(hwmgr, FEATURE_DPM_GFXCLK_MASK);
		PP_ASSERT_WITH_CODE(!ret,
			"Failed to upload dpm max level to highest!",
			return ret);
		break;

	case PP_MCLK:
		soft_min_level = mask ? (ffs(mask) - 1) : 0;
		soft_max_level = mask ? (fls(mask) - 1) : 0;

		if (soft_max_level >= data->dpm_table.mem_table.count) {
			pr_err("Clock level specified %d is over max allowed %d\n",
					soft_max_level,
					data->dpm_table.mem_table.count - 1);
			return -EINVAL;
		}

		data->dpm_table.mem_table.dpm_state.soft_min_level =
			data->dpm_table.mem_table.dpm_levels[soft_min_level].value;
		data->dpm_table.mem_table.dpm_state.soft_max_level =
			data->dpm_table.mem_table.dpm_levels[soft_max_level].value;

		ret = vega20_upload_dpm_min_level(hwmgr, FEATURE_DPM_UCLK_MASK);
		PP_ASSERT_WITH_CODE(!ret,
			"Failed to upload boot level to lowest!",
			return ret);

		ret = vega20_upload_dpm_max_level(hwmgr, FEATURE_DPM_UCLK_MASK);
		PP_ASSERT_WITH_CODE(!ret,
			"Failed to upload dpm max level to highest!",
			return ret);

		break;

	case PP_SOCCLK:
		soft_min_level = mask ? (ffs(mask) - 1) : 0;
		soft_max_level = mask ? (fls(mask) - 1) : 0;

		if (soft_max_level >= data->dpm_table.soc_table.count) {
			pr_err("Clock level specified %d is over max allowed %d\n",
					soft_max_level,
					data->dpm_table.soc_table.count - 1);
			return -EINVAL;
		}

		data->dpm_table.soc_table.dpm_state.soft_min_level =
			data->dpm_table.soc_table.dpm_levels[soft_min_level].value;
		data->dpm_table.soc_table.dpm_state.soft_max_level =
			data->dpm_table.soc_table.dpm_levels[soft_max_level].value;

		ret = vega20_upload_dpm_min_level(hwmgr, FEATURE_DPM_SOCCLK_MASK);
		PP_ASSERT_WITH_CODE(!ret,
			"Failed to upload boot level to lowest!",
			return ret);

		ret = vega20_upload_dpm_max_level(hwmgr, FEATURE_DPM_SOCCLK_MASK);
		PP_ASSERT_WITH_CODE(!ret,
			"Failed to upload dpm max level to highest!",
			return ret);

		break;

	case PP_FCLK:
		soft_min_level = mask ? (ffs(mask) - 1) : 0;
		soft_max_level = mask ? (fls(mask) - 1) : 0;

		if (soft_max_level >= data->dpm_table.fclk_table.count) {
			pr_err("Clock level specified %d is over max allowed %d\n",
					soft_max_level,
					data->dpm_table.fclk_table.count - 1);
			return -EINVAL;
		}

		data->dpm_table.fclk_table.dpm_state.soft_min_level =
			data->dpm_table.fclk_table.dpm_levels[soft_min_level].value;
		data->dpm_table.fclk_table.dpm_state.soft_max_level =
			data->dpm_table.fclk_table.dpm_levels[soft_max_level].value;

		ret = vega20_upload_dpm_min_level(hwmgr, FEATURE_DPM_FCLK_MASK);
		PP_ASSERT_WITH_CODE(!ret,
			"Failed to upload boot level to lowest!",
			return ret);

		ret = vega20_upload_dpm_max_level(hwmgr, FEATURE_DPM_FCLK_MASK);
		PP_ASSERT_WITH_CODE(!ret,
			"Failed to upload dpm max level to highest!",
			return ret);

		break;

	case PP_DCEFCLK:
		hard_min_level = mask ? (ffs(mask) - 1) : 0;

		if (hard_min_level >= data->dpm_table.dcef_table.count) {
			pr_err("Clock level specified %d is over max allowed %d\n",
					hard_min_level,
					data->dpm_table.dcef_table.count - 1);
			return -EINVAL;
		}

		data->dpm_table.dcef_table.dpm_state.hard_min_level =
			data->dpm_table.dcef_table.dpm_levels[hard_min_level].value;

		ret = vega20_upload_dpm_min_level(hwmgr, FEATURE_DPM_DCEFCLK_MASK);
		PP_ASSERT_WITH_CODE(!ret,
			"Failed to upload boot level to lowest!",
			return ret);

		//TODO: Setting DCEFCLK max dpm level is not supported

		break;

	case PP_PCIE:
		soft_min_level = mask ? (ffs(mask) - 1) : 0;
		soft_max_level = mask ? (fls(mask) - 1) : 0;
		if (soft_min_level >= NUM_LINK_LEVELS ||
		    soft_max_level >= NUM_LINK_LEVELS)
			return -EINVAL;

		ret = smum_send_msg_to_smc_with_parameter(hwmgr,
			PPSMC_MSG_SetMinLinkDpmByIndex, soft_min_level,
			NULL);
		PP_ASSERT_WITH_CODE(!ret,
			"Failed to set min link dpm level!",
			return ret);

		break;

	default:
		break;
	}

	return 0;
}

static int vega20_dpm_force_dpm_level(struct pp_hwmgr *hwmgr,
				enum amd_dpm_forced_level level)
{
	int ret = 0;
	uint32_t sclk_mask, mclk_mask, soc_mask;

	switch (level) {
	case AMD_DPM_FORCED_LEVEL_HIGH:
		ret = vega20_force_dpm_highest(hwmgr);
		break;

	case AMD_DPM_FORCED_LEVEL_LOW:
		ret = vega20_force_dpm_lowest(hwmgr);
		break;

	case AMD_DPM_FORCED_LEVEL_AUTO:
		ret = vega20_unforce_dpm_levels(hwmgr);
		break;

	case AMD_DPM_FORCED_LEVEL_PROFILE_STANDARD:
	case AMD_DPM_FORCED_LEVEL_PROFILE_MIN_SCLK:
	case AMD_DPM_FORCED_LEVEL_PROFILE_MIN_MCLK:
	case AMD_DPM_FORCED_LEVEL_PROFILE_PEAK:
		ret = vega20_get_profiling_clk_mask(hwmgr, level, &sclk_mask, &mclk_mask, &soc_mask);
		if (ret)
			return ret;
		vega20_force_clock_level(hwmgr, PP_SCLK, 1 << sclk_mask);
		vega20_force_clock_level(hwmgr, PP_MCLK, 1 << mclk_mask);
		vega20_force_clock_level(hwmgr, PP_SOCCLK, 1 << soc_mask);
		break;

	case AMD_DPM_FORCED_LEVEL_MANUAL:
	case AMD_DPM_FORCED_LEVEL_PROFILE_EXIT:
	default:
		break;
	}

	return ret;
}

static uint32_t vega20_get_fan_control_mode(struct pp_hwmgr *hwmgr)
{
	struct vega20_hwmgr *data = (struct vega20_hwmgr *)(hwmgr->backend);

	if (data->smu_features[GNLD_FAN_CONTROL].enabled == false)
		return AMD_FAN_CTRL_MANUAL;
	else
		return AMD_FAN_CTRL_AUTO;
}

static void vega20_set_fan_control_mode(struct pp_hwmgr *hwmgr, uint32_t mode)
{
	switch (mode) {
	case AMD_FAN_CTRL_NONE:
		vega20_fan_ctrl_set_fan_speed_pwm(hwmgr, 255);
		break;
	case AMD_FAN_CTRL_MANUAL:
		if (PP_CAP(PHM_PlatformCaps_MicrocodeFanControl))
			vega20_fan_ctrl_stop_smc_fan_control(hwmgr);
		break;
	case AMD_FAN_CTRL_AUTO:
		if (PP_CAP(PHM_PlatformCaps_MicrocodeFanControl))
			vega20_fan_ctrl_start_smc_fan_control(hwmgr);
		break;
	default:
		break;
	}
}

static int vega20_get_dal_power_level(struct pp_hwmgr *hwmgr,
		struct amd_pp_simple_clock_info *info)
{
#if 0
	struct phm_ppt_v2_information *table_info =
			(struct phm_ppt_v2_information *)hwmgr->pptable;
	struct phm_clock_and_voltage_limits *max_limits =
			&table_info->max_clock_voltage_on_ac;

	info->engine_max_clock = max_limits->sclk;
	info->memory_max_clock = max_limits->mclk;
#endif
	return 0;
}


static int vega20_get_sclks(struct pp_hwmgr *hwmgr,
		struct pp_clock_levels_with_latency *clocks)
{
	struct vega20_hwmgr *data = (struct vega20_hwmgr *)(hwmgr->backend);
	struct vega20_single_dpm_table *dpm_table = &(data->dpm_table.gfx_table);
	int i, count;

	if (!data->smu_features[GNLD_DPM_GFXCLK].enabled)
		return -1;

	count = (dpm_table->count > MAX_NUM_CLOCKS) ? MAX_NUM_CLOCKS : dpm_table->count;
	clocks->num_levels = count;

	for (i = 0; i < count; i++) {
		clocks->data[i].clocks_in_khz =
			dpm_table->dpm_levels[i].value * 1000;
		clocks->data[i].latency_in_us = 0;
	}

	return 0;
}

static uint32_t vega20_get_mem_latency(struct pp_hwmgr *hwmgr,
		uint32_t clock)
{
	return 25;
}

static int vega20_get_memclocks(struct pp_hwmgr *hwmgr,
		struct pp_clock_levels_with_latency *clocks)
{
	struct vega20_hwmgr *data = (struct vega20_hwmgr *)(hwmgr->backend);
	struct vega20_single_dpm_table *dpm_table = &(data->dpm_table.mem_table);
	int i, count;

	if (!data->smu_features[GNLD_DPM_UCLK].enabled)
		return -1;

	count = (dpm_table->count > MAX_NUM_CLOCKS) ? MAX_NUM_CLOCKS : dpm_table->count;
	clocks->num_levels = data->mclk_latency_table.count = count;

	for (i = 0; i < count; i++) {
		clocks->data[i].clocks_in_khz =
			data->mclk_latency_table.entries[i].frequency =
			dpm_table->dpm_levels[i].value * 1000;
		clocks->data[i].latency_in_us =
			data->mclk_latency_table.entries[i].latency =
			vega20_get_mem_latency(hwmgr, dpm_table->dpm_levels[i].value);
	}

	return 0;
}

static int vega20_get_dcefclocks(struct pp_hwmgr *hwmgr,
		struct pp_clock_levels_with_latency *clocks)
{
	struct vega20_hwmgr *data = (struct vega20_hwmgr *)(hwmgr->backend);
	struct vega20_single_dpm_table *dpm_table = &(data->dpm_table.dcef_table);
	int i, count;

	if (!data->smu_features[GNLD_DPM_DCEFCLK].enabled)
		return -1;

	count = (dpm_table->count > MAX_NUM_CLOCKS) ? MAX_NUM_CLOCKS : dpm_table->count;
	clocks->num_levels = count;

	for (i = 0; i < count; i++) {
		clocks->data[i].clocks_in_khz =
			dpm_table->dpm_levels[i].value * 1000;
		clocks->data[i].latency_in_us = 0;
	}

	return 0;
}

static int vega20_get_socclocks(struct pp_hwmgr *hwmgr,
		struct pp_clock_levels_with_latency *clocks)
{
	struct vega20_hwmgr *data = (struct vega20_hwmgr *)(hwmgr->backend);
	struct vega20_single_dpm_table *dpm_table = &(data->dpm_table.soc_table);
	int i, count;

	if (!data->smu_features[GNLD_DPM_SOCCLK].enabled)
		return -1;

	count = (dpm_table->count > MAX_NUM_CLOCKS) ? MAX_NUM_CLOCKS : dpm_table->count;
	clocks->num_levels = count;

	for (i = 0; i < count; i++) {
		clocks->data[i].clocks_in_khz =
			dpm_table->dpm_levels[i].value * 1000;
		clocks->data[i].latency_in_us = 0;
	}

	return 0;

}

static int vega20_get_clock_by_type_with_latency(struct pp_hwmgr *hwmgr,
		enum amd_pp_clock_type type,
		struct pp_clock_levels_with_latency *clocks)
{
	int ret;

	switch (type) {
	case amd_pp_sys_clock:
		ret = vega20_get_sclks(hwmgr, clocks);
		break;
	case amd_pp_mem_clock:
		ret = vega20_get_memclocks(hwmgr, clocks);
		break;
	case amd_pp_dcef_clock:
		ret = vega20_get_dcefclocks(hwmgr, clocks);
		break;
	case amd_pp_soc_clock:
		ret = vega20_get_socclocks(hwmgr, clocks);
		break;
	default:
		return -EINVAL;
	}

	return ret;
}

static int vega20_get_clock_by_type_with_voltage(struct pp_hwmgr *hwmgr,
		enum amd_pp_clock_type type,
		struct pp_clock_levels_with_voltage *clocks)
{
	clocks->num_levels = 0;

	return 0;
}

static int vega20_set_watermarks_for_clocks_ranges(struct pp_hwmgr *hwmgr,
						   void *clock_ranges)
{
	struct vega20_hwmgr *data = (struct vega20_hwmgr *)(hwmgr->backend);
	Watermarks_t *table = &(data->smc_state_table.water_marks_table);
	struct dm_pp_wm_sets_with_clock_ranges_soc15 *wm_with_clock_ranges = clock_ranges;

	if (!data->registry_data.disable_water_mark &&
	    data->smu_features[GNLD_DPM_DCEFCLK].supported &&
	    data->smu_features[GNLD_DPM_SOCCLK].supported) {
		smu_set_watermarks_for_clocks_ranges(table, wm_with_clock_ranges);
		data->water_marks_bitmap |= WaterMarksExist;
		data->water_marks_bitmap &= ~WaterMarksLoaded;
	}

	return 0;
}

static int vega20_odn_edit_dpm_table(struct pp_hwmgr *hwmgr,
					enum PP_OD_DPM_TABLE_COMMAND type,
					long *input, uint32_t size)
{
	struct vega20_hwmgr *data =
			(struct vega20_hwmgr *)(hwmgr->backend);
	struct vega20_od8_single_setting *od8_settings =
			data->od8_settings.od8_settings_array;
	OverDriveTable_t *od_table =
			&(data->smc_state_table.overdrive_table);
	int32_t input_index, input_clk, input_vol, i;
	int od8_id;
	int ret;

	PP_ASSERT_WITH_CODE(input, "NULL user input for clock and voltage",
				return -EINVAL);

	switch (type) {
	case PP_OD_EDIT_SCLK_VDDC_TABLE:
		if (!(od8_settings[OD8_SETTING_GFXCLK_FMIN].feature_id &&
		      od8_settings[OD8_SETTING_GFXCLK_FMAX].feature_id)) {
			pr_info("Sclk min/max frequency overdrive not supported\n");
			return -EOPNOTSUPP;
		}

		for (i = 0; i < size; i += 2) {
			if (i + 2 > size) {
				pr_info("invalid number of input parameters %d\n",
					size);
				return -EINVAL;
			}

			input_index = input[i];
			input_clk = input[i + 1];

			if (input_index != 0 && input_index != 1) {
				pr_info("Invalid index %d\n", input_index);
				pr_info("Support min/max sclk frequency setting only which index by 0/1\n");
				return -EINVAL;
			}

			if (input_clk < od8_settings[OD8_SETTING_GFXCLK_FMIN].min_value ||
			    input_clk > od8_settings[OD8_SETTING_GFXCLK_FMAX].max_value) {
				pr_info("clock freq %d is not within allowed range [%d - %d]\n",
					input_clk,
					od8_settings[OD8_SETTING_GFXCLK_FMIN].min_value,
					od8_settings[OD8_SETTING_GFXCLK_FMAX].max_value);
				return -EINVAL;
			}

			if ((input_index == 0 && od_table->GfxclkFmin != input_clk) ||
			    (input_index == 1 && od_table->GfxclkFmax != input_clk))
				data->gfxclk_overdrive = true;

			if (input_index == 0)
				od_table->GfxclkFmin = input_clk;
			else
				od_table->GfxclkFmax = input_clk;
		}

		break;

	case PP_OD_EDIT_MCLK_VDDC_TABLE:
		if (!od8_settings[OD8_SETTING_UCLK_FMAX].feature_id) {
			pr_info("Mclk max frequency overdrive not supported\n");
			return -EOPNOTSUPP;
		}

		for (i = 0; i < size; i += 2) {
			if (i + 2 > size) {
				pr_info("invalid number of input parameters %d\n",
					size);
				return -EINVAL;
			}

			input_index = input[i];
			input_clk = input[i + 1];

			if (input_index != 1) {
				pr_info("Invalid index %d\n", input_index);
				pr_info("Support max Mclk frequency setting only which index by 1\n");
				return -EINVAL;
			}

			if (input_clk < od8_settings[OD8_SETTING_UCLK_FMAX].min_value ||
			    input_clk > od8_settings[OD8_SETTING_UCLK_FMAX].max_value) {
				pr_info("clock freq %d is not within allowed range [%d - %d]\n",
					input_clk,
					od8_settings[OD8_SETTING_UCLK_FMAX].min_value,
					od8_settings[OD8_SETTING_UCLK_FMAX].max_value);
				return -EINVAL;
			}

			if (input_index == 1 && od_table->UclkFmax != input_clk)
				data->memclk_overdrive = true;

			od_table->UclkFmax = input_clk;
		}

		break;

	case PP_OD_EDIT_VDDC_CURVE:
		if (!(od8_settings[OD8_SETTING_GFXCLK_FREQ1].feature_id &&
		    od8_settings[OD8_SETTING_GFXCLK_FREQ2].feature_id &&
		    od8_settings[OD8_SETTING_GFXCLK_FREQ3].feature_id &&
		    od8_settings[OD8_SETTING_GFXCLK_VOLTAGE1].feature_id &&
		    od8_settings[OD8_SETTING_GFXCLK_VOLTAGE2].feature_id &&
		    od8_settings[OD8_SETTING_GFXCLK_VOLTAGE3].feature_id)) {
			pr_info("Voltage curve calibrate not supported\n");
			return -EOPNOTSUPP;
		}

		for (i = 0; i < size; i += 3) {
			if (i + 3 > size) {
				pr_info("invalid number of input parameters %d\n",
					size);
				return -EINVAL;
			}

			input_index = input[i];
			input_clk = input[i + 1];
			input_vol = input[i + 2];

			if (input_index > 2) {
				pr_info("Setting for point %d is not supported\n",
						input_index + 1);
				pr_info("Three supported points index by 0, 1, 2\n");
				return -EINVAL;
			}

			od8_id = OD8_SETTING_GFXCLK_FREQ1 + 2 * input_index;
			if (input_clk < od8_settings[od8_id].min_value ||
			    input_clk > od8_settings[od8_id].max_value) {
				pr_info("clock freq %d is not within allowed range [%d - %d]\n",
					input_clk,
					od8_settings[od8_id].min_value,
					od8_settings[od8_id].max_value);
				return -EINVAL;
			}

			od8_id = OD8_SETTING_GFXCLK_VOLTAGE1 + 2 * input_index;
			if (input_vol < od8_settings[od8_id].min_value ||
			    input_vol > od8_settings[od8_id].max_value) {
				pr_info("clock voltage %d is not within allowed range [%d - %d]\n",
					input_vol,
					od8_settings[od8_id].min_value,
					od8_settings[od8_id].max_value);
				return -EINVAL;
			}

			switch (input_index) {
			case 0:
				od_table->GfxclkFreq1 = input_clk;
				od_table->GfxclkVolt1 = input_vol * VOLTAGE_SCALE;
				break;
			case 1:
				od_table->GfxclkFreq2 = input_clk;
				od_table->GfxclkVolt2 = input_vol * VOLTAGE_SCALE;
				break;
			case 2:
				od_table->GfxclkFreq3 = input_clk;
				od_table->GfxclkVolt3 = input_vol * VOLTAGE_SCALE;
				break;
			}
		}
		break;

	case PP_OD_RESTORE_DEFAULT_TABLE:
		data->gfxclk_overdrive = false;
		data->memclk_overdrive = false;

		ret = smum_smc_table_manager(hwmgr,
					     (uint8_t *)od_table,
					     TABLE_OVERDRIVE, true);
		PP_ASSERT_WITH_CODE(!ret,
				"Failed to export overdrive table!",
				return ret);
		break;

	case PP_OD_COMMIT_DPM_TABLE:
		ret = smum_smc_table_manager(hwmgr,
					     (uint8_t *)od_table,
					     TABLE_OVERDRIVE, false);
		PP_ASSERT_WITH_CODE(!ret,
				"Failed to import overdrive table!",
				return ret);

		/* retrieve updated gfxclk table */
		if (data->gfxclk_overdrive) {
			data->gfxclk_overdrive = false;

			ret = vega20_setup_gfxclk_dpm_table(hwmgr);
			if (ret)
				return ret;
		}

		/* retrieve updated memclk table */
		if (data->memclk_overdrive) {
			data->memclk_overdrive = false;

			ret = vega20_setup_memclk_dpm_table(hwmgr);
			if (ret)
				return ret;
		}
		break;

	default:
		return -EINVAL;
	}

	return 0;
}

static int vega20_set_mp1_state(struct pp_hwmgr *hwmgr,
				enum pp_mp1_state mp1_state)
{
	uint16_t msg;
	int ret;

	switch (mp1_state) {
	case PP_MP1_STATE_SHUTDOWN:
		msg = PPSMC_MSG_PrepareMp1ForShutdown;
		break;
	case PP_MP1_STATE_UNLOAD:
		msg = PPSMC_MSG_PrepareMp1ForUnload;
		break;
	case PP_MP1_STATE_RESET:
		msg = PPSMC_MSG_PrepareMp1ForReset;
		break;
	case PP_MP1_STATE_NONE:
	default:
		return 0;
	}

	PP_ASSERT_WITH_CODE((ret = smum_send_msg_to_smc(hwmgr, msg, NULL)) == 0,
			    "[PrepareMp1] Failed!",
			    return ret);

	return 0;
}

static int vega20_get_ppfeature_status(struct pp_hwmgr *hwmgr, char *buf)
{
	static const char *ppfeature_name[] = {
				"DPM_PREFETCHER",
				"GFXCLK_DPM",
				"UCLK_DPM",
				"SOCCLK_DPM",
				"UVD_DPM",
				"VCE_DPM",
				"ULV",
				"MP0CLK_DPM",
				"LINK_DPM",
				"DCEFCLK_DPM",
				"GFXCLK_DS",
				"SOCCLK_DS",
				"LCLK_DS",
				"PPT",
				"TDC",
				"THERMAL",
				"GFX_PER_CU_CG",
				"RM",
				"DCEFCLK_DS",
				"ACDC",
				"VR0HOT",
				"VR1HOT",
				"FW_CTF",
				"LED_DISPLAY",
				"FAN_CONTROL",
				"GFX_EDC",
				"GFXOFF",
				"CG",
				"FCLK_DPM",
				"FCLK_DS",
				"MP1CLK_DS",
				"MP0CLK_DS",
				"XGMI",
				"ECC"};
	static const char *output_title[] = {
				"FEATURES",
				"BITMASK",
				"ENABLEMENT"};
	uint64_t features_enabled;
	int i;
	int ret = 0;
	int size = 0;

	phm_get_sysfs_buf(&buf, &size);

	ret = vega20_get_enabled_smc_features(hwmgr, &features_enabled);
	PP_ASSERT_WITH_CODE(!ret,
			"[EnableAllSmuFeatures] Failed to get enabled smc features!",
			return ret);

	size += sysfs_emit_at(buf, size, "Current ppfeatures: 0x%016llx\n", features_enabled);
	size += sysfs_emit_at(buf, size, "%-19s %-22s %s\n",
				output_title[0],
				output_title[1],
				output_title[2]);
	for (i = 0; i < GNLD_FEATURES_MAX; i++) {
		size += sysfs_emit_at(buf, size, "%-19s 0x%016llx %6s\n",
					ppfeature_name[i],
					1ULL << i,
					(features_enabled & (1ULL << i)) ? "Y" : "N");
	}

	return size;
}

static int vega20_set_ppfeature_status(struct pp_hwmgr *hwmgr, uint64_t new_ppfeature_masks)
{
	struct vega20_hwmgr *data =
			(struct vega20_hwmgr *)(hwmgr->backend);
	uint64_t features_enabled, features_to_enable, features_to_disable;
	int i, ret = 0;
	bool enabled;

	if (new_ppfeature_masks >= (1ULL << GNLD_FEATURES_MAX))
		return -EINVAL;

	ret = vega20_get_enabled_smc_features(hwmgr, &features_enabled);
	if (ret)
		return ret;

	features_to_disable =
		features_enabled & ~new_ppfeature_masks;
	features_to_enable =
		~features_enabled & new_ppfeature_masks;

	pr_debug("features_to_disable 0x%llx\n", features_to_disable);
	pr_debug("features_to_enable 0x%llx\n", features_to_enable);

	if (features_to_disable) {
		ret = vega20_enable_smc_features(hwmgr, false, features_to_disable);
		if (ret)
			return ret;
	}

	if (features_to_enable) {
		ret = vega20_enable_smc_features(hwmgr, true, features_to_enable);
		if (ret)
			return ret;
	}

	/* Update the cached feature enablement state */
	ret = vega20_get_enabled_smc_features(hwmgr, &features_enabled);
	if (ret)
		return ret;

	for (i = 0; i < GNLD_FEATURES_MAX; i++) {
		enabled = (features_enabled & data->smu_features[i].smu_feature_bitmap) ?
			true : false;
		data->smu_features[i].enabled = enabled;
	}

	return 0;
}

static int vega20_get_current_pcie_link_width_level(struct pp_hwmgr *hwmgr)
{
	struct amdgpu_device *adev = hwmgr->adev;

	return (RREG32_PCIE(smnPCIE_LC_LINK_WIDTH_CNTL) &
		PCIE_LC_LINK_WIDTH_CNTL__LC_LINK_WIDTH_RD_MASK)
		>> PCIE_LC_LINK_WIDTH_CNTL__LC_LINK_WIDTH_RD__SHIFT;
}

static int vega20_get_current_pcie_link_width(struct pp_hwmgr *hwmgr)
{
	uint32_t width_level;

	width_level = vega20_get_current_pcie_link_width_level(hwmgr);
	if (width_level > LINK_WIDTH_MAX)
		width_level = 0;

	return link_width[width_level];
}

static int vega20_get_current_pcie_link_speed_level(struct pp_hwmgr *hwmgr)
{
	struct amdgpu_device *adev = hwmgr->adev;

	return (RREG32_PCIE(smnPCIE_LC_SPEED_CNTL) &
		PSWUSP0_PCIE_LC_SPEED_CNTL__LC_CURRENT_DATA_RATE_MASK)
		>> PSWUSP0_PCIE_LC_SPEED_CNTL__LC_CURRENT_DATA_RATE__SHIFT;
}

static int vega20_get_current_pcie_link_speed(struct pp_hwmgr *hwmgr)
{
	uint32_t speed_level;

	speed_level = vega20_get_current_pcie_link_speed_level(hwmgr);
	if (speed_level > LINK_SPEED_MAX)
		speed_level = 0;

	return link_speed[speed_level];
}

static int vega20_print_clock_levels(struct pp_hwmgr *hwmgr,
		enum pp_clock_type type, char *buf)
{
	struct vega20_hwmgr *data =
			(struct vega20_hwmgr *)(hwmgr->backend);
	struct vega20_od8_single_setting *od8_settings =
			data->od8_settings.od8_settings_array;
	OverDriveTable_t *od_table =
			&(data->smc_state_table.overdrive_table);
	PPTable_t *pptable = &(data->smc_state_table.pp_table);
	struct pp_clock_levels_with_latency clocks;
	struct vega20_single_dpm_table *fclk_dpm_table =
			&(data->dpm_table.fclk_table);
	int i, now, size = 0;
	int ret = 0;
	uint32_t gen_speed, lane_width, current_gen_speed, current_lane_width;

	phm_get_sysfs_buf(&buf, &size);

	switch (type) {
	case PP_SCLK:
		ret = vega20_get_current_clk_freq(hwmgr, PPCLK_GFXCLK, &now);
		PP_ASSERT_WITH_CODE(!ret,
				"Attempt to get current gfx clk Failed!",
				return ret);

		if (vega20_get_sclks(hwmgr, &clocks)) {
			size += sprintf(buf + size, "0: %uMhz * (DPM disabled)\n",
				now / 100);
			break;
		}

		for (i = 0; i < clocks.num_levels; i++)
			size += sprintf(buf + size, "%d: %uMhz %s\n",
				i, clocks.data[i].clocks_in_khz / 1000,
				(clocks.data[i].clocks_in_khz == now * 10) ? "*" : "");
		break;

	case PP_MCLK:
		ret = vega20_get_current_clk_freq(hwmgr, PPCLK_UCLK, &now);
		PP_ASSERT_WITH_CODE(!ret,
				"Attempt to get current mclk freq Failed!",
				return ret);

		if (vega20_get_memclocks(hwmgr, &clocks)) {
			size += sprintf(buf + size, "0: %uMhz * (DPM disabled)\n",
				now / 100);
			break;
		}

		for (i = 0; i < clocks.num_levels; i++)
			size += sprintf(buf + size, "%d: %uMhz %s\n",
				i, clocks.data[i].clocks_in_khz / 1000,
				(clocks.data[i].clocks_in_khz == now * 10) ? "*" : "");
		break;

	case PP_SOCCLK:
		ret = vega20_get_current_clk_freq(hwmgr, PPCLK_SOCCLK, &now);
		PP_ASSERT_WITH_CODE(!ret,
				"Attempt to get current socclk freq Failed!",
				return ret);

		if (vega20_get_socclocks(hwmgr, &clocks)) {
			size += sprintf(buf + size, "0: %uMhz * (DPM disabled)\n",
				now / 100);
			break;
		}

		for (i = 0; i < clocks.num_levels; i++)
			size += sprintf(buf + size, "%d: %uMhz %s\n",
				i, clocks.data[i].clocks_in_khz / 1000,
				(clocks.data[i].clocks_in_khz == now * 10) ? "*" : "");
		break;

	case PP_FCLK:
		ret = vega20_get_current_clk_freq(hwmgr, PPCLK_FCLK, &now);
		PP_ASSERT_WITH_CODE(!ret,
				"Attempt to get current fclk freq Failed!",
				return ret);

		for (i = 0; i < fclk_dpm_table->count; i++)
			size += sprintf(buf + size, "%d: %uMhz %s\n",
				i, fclk_dpm_table->dpm_levels[i].value,
				fclk_dpm_table->dpm_levels[i].value == (now / 100) ? "*" : "");
		break;

	case PP_DCEFCLK:
		ret = vega20_get_current_clk_freq(hwmgr, PPCLK_DCEFCLK, &now);
		PP_ASSERT_WITH_CODE(!ret,
				"Attempt to get current dcefclk freq Failed!",
				return ret);

		if (vega20_get_dcefclocks(hwmgr, &clocks)) {
			size += sprintf(buf + size, "0: %uMhz * (DPM disabled)\n",
				now / 100);
			break;
		}

		for (i = 0; i < clocks.num_levels; i++)
			size += sprintf(buf + size, "%d: %uMhz %s\n",
				i, clocks.data[i].clocks_in_khz / 1000,
				(clocks.data[i].clocks_in_khz == now * 10) ? "*" : "");
		break;

	case PP_PCIE:
		current_gen_speed =
			vega20_get_current_pcie_link_speed_level(hwmgr);
		current_lane_width =
			vega20_get_current_pcie_link_width_level(hwmgr);
		for (i = 0; i < NUM_LINK_LEVELS; i++) {
			gen_speed = pptable->PcieGenSpeed[i];
			lane_width = pptable->PcieLaneCount[i];

			size += sprintf(buf + size, "%d: %s %s %dMhz %s\n", i,
					(gen_speed == 0) ? "2.5GT/s," :
					(gen_speed == 1) ? "5.0GT/s," :
					(gen_speed == 2) ? "8.0GT/s," :
					(gen_speed == 3) ? "16.0GT/s," : "",
					(lane_width == 1) ? "x1" :
					(lane_width == 2) ? "x2" :
					(lane_width == 3) ? "x4" :
					(lane_width == 4) ? "x8" :
					(lane_width == 5) ? "x12" :
					(lane_width == 6) ? "x16" : "",
					pptable->LclkFreq[i],
					(current_gen_speed == gen_speed) &&
					(current_lane_width == lane_width) ?
					"*" : "");
		}
		break;

	case OD_SCLK:
		if (od8_settings[OD8_SETTING_GFXCLK_FMIN].feature_id &&
		    od8_settings[OD8_SETTING_GFXCLK_FMAX].feature_id) {
<<<<<<< HEAD
			size += sysfs_emit_at(buf, size, "%s:\n", "OD_SCLK");
			size += sysfs_emit_at(buf, size, "0: %10uMhz\n",
=======
			size += sprintf(buf + size, "%s:\n", "OD_SCLK");
			size += sprintf(buf + size, "0: %10uMhz\n",
>>>>>>> 8590222e
				od_table->GfxclkFmin);
			size += sprintf(buf + size, "1: %10uMhz\n",
				od_table->GfxclkFmax);
		}
		break;

	case OD_MCLK:
		if (od8_settings[OD8_SETTING_UCLK_FMAX].feature_id) {
<<<<<<< HEAD
			size += sysfs_emit_at(buf, size, "%s:\n", "OD_MCLK");
			size += sysfs_emit_at(buf, size, "1: %10uMhz\n",
=======
			size += sprintf(buf + size, "%s:\n", "OD_MCLK");
			size += sprintf(buf + size, "1: %10uMhz\n",
>>>>>>> 8590222e
				od_table->UclkFmax);
		}

		break;

	case OD_VDDC_CURVE:
		if (od8_settings[OD8_SETTING_GFXCLK_FREQ1].feature_id &&
		    od8_settings[OD8_SETTING_GFXCLK_FREQ2].feature_id &&
		    od8_settings[OD8_SETTING_GFXCLK_FREQ3].feature_id &&
		    od8_settings[OD8_SETTING_GFXCLK_VOLTAGE1].feature_id &&
		    od8_settings[OD8_SETTING_GFXCLK_VOLTAGE2].feature_id &&
		    od8_settings[OD8_SETTING_GFXCLK_VOLTAGE3].feature_id) {
<<<<<<< HEAD
			size += sysfs_emit_at(buf, size, "%s:\n", "OD_VDDC_CURVE");
			size += sysfs_emit_at(buf, size, "0: %10uMhz %10dmV\n",
=======
			size += sprintf(buf + size, "%s:\n", "OD_VDDC_CURVE");
			size += sprintf(buf + size, "0: %10uMhz %10dmV\n",
>>>>>>> 8590222e
				od_table->GfxclkFreq1,
				od_table->GfxclkVolt1 / VOLTAGE_SCALE);
			size += sprintf(buf + size, "1: %10uMhz %10dmV\n",
				od_table->GfxclkFreq2,
				od_table->GfxclkVolt2 / VOLTAGE_SCALE);
			size += sprintf(buf + size, "2: %10uMhz %10dmV\n",
				od_table->GfxclkFreq3,
				od_table->GfxclkVolt3 / VOLTAGE_SCALE);
		}

		break;

	case OD_RANGE:
<<<<<<< HEAD
		size += sysfs_emit_at(buf, size, "%s:\n", "OD_RANGE");
=======
		size += sprintf(buf + size, "%s:\n", "OD_RANGE");
>>>>>>> 8590222e

		if (od8_settings[OD8_SETTING_GFXCLK_FMIN].feature_id &&
		    od8_settings[OD8_SETTING_GFXCLK_FMAX].feature_id) {
			size += sprintf(buf + size, "SCLK: %7uMhz %10uMhz\n",
				od8_settings[OD8_SETTING_GFXCLK_FMIN].min_value,
				od8_settings[OD8_SETTING_GFXCLK_FMAX].max_value);
		}

		if (od8_settings[OD8_SETTING_UCLK_FMAX].feature_id) {
			size += sprintf(buf + size, "MCLK: %7uMhz %10uMhz\n",
				od8_settings[OD8_SETTING_UCLK_FMAX].min_value,
				od8_settings[OD8_SETTING_UCLK_FMAX].max_value);
		}

		if (od8_settings[OD8_SETTING_GFXCLK_FREQ1].feature_id &&
		    od8_settings[OD8_SETTING_GFXCLK_FREQ2].feature_id &&
		    od8_settings[OD8_SETTING_GFXCLK_FREQ3].feature_id &&
		    od8_settings[OD8_SETTING_GFXCLK_VOLTAGE1].feature_id &&
		    od8_settings[OD8_SETTING_GFXCLK_VOLTAGE2].feature_id &&
		    od8_settings[OD8_SETTING_GFXCLK_VOLTAGE3].feature_id) {
			size += sprintf(buf + size, "VDDC_CURVE_SCLK[0]: %7uMhz %10uMhz\n",
				od8_settings[OD8_SETTING_GFXCLK_FREQ1].min_value,
				od8_settings[OD8_SETTING_GFXCLK_FREQ1].max_value);
			size += sprintf(buf + size, "VDDC_CURVE_VOLT[0]: %7dmV %11dmV\n",
				od8_settings[OD8_SETTING_GFXCLK_VOLTAGE1].min_value,
				od8_settings[OD8_SETTING_GFXCLK_VOLTAGE1].max_value);
			size += sprintf(buf + size, "VDDC_CURVE_SCLK[1]: %7uMhz %10uMhz\n",
				od8_settings[OD8_SETTING_GFXCLK_FREQ2].min_value,
				od8_settings[OD8_SETTING_GFXCLK_FREQ2].max_value);
			size += sprintf(buf + size, "VDDC_CURVE_VOLT[1]: %7dmV %11dmV\n",
				od8_settings[OD8_SETTING_GFXCLK_VOLTAGE2].min_value,
				od8_settings[OD8_SETTING_GFXCLK_VOLTAGE2].max_value);
			size += sprintf(buf + size, "VDDC_CURVE_SCLK[2]: %7uMhz %10uMhz\n",
				od8_settings[OD8_SETTING_GFXCLK_FREQ3].min_value,
				od8_settings[OD8_SETTING_GFXCLK_FREQ3].max_value);
			size += sprintf(buf + size, "VDDC_CURVE_VOLT[2]: %7dmV %11dmV\n",
				od8_settings[OD8_SETTING_GFXCLK_VOLTAGE3].min_value,
				od8_settings[OD8_SETTING_GFXCLK_VOLTAGE3].max_value);
		}

		break;
	default:
		break;
	}
	return size;
}

static int vega20_set_uclk_to_highest_dpm_level(struct pp_hwmgr *hwmgr,
		struct vega20_single_dpm_table *dpm_table)
{
	struct vega20_hwmgr *data = (struct vega20_hwmgr *)(hwmgr->backend);
	int ret = 0;

	if (data->smu_features[GNLD_DPM_UCLK].enabled) {
		PP_ASSERT_WITH_CODE(dpm_table->count > 0,
				"[SetUclkToHightestDpmLevel] Dpm table has no entry!",
				return -EINVAL);
		PP_ASSERT_WITH_CODE(dpm_table->count <= NUM_UCLK_DPM_LEVELS,
				"[SetUclkToHightestDpmLevel] Dpm table has too many entries!",
				return -EINVAL);

		dpm_table->dpm_state.hard_min_level = dpm_table->dpm_levels[dpm_table->count - 1].value;
		PP_ASSERT_WITH_CODE(!(ret = smum_send_msg_to_smc_with_parameter(hwmgr,
				PPSMC_MSG_SetHardMinByFreq,
				(PPCLK_UCLK << 16 ) | dpm_table->dpm_state.hard_min_level,
				NULL)),
				"[SetUclkToHightestDpmLevel] Set hard min uclk failed!",
				return ret);
	}

	return ret;
}

static int vega20_set_fclk_to_highest_dpm_level(struct pp_hwmgr *hwmgr)
{
	struct vega20_hwmgr *data = (struct vega20_hwmgr *)(hwmgr->backend);
	struct vega20_single_dpm_table *dpm_table = &(data->dpm_table.fclk_table);
	int ret = 0;

	if (data->smu_features[GNLD_DPM_FCLK].enabled) {
		PP_ASSERT_WITH_CODE(dpm_table->count > 0,
				"[SetFclkToHightestDpmLevel] Dpm table has no entry!",
				return -EINVAL);
		PP_ASSERT_WITH_CODE(dpm_table->count <= NUM_FCLK_DPM_LEVELS,
				"[SetFclkToHightestDpmLevel] Dpm table has too many entries!",
				return -EINVAL);

		dpm_table->dpm_state.soft_min_level = dpm_table->dpm_levels[dpm_table->count - 1].value;
		PP_ASSERT_WITH_CODE(!(ret = smum_send_msg_to_smc_with_parameter(hwmgr,
				PPSMC_MSG_SetSoftMinByFreq,
				(PPCLK_FCLK << 16 ) | dpm_table->dpm_state.soft_min_level,
				NULL)),
				"[SetFclkToHightestDpmLevel] Set soft min fclk failed!",
				return ret);
	}

	return ret;
}

static int vega20_pre_display_configuration_changed_task(struct pp_hwmgr *hwmgr)
{
	struct vega20_hwmgr *data = (struct vega20_hwmgr *)(hwmgr->backend);
	int ret = 0;

	smum_send_msg_to_smc_with_parameter(hwmgr,
			PPSMC_MSG_NumOfDisplays, 0, NULL);

	ret = vega20_set_uclk_to_highest_dpm_level(hwmgr,
			&data->dpm_table.mem_table);
	if (ret)
		return ret;

	return vega20_set_fclk_to_highest_dpm_level(hwmgr);
}

static int vega20_display_configuration_changed_task(struct pp_hwmgr *hwmgr)
{
	struct vega20_hwmgr *data = (struct vega20_hwmgr *)(hwmgr->backend);
	int result = 0;
	Watermarks_t *wm_table = &(data->smc_state_table.water_marks_table);

	if ((data->water_marks_bitmap & WaterMarksExist) &&
	    !(data->water_marks_bitmap & WaterMarksLoaded)) {
		result = smum_smc_table_manager(hwmgr,
						(uint8_t *)wm_table, TABLE_WATERMARKS, false);
		PP_ASSERT_WITH_CODE(!result,
				"Failed to update WMTABLE!",
				return result);
		data->water_marks_bitmap |= WaterMarksLoaded;
	}

	if ((data->water_marks_bitmap & WaterMarksExist) &&
	    data->smu_features[GNLD_DPM_DCEFCLK].supported &&
	    data->smu_features[GNLD_DPM_SOCCLK].supported) {
		result = smum_send_msg_to_smc_with_parameter(hwmgr,
			PPSMC_MSG_NumOfDisplays,
			hwmgr->display_config->num_display,
			NULL);
	}

	return result;
}

static int vega20_enable_disable_uvd_dpm(struct pp_hwmgr *hwmgr, bool enable)
{
	struct vega20_hwmgr *data =
			(struct vega20_hwmgr *)(hwmgr->backend);
	int ret = 0;

	if (data->smu_features[GNLD_DPM_UVD].supported) {
		if (data->smu_features[GNLD_DPM_UVD].enabled == enable) {
			if (enable)
				PP_DBG_LOG("[EnableDisableUVDDPM] feature DPM UVD already enabled!\n");
			else
				PP_DBG_LOG("[EnableDisableUVDDPM] feature DPM UVD already disabled!\n");
		}

		ret = vega20_enable_smc_features(hwmgr,
				enable,
				data->smu_features[GNLD_DPM_UVD].smu_feature_bitmap);
		PP_ASSERT_WITH_CODE(!ret,
				"[EnableDisableUVDDPM] Attempt to Enable/Disable DPM UVD Failed!",
				return ret);
		data->smu_features[GNLD_DPM_UVD].enabled = enable;
	}

	return 0;
}

static void vega20_power_gate_vce(struct pp_hwmgr *hwmgr, bool bgate)
{
	struct vega20_hwmgr *data = (struct vega20_hwmgr *)(hwmgr->backend);

	if (data->vce_power_gated == bgate)
		return ;

	data->vce_power_gated = bgate;
	if (bgate) {
		vega20_enable_disable_vce_dpm(hwmgr, !bgate);
		amdgpu_device_ip_set_powergating_state(hwmgr->adev,
						AMD_IP_BLOCK_TYPE_VCE,
						AMD_PG_STATE_GATE);
	} else {
		amdgpu_device_ip_set_powergating_state(hwmgr->adev,
						AMD_IP_BLOCK_TYPE_VCE,
						AMD_PG_STATE_UNGATE);
		vega20_enable_disable_vce_dpm(hwmgr, !bgate);
	}

}

static void vega20_power_gate_uvd(struct pp_hwmgr *hwmgr, bool bgate)
{
	struct vega20_hwmgr *data = (struct vega20_hwmgr *)(hwmgr->backend);

	if (data->uvd_power_gated == bgate)
		return ;

	data->uvd_power_gated = bgate;
	vega20_enable_disable_uvd_dpm(hwmgr, !bgate);
}

static int vega20_apply_clocks_adjust_rules(struct pp_hwmgr *hwmgr)
{
	struct vega20_hwmgr *data = (struct vega20_hwmgr *)(hwmgr->backend);
	struct vega20_single_dpm_table *dpm_table;
	bool vblank_too_short = false;
	bool disable_mclk_switching;
	bool disable_fclk_switching;
	uint32_t i, latency;

	disable_mclk_switching = ((1 < hwmgr->display_config->num_display) &&
                           !hwmgr->display_config->multi_monitor_in_sync) ||
                            vblank_too_short;
	latency = hwmgr->display_config->dce_tolerable_mclk_in_active_latency;

	/* gfxclk */
	dpm_table = &(data->dpm_table.gfx_table);
	dpm_table->dpm_state.soft_min_level = dpm_table->dpm_levels[0].value;
	dpm_table->dpm_state.soft_max_level = VG20_CLOCK_MAX_DEFAULT;
	dpm_table->dpm_state.hard_min_level = dpm_table->dpm_levels[0].value;
	dpm_table->dpm_state.hard_max_level = VG20_CLOCK_MAX_DEFAULT;

	if (PP_CAP(PHM_PlatformCaps_UMDPState)) {
		if (VEGA20_UMD_PSTATE_GFXCLK_LEVEL < dpm_table->count) {
			dpm_table->dpm_state.soft_min_level = dpm_table->dpm_levels[VEGA20_UMD_PSTATE_GFXCLK_LEVEL].value;
			dpm_table->dpm_state.soft_max_level = dpm_table->dpm_levels[VEGA20_UMD_PSTATE_GFXCLK_LEVEL].value;
		}

		if (hwmgr->dpm_level == AMD_DPM_FORCED_LEVEL_PROFILE_MIN_SCLK) {
			dpm_table->dpm_state.soft_min_level = dpm_table->dpm_levels[0].value;
			dpm_table->dpm_state.soft_max_level = dpm_table->dpm_levels[0].value;
		}

		if (hwmgr->dpm_level == AMD_DPM_FORCED_LEVEL_PROFILE_PEAK) {
			dpm_table->dpm_state.soft_min_level = dpm_table->dpm_levels[dpm_table->count - 1].value;
			dpm_table->dpm_state.soft_max_level = dpm_table->dpm_levels[dpm_table->count - 1].value;
		}
	}

	/* memclk */
	dpm_table = &(data->dpm_table.mem_table);
	dpm_table->dpm_state.soft_min_level = dpm_table->dpm_levels[0].value;
	dpm_table->dpm_state.soft_max_level = VG20_CLOCK_MAX_DEFAULT;
	dpm_table->dpm_state.hard_min_level = dpm_table->dpm_levels[0].value;
	dpm_table->dpm_state.hard_max_level = VG20_CLOCK_MAX_DEFAULT;

	if (PP_CAP(PHM_PlatformCaps_UMDPState)) {
		if (VEGA20_UMD_PSTATE_MCLK_LEVEL < dpm_table->count) {
			dpm_table->dpm_state.soft_min_level = dpm_table->dpm_levels[VEGA20_UMD_PSTATE_MCLK_LEVEL].value;
			dpm_table->dpm_state.soft_max_level = dpm_table->dpm_levels[VEGA20_UMD_PSTATE_MCLK_LEVEL].value;
		}

		if (hwmgr->dpm_level == AMD_DPM_FORCED_LEVEL_PROFILE_MIN_MCLK) {
			dpm_table->dpm_state.soft_min_level = dpm_table->dpm_levels[0].value;
			dpm_table->dpm_state.soft_max_level = dpm_table->dpm_levels[0].value;
		}

		if (hwmgr->dpm_level == AMD_DPM_FORCED_LEVEL_PROFILE_PEAK) {
			dpm_table->dpm_state.soft_min_level = dpm_table->dpm_levels[dpm_table->count - 1].value;
			dpm_table->dpm_state.soft_max_level = dpm_table->dpm_levels[dpm_table->count - 1].value;
		}
	}

	/* honour DAL's UCLK Hardmin */
	if (dpm_table->dpm_state.hard_min_level < (hwmgr->display_config->min_mem_set_clock / 100))
		dpm_table->dpm_state.hard_min_level = hwmgr->display_config->min_mem_set_clock / 100;

	/* Hardmin is dependent on displayconfig */
	if (disable_mclk_switching) {
		dpm_table->dpm_state.hard_min_level = dpm_table->dpm_levels[dpm_table->count - 1].value;
		for (i = 0; i < data->mclk_latency_table.count - 1; i++) {
			if (data->mclk_latency_table.entries[i].latency <= latency) {
				if (dpm_table->dpm_levels[i].value >= (hwmgr->display_config->min_mem_set_clock / 100)) {
					dpm_table->dpm_state.hard_min_level = dpm_table->dpm_levels[i].value;
					break;
				}
			}
		}
	}

	if (hwmgr->display_config->nb_pstate_switch_disable)
		dpm_table->dpm_state.hard_min_level = dpm_table->dpm_levels[dpm_table->count - 1].value;

	if ((disable_mclk_switching &&
	    (dpm_table->dpm_state.hard_min_level == dpm_table->dpm_levels[dpm_table->count - 1].value)) ||
	     hwmgr->display_config->min_mem_set_clock / 100 >= dpm_table->dpm_levels[dpm_table->count - 1].value)
		disable_fclk_switching = true;
	else
		disable_fclk_switching = false;

	/* fclk */
	dpm_table = &(data->dpm_table.fclk_table);
	dpm_table->dpm_state.soft_min_level = dpm_table->dpm_levels[0].value;
	dpm_table->dpm_state.soft_max_level = VG20_CLOCK_MAX_DEFAULT;
	dpm_table->dpm_state.hard_min_level = dpm_table->dpm_levels[0].value;
	dpm_table->dpm_state.hard_max_level = VG20_CLOCK_MAX_DEFAULT;
	if (hwmgr->display_config->nb_pstate_switch_disable || disable_fclk_switching)
		dpm_table->dpm_state.soft_min_level = dpm_table->dpm_levels[dpm_table->count - 1].value;

	/* vclk */
	dpm_table = &(data->dpm_table.vclk_table);
	dpm_table->dpm_state.soft_min_level = dpm_table->dpm_levels[0].value;
	dpm_table->dpm_state.soft_max_level = VG20_CLOCK_MAX_DEFAULT;
	dpm_table->dpm_state.hard_min_level = dpm_table->dpm_levels[0].value;
	dpm_table->dpm_state.hard_max_level = VG20_CLOCK_MAX_DEFAULT;

	if (PP_CAP(PHM_PlatformCaps_UMDPState)) {
		if (VEGA20_UMD_PSTATE_UVDCLK_LEVEL < dpm_table->count) {
			dpm_table->dpm_state.soft_min_level = dpm_table->dpm_levels[VEGA20_UMD_PSTATE_UVDCLK_LEVEL].value;
			dpm_table->dpm_state.soft_max_level = dpm_table->dpm_levels[VEGA20_UMD_PSTATE_UVDCLK_LEVEL].value;
		}

		if (hwmgr->dpm_level == AMD_DPM_FORCED_LEVEL_PROFILE_PEAK) {
			dpm_table->dpm_state.soft_min_level = dpm_table->dpm_levels[dpm_table->count - 1].value;
			dpm_table->dpm_state.soft_max_level = dpm_table->dpm_levels[dpm_table->count - 1].value;
		}
	}

	/* dclk */
	dpm_table = &(data->dpm_table.dclk_table);
	dpm_table->dpm_state.soft_min_level = dpm_table->dpm_levels[0].value;
	dpm_table->dpm_state.soft_max_level = VG20_CLOCK_MAX_DEFAULT;
	dpm_table->dpm_state.hard_min_level = dpm_table->dpm_levels[0].value;
	dpm_table->dpm_state.hard_max_level = VG20_CLOCK_MAX_DEFAULT;

	if (PP_CAP(PHM_PlatformCaps_UMDPState)) {
		if (VEGA20_UMD_PSTATE_UVDCLK_LEVEL < dpm_table->count) {
			dpm_table->dpm_state.soft_min_level = dpm_table->dpm_levels[VEGA20_UMD_PSTATE_UVDCLK_LEVEL].value;
			dpm_table->dpm_state.soft_max_level = dpm_table->dpm_levels[VEGA20_UMD_PSTATE_UVDCLK_LEVEL].value;
		}

		if (hwmgr->dpm_level == AMD_DPM_FORCED_LEVEL_PROFILE_PEAK) {
			dpm_table->dpm_state.soft_min_level = dpm_table->dpm_levels[dpm_table->count - 1].value;
			dpm_table->dpm_state.soft_max_level = dpm_table->dpm_levels[dpm_table->count - 1].value;
		}
	}

	/* socclk */
	dpm_table = &(data->dpm_table.soc_table);
	dpm_table->dpm_state.soft_min_level = dpm_table->dpm_levels[0].value;
	dpm_table->dpm_state.soft_max_level = VG20_CLOCK_MAX_DEFAULT;
	dpm_table->dpm_state.hard_min_level = dpm_table->dpm_levels[0].value;
	dpm_table->dpm_state.hard_max_level = VG20_CLOCK_MAX_DEFAULT;

	if (PP_CAP(PHM_PlatformCaps_UMDPState)) {
		if (VEGA20_UMD_PSTATE_SOCCLK_LEVEL < dpm_table->count) {
			dpm_table->dpm_state.soft_min_level = dpm_table->dpm_levels[VEGA20_UMD_PSTATE_SOCCLK_LEVEL].value;
			dpm_table->dpm_state.soft_max_level = dpm_table->dpm_levels[VEGA20_UMD_PSTATE_SOCCLK_LEVEL].value;
		}

		if (hwmgr->dpm_level == AMD_DPM_FORCED_LEVEL_PROFILE_PEAK) {
			dpm_table->dpm_state.soft_min_level = dpm_table->dpm_levels[dpm_table->count - 1].value;
			dpm_table->dpm_state.soft_max_level = dpm_table->dpm_levels[dpm_table->count - 1].value;
		}
	}

	/* eclk */
	dpm_table = &(data->dpm_table.eclk_table);
	dpm_table->dpm_state.soft_min_level = dpm_table->dpm_levels[0].value;
	dpm_table->dpm_state.soft_max_level = VG20_CLOCK_MAX_DEFAULT;
	dpm_table->dpm_state.hard_min_level = dpm_table->dpm_levels[0].value;
	dpm_table->dpm_state.hard_max_level = VG20_CLOCK_MAX_DEFAULT;

	if (PP_CAP(PHM_PlatformCaps_UMDPState)) {
		if (VEGA20_UMD_PSTATE_VCEMCLK_LEVEL < dpm_table->count) {
			dpm_table->dpm_state.soft_min_level = dpm_table->dpm_levels[VEGA20_UMD_PSTATE_VCEMCLK_LEVEL].value;
			dpm_table->dpm_state.soft_max_level = dpm_table->dpm_levels[VEGA20_UMD_PSTATE_VCEMCLK_LEVEL].value;
		}

		if (hwmgr->dpm_level == AMD_DPM_FORCED_LEVEL_PROFILE_PEAK) {
			dpm_table->dpm_state.soft_min_level = dpm_table->dpm_levels[dpm_table->count - 1].value;
			dpm_table->dpm_state.soft_max_level = dpm_table->dpm_levels[dpm_table->count - 1].value;
		}
	}

	return 0;
}

static bool
vega20_check_smc_update_required_for_display_configuration(struct pp_hwmgr *hwmgr)
{
	struct vega20_hwmgr *data = (struct vega20_hwmgr *)(hwmgr->backend);
	bool is_update_required = false;

	if (data->display_timing.num_existing_displays !=
			hwmgr->display_config->num_display)
		is_update_required = true;

	if (data->registry_data.gfx_clk_deep_sleep_support &&
	   (data->display_timing.min_clock_in_sr !=
	    hwmgr->display_config->min_core_set_clock_in_sr))
		is_update_required = true;

	return is_update_required;
}

static int vega20_disable_dpm_tasks(struct pp_hwmgr *hwmgr)
{
	int ret = 0;

	ret = vega20_disable_all_smu_features(hwmgr);
	PP_ASSERT_WITH_CODE(!ret,
			"[DisableDpmTasks] Failed to disable all smu features!",
			return ret);

	return 0;
}

static int vega20_power_off_asic(struct pp_hwmgr *hwmgr)
{
	struct vega20_hwmgr *data = (struct vega20_hwmgr *)(hwmgr->backend);
	int result;

	result = vega20_disable_dpm_tasks(hwmgr);
	PP_ASSERT_WITH_CODE((0 == result),
			"[PowerOffAsic] Failed to disable DPM!",
			);
	data->water_marks_bitmap &= ~(WaterMarksLoaded);

	return result;
}

static int conv_power_profile_to_pplib_workload(int power_profile)
{
	int pplib_workload = 0;

	switch (power_profile) {
	case PP_SMC_POWER_PROFILE_BOOTUP_DEFAULT:
		pplib_workload = WORKLOAD_DEFAULT_BIT;
		break;
	case PP_SMC_POWER_PROFILE_FULLSCREEN3D:
		pplib_workload = WORKLOAD_PPLIB_FULL_SCREEN_3D_BIT;
		break;
	case PP_SMC_POWER_PROFILE_POWERSAVING:
		pplib_workload = WORKLOAD_PPLIB_POWER_SAVING_BIT;
		break;
	case PP_SMC_POWER_PROFILE_VIDEO:
		pplib_workload = WORKLOAD_PPLIB_VIDEO_BIT;
		break;
	case PP_SMC_POWER_PROFILE_VR:
		pplib_workload = WORKLOAD_PPLIB_VR_BIT;
		break;
	case PP_SMC_POWER_PROFILE_COMPUTE:
		pplib_workload = WORKLOAD_PPLIB_COMPUTE_BIT;
		break;
	case PP_SMC_POWER_PROFILE_CUSTOM:
		pplib_workload = WORKLOAD_PPLIB_CUSTOM_BIT;
		break;
	}

	return pplib_workload;
}

static int vega20_get_power_profile_mode(struct pp_hwmgr *hwmgr, char *buf)
{
	DpmActivityMonitorCoeffInt_t activity_monitor;
	uint32_t i, size = 0;
	uint16_t workload_type = 0;
	static const char *profile_name[] = {
					"BOOTUP_DEFAULT",
					"3D_FULL_SCREEN",
					"POWER_SAVING",
					"VIDEO",
					"VR",
					"COMPUTE",
					"CUSTOM"};
	static const char *title[] = {
			"PROFILE_INDEX(NAME)",
			"CLOCK_TYPE(NAME)",
			"FPS",
			"UseRlcBusy",
			"MinActiveFreqType",
			"MinActiveFreq",
			"BoosterFreqType",
			"BoosterFreq",
			"PD_Data_limit_c",
			"PD_Data_error_coeff",
			"PD_Data_error_rate_coeff"};
	int result = 0;

	if (!buf)
		return -EINVAL;

	phm_get_sysfs_buf(&buf, &size);

	size += sysfs_emit_at(buf, size, "%16s %s %s %s %s %s %s %s %s %s %s\n",
			title[0], title[1], title[2], title[3], title[4], title[5],
			title[6], title[7], title[8], title[9], title[10]);

	for (i = 0; i <= PP_SMC_POWER_PROFILE_CUSTOM; i++) {
		/* conv PP_SMC_POWER_PROFILE* to WORKLOAD_PPLIB_*_BIT */
		workload_type = conv_power_profile_to_pplib_workload(i);
		result = vega20_get_activity_monitor_coeff(hwmgr,
				(uint8_t *)(&activity_monitor), workload_type);
		PP_ASSERT_WITH_CODE(!result,
				"[GetPowerProfile] Failed to get activity monitor!",
				return result);

		size += sysfs_emit_at(buf, size, "%2d %14s%s:\n",
			i, profile_name[i], (i == hwmgr->power_profile_mode) ? "*" : " ");

		size += sysfs_emit_at(buf, size, "%19s %d(%13s) %7d %7d %7d %7d %7d %7d %7d %7d %7d\n",
			" ",
			0,
			"GFXCLK",
			activity_monitor.Gfx_FPS,
			activity_monitor.Gfx_UseRlcBusy,
			activity_monitor.Gfx_MinActiveFreqType,
			activity_monitor.Gfx_MinActiveFreq,
			activity_monitor.Gfx_BoosterFreqType,
			activity_monitor.Gfx_BoosterFreq,
			activity_monitor.Gfx_PD_Data_limit_c,
			activity_monitor.Gfx_PD_Data_error_coeff,
			activity_monitor.Gfx_PD_Data_error_rate_coeff);

		size += sysfs_emit_at(buf, size, "%19s %d(%13s) %7d %7d %7d %7d %7d %7d %7d %7d %7d\n",
			" ",
			1,
			"SOCCLK",
			activity_monitor.Soc_FPS,
			activity_monitor.Soc_UseRlcBusy,
			activity_monitor.Soc_MinActiveFreqType,
			activity_monitor.Soc_MinActiveFreq,
			activity_monitor.Soc_BoosterFreqType,
			activity_monitor.Soc_BoosterFreq,
			activity_monitor.Soc_PD_Data_limit_c,
			activity_monitor.Soc_PD_Data_error_coeff,
			activity_monitor.Soc_PD_Data_error_rate_coeff);

		size += sysfs_emit_at(buf, size, "%19s %d(%13s) %7d %7d %7d %7d %7d %7d %7d %7d %7d\n",
			" ",
			2,
			"UCLK",
			activity_monitor.Mem_FPS,
			activity_monitor.Mem_UseRlcBusy,
			activity_monitor.Mem_MinActiveFreqType,
			activity_monitor.Mem_MinActiveFreq,
			activity_monitor.Mem_BoosterFreqType,
			activity_monitor.Mem_BoosterFreq,
			activity_monitor.Mem_PD_Data_limit_c,
			activity_monitor.Mem_PD_Data_error_coeff,
			activity_monitor.Mem_PD_Data_error_rate_coeff);

		size += sysfs_emit_at(buf, size, "%19s %d(%13s) %7d %7d %7d %7d %7d %7d %7d %7d %7d\n",
			" ",
			3,
			"FCLK",
			activity_monitor.Fclk_FPS,
			activity_monitor.Fclk_UseRlcBusy,
			activity_monitor.Fclk_MinActiveFreqType,
			activity_monitor.Fclk_MinActiveFreq,
			activity_monitor.Fclk_BoosterFreqType,
			activity_monitor.Fclk_BoosterFreq,
			activity_monitor.Fclk_PD_Data_limit_c,
			activity_monitor.Fclk_PD_Data_error_coeff,
			activity_monitor.Fclk_PD_Data_error_rate_coeff);
	}

	return size;
}

static int vega20_set_power_profile_mode(struct pp_hwmgr *hwmgr, long *input, uint32_t size)
{
	DpmActivityMonitorCoeffInt_t activity_monitor;
	int workload_type, result = 0;
	uint32_t power_profile_mode = input[size];

	if (power_profile_mode > PP_SMC_POWER_PROFILE_CUSTOM) {
		pr_err("Invalid power profile mode %d\n", power_profile_mode);
		return -EINVAL;
	}

	if (power_profile_mode == PP_SMC_POWER_PROFILE_CUSTOM) {
		struct vega20_hwmgr *data =
			(struct vega20_hwmgr *)(hwmgr->backend);
		if (size == 0 && !data->is_custom_profile_set)
			return -EINVAL;
		if (size < 10 && size != 0)
			return -EINVAL;

		result = vega20_get_activity_monitor_coeff(hwmgr,
				(uint8_t *)(&activity_monitor),
				WORKLOAD_PPLIB_CUSTOM_BIT);
		PP_ASSERT_WITH_CODE(!result,
				"[SetPowerProfile] Failed to get activity monitor!",
				return result);

		/* If size==0, then we want to apply the already-configured
		 * CUSTOM profile again. Just apply it, since we checked its
		 * validity above
		 */
		if (size == 0)
			goto out;

		switch (input[0]) {
		case 0: /* Gfxclk */
			activity_monitor.Gfx_FPS = input[1];
			activity_monitor.Gfx_UseRlcBusy = input[2];
			activity_monitor.Gfx_MinActiveFreqType = input[3];
			activity_monitor.Gfx_MinActiveFreq = input[4];
			activity_monitor.Gfx_BoosterFreqType = input[5];
			activity_monitor.Gfx_BoosterFreq = input[6];
			activity_monitor.Gfx_PD_Data_limit_c = input[7];
			activity_monitor.Gfx_PD_Data_error_coeff = input[8];
			activity_monitor.Gfx_PD_Data_error_rate_coeff = input[9];
			break;
		case 1: /* Socclk */
			activity_monitor.Soc_FPS = input[1];
			activity_monitor.Soc_UseRlcBusy = input[2];
			activity_monitor.Soc_MinActiveFreqType = input[3];
			activity_monitor.Soc_MinActiveFreq = input[4];
			activity_monitor.Soc_BoosterFreqType = input[5];
			activity_monitor.Soc_BoosterFreq = input[6];
			activity_monitor.Soc_PD_Data_limit_c = input[7];
			activity_monitor.Soc_PD_Data_error_coeff = input[8];
			activity_monitor.Soc_PD_Data_error_rate_coeff = input[9];
			break;
		case 2: /* Uclk */
			activity_monitor.Mem_FPS = input[1];
			activity_monitor.Mem_UseRlcBusy = input[2];
			activity_monitor.Mem_MinActiveFreqType = input[3];
			activity_monitor.Mem_MinActiveFreq = input[4];
			activity_monitor.Mem_BoosterFreqType = input[5];
			activity_monitor.Mem_BoosterFreq = input[6];
			activity_monitor.Mem_PD_Data_limit_c = input[7];
			activity_monitor.Mem_PD_Data_error_coeff = input[8];
			activity_monitor.Mem_PD_Data_error_rate_coeff = input[9];
			break;
		case 3: /* Fclk */
			activity_monitor.Fclk_FPS = input[1];
			activity_monitor.Fclk_UseRlcBusy = input[2];
			activity_monitor.Fclk_MinActiveFreqType = input[3];
			activity_monitor.Fclk_MinActiveFreq = input[4];
			activity_monitor.Fclk_BoosterFreqType = input[5];
			activity_monitor.Fclk_BoosterFreq = input[6];
			activity_monitor.Fclk_PD_Data_limit_c = input[7];
			activity_monitor.Fclk_PD_Data_error_coeff = input[8];
			activity_monitor.Fclk_PD_Data_error_rate_coeff = input[9];
			break;
		}

		result = vega20_set_activity_monitor_coeff(hwmgr,
				(uint8_t *)(&activity_monitor),
				WORKLOAD_PPLIB_CUSTOM_BIT);
		data->is_custom_profile_set = true;
		PP_ASSERT_WITH_CODE(!result,
				"[SetPowerProfile] Failed to set activity monitor!",
				return result);
	}

out:
	/* conv PP_SMC_POWER_PROFILE* to WORKLOAD_PPLIB_*_BIT */
	workload_type =
		conv_power_profile_to_pplib_workload(power_profile_mode);
	smum_send_msg_to_smc_with_parameter(hwmgr, PPSMC_MSG_SetWorkloadMask,
						1 << workload_type,
						NULL);

	hwmgr->power_profile_mode = power_profile_mode;

	return 0;
}

static int vega20_notify_cac_buffer_info(struct pp_hwmgr *hwmgr,
					uint32_t virtual_addr_low,
					uint32_t virtual_addr_hi,
					uint32_t mc_addr_low,
					uint32_t mc_addr_hi,
					uint32_t size)
{
	smum_send_msg_to_smc_with_parameter(hwmgr,
					PPSMC_MSG_SetSystemVirtualDramAddrHigh,
					virtual_addr_hi,
					NULL);
	smum_send_msg_to_smc_with_parameter(hwmgr,
					PPSMC_MSG_SetSystemVirtualDramAddrLow,
					virtual_addr_low,
					NULL);
	smum_send_msg_to_smc_with_parameter(hwmgr,
					PPSMC_MSG_DramLogSetDramAddrHigh,
					mc_addr_hi,
					NULL);

	smum_send_msg_to_smc_with_parameter(hwmgr,
					PPSMC_MSG_DramLogSetDramAddrLow,
					mc_addr_low,
					NULL);

	smum_send_msg_to_smc_with_parameter(hwmgr,
					PPSMC_MSG_DramLogSetDramSize,
					size,
					NULL);
	return 0;
}

static int vega20_get_thermal_temperature_range(struct pp_hwmgr *hwmgr,
		struct PP_TemperatureRange *thermal_data)
{
	struct vega20_hwmgr *data =
			(struct vega20_hwmgr *)(hwmgr->backend);
	PPTable_t *pp_table = &(data->smc_state_table.pp_table);

	memcpy(thermal_data, &SMU7ThermalWithDelayPolicy[0], sizeof(struct PP_TemperatureRange));

	thermal_data->max = pp_table->TedgeLimit *
		PP_TEMPERATURE_UNITS_PER_CENTIGRADES;
	thermal_data->edge_emergency_max = (pp_table->TedgeLimit + CTF_OFFSET_EDGE) *
		PP_TEMPERATURE_UNITS_PER_CENTIGRADES;
	thermal_data->hotspot_crit_max = pp_table->ThotspotLimit *
		PP_TEMPERATURE_UNITS_PER_CENTIGRADES;
	thermal_data->hotspot_emergency_max = (pp_table->ThotspotLimit + CTF_OFFSET_HOTSPOT) *
		PP_TEMPERATURE_UNITS_PER_CENTIGRADES;
	thermal_data->mem_crit_max = pp_table->ThbmLimit *
		PP_TEMPERATURE_UNITS_PER_CENTIGRADES;
	thermal_data->mem_emergency_max = (pp_table->ThbmLimit + CTF_OFFSET_HBM)*
		PP_TEMPERATURE_UNITS_PER_CENTIGRADES;

	return 0;
}

static int vega20_smu_i2c_bus_access(struct pp_hwmgr *hwmgr, bool acquire)
{
	int res;

	/* I2C bus access can happen very early, when SMU not loaded yet */
	if (!vega20_is_smc_ram_running(hwmgr))
		return 0;

	res = smum_send_msg_to_smc_with_parameter(hwmgr,
						  (acquire ?
						  PPSMC_MSG_RequestI2CBus :
						  PPSMC_MSG_ReleaseI2CBus),
						  0,
						  NULL);

	PP_ASSERT_WITH_CODE(!res, "[SmuI2CAccessBus] Failed to access bus!", return res);
	return res;
}

static int vega20_set_df_cstate(struct pp_hwmgr *hwmgr,
				enum pp_df_cstate state)
{
	int ret;

	/* PPSMC_MSG_DFCstateControl is supported with 40.50 and later fws */
	if (hwmgr->smu_version < 0x283200) {
		pr_err("Df cstate control is supported with 40.50 and later SMC fw!\n");
		return -EINVAL;
	}

	ret = smum_send_msg_to_smc_with_parameter(hwmgr, PPSMC_MSG_DFCstateControl, state,
				NULL);
	if (ret)
		pr_err("SetDfCstate failed!\n");

	return ret;
}

static int vega20_set_xgmi_pstate(struct pp_hwmgr *hwmgr,
				  uint32_t pstate)
{
	int ret;

	ret = smum_send_msg_to_smc_with_parameter(hwmgr,
						  PPSMC_MSG_SetXgmiMode,
						  pstate ? XGMI_MODE_PSTATE_D0 : XGMI_MODE_PSTATE_D3,
						  NULL);
	if (ret)
		pr_err("SetXgmiPstate failed!\n");

	return ret;
}

static void vega20_init_gpu_metrics_v1_0(struct gpu_metrics_v1_0 *gpu_metrics)
{
	memset(gpu_metrics, 0xFF, sizeof(struct gpu_metrics_v1_0));

	gpu_metrics->common_header.structure_size =
				sizeof(struct gpu_metrics_v1_0);
	gpu_metrics->common_header.format_revision = 1;
	gpu_metrics->common_header.content_revision = 0;

	gpu_metrics->system_clock_counter = ktime_get_boottime_ns();
}

static ssize_t vega20_get_gpu_metrics(struct pp_hwmgr *hwmgr,
				      void **table)
{
	struct vega20_hwmgr *data =
			(struct vega20_hwmgr *)(hwmgr->backend);
	struct gpu_metrics_v1_0 *gpu_metrics =
			&data->gpu_metrics_table;
	SmuMetrics_t metrics;
	uint32_t fan_speed_rpm;
	int ret;

	ret = vega20_get_metrics_table(hwmgr, &metrics, true);
	if (ret)
		return ret;

	vega20_init_gpu_metrics_v1_0(gpu_metrics);

	gpu_metrics->temperature_edge = metrics.TemperatureEdge;
	gpu_metrics->temperature_hotspot = metrics.TemperatureHotspot;
	gpu_metrics->temperature_mem = metrics.TemperatureHBM;
	gpu_metrics->temperature_vrgfx = metrics.TemperatureVrGfx;
	gpu_metrics->temperature_vrsoc = metrics.TemperatureVrSoc;
	gpu_metrics->temperature_vrmem = metrics.TemperatureVrMem0;

	gpu_metrics->average_gfx_activity = metrics.AverageGfxActivity;
	gpu_metrics->average_umc_activity = metrics.AverageUclkActivity;

	gpu_metrics->average_socket_power = metrics.AverageSocketPower;

	gpu_metrics->average_gfxclk_frequency = metrics.AverageGfxclkFrequency;
	gpu_metrics->average_socclk_frequency = metrics.AverageSocclkFrequency;
	gpu_metrics->average_uclk_frequency = metrics.AverageUclkFrequency;

	gpu_metrics->current_gfxclk = metrics.CurrClock[PPCLK_GFXCLK];
	gpu_metrics->current_socclk = metrics.CurrClock[PPCLK_SOCCLK];
	gpu_metrics->current_uclk = metrics.CurrClock[PPCLK_UCLK];
	gpu_metrics->current_vclk0 = metrics.CurrClock[PPCLK_VCLK];
	gpu_metrics->current_dclk0 = metrics.CurrClock[PPCLK_DCLK];

	gpu_metrics->throttle_status = metrics.ThrottlerStatus;

	vega20_fan_ctrl_get_fan_speed_rpm(hwmgr, &fan_speed_rpm);
	gpu_metrics->current_fan_speed = (uint16_t)fan_speed_rpm;

	gpu_metrics->pcie_link_width =
			vega20_get_current_pcie_link_width(hwmgr);
	gpu_metrics->pcie_link_speed =
			vega20_get_current_pcie_link_speed(hwmgr);

	*table = (void *)gpu_metrics;

	return sizeof(struct gpu_metrics_v1_0);
}

static const struct pp_hwmgr_func vega20_hwmgr_funcs = {
	/* init/fini related */
	.backend_init = vega20_hwmgr_backend_init,
	.backend_fini = vega20_hwmgr_backend_fini,
	.asic_setup = vega20_setup_asic_task,
	.power_off_asic = vega20_power_off_asic,
	.dynamic_state_management_enable = vega20_enable_dpm_tasks,
	.dynamic_state_management_disable = vega20_disable_dpm_tasks,
	/* power state related */
	.apply_clocks_adjust_rules = vega20_apply_clocks_adjust_rules,
	.pre_display_config_changed = vega20_pre_display_configuration_changed_task,
	.display_config_changed = vega20_display_configuration_changed_task,
	.check_smc_update_required_for_display_configuration =
		vega20_check_smc_update_required_for_display_configuration,
	.notify_smc_display_config_after_ps_adjustment =
		vega20_notify_smc_display_config_after_ps_adjustment,
	/* export to DAL */
	.get_sclk = vega20_dpm_get_sclk,
	.get_mclk = vega20_dpm_get_mclk,
	.get_dal_power_level = vega20_get_dal_power_level,
	.get_clock_by_type_with_latency = vega20_get_clock_by_type_with_latency,
	.get_clock_by_type_with_voltage = vega20_get_clock_by_type_with_voltage,
	.set_watermarks_for_clocks_ranges = vega20_set_watermarks_for_clocks_ranges,
	.display_clock_voltage_request = vega20_display_clock_voltage_request,
	.get_performance_level = vega20_get_performance_level,
	/* UMD pstate, profile related */
	.force_dpm_level = vega20_dpm_force_dpm_level,
	.get_power_profile_mode = vega20_get_power_profile_mode,
	.set_power_profile_mode = vega20_set_power_profile_mode,
	/* od related */
	.set_power_limit = vega20_set_power_limit,
	.get_sclk_od = vega20_get_sclk_od,
	.set_sclk_od = vega20_set_sclk_od,
	.get_mclk_od = vega20_get_mclk_od,
	.set_mclk_od = vega20_set_mclk_od,
	.odn_edit_dpm_table = vega20_odn_edit_dpm_table,
	/* for sysfs to retrive/set gfxclk/memclk */
	.force_clock_level = vega20_force_clock_level,
	.print_clock_levels = vega20_print_clock_levels,
	.read_sensor = vega20_read_sensor,
	.get_ppfeature_status = vega20_get_ppfeature_status,
	.set_ppfeature_status = vega20_set_ppfeature_status,
	/* powergate related */
	.powergate_uvd = vega20_power_gate_uvd,
	.powergate_vce = vega20_power_gate_vce,
	/* thermal related */
	.start_thermal_controller = vega20_start_thermal_controller,
	.stop_thermal_controller = vega20_thermal_stop_thermal_controller,
	.get_thermal_temperature_range = vega20_get_thermal_temperature_range,
	.register_irq_handlers = smu9_register_irq_handlers,
	.disable_smc_firmware_ctf = vega20_thermal_disable_alert,
	/* fan control related */
	.get_fan_speed_pwm = vega20_fan_ctrl_get_fan_speed_pwm,
	.set_fan_speed_pwm = vega20_fan_ctrl_set_fan_speed_pwm,
	.get_fan_speed_info = vega20_fan_ctrl_get_fan_speed_info,
	.get_fan_speed_rpm = vega20_fan_ctrl_get_fan_speed_rpm,
	.set_fan_speed_rpm = vega20_fan_ctrl_set_fan_speed_rpm,
	.get_fan_control_mode = vega20_get_fan_control_mode,
	.set_fan_control_mode = vega20_set_fan_control_mode,
	/* smu memory related */
	.notify_cac_buffer_info = vega20_notify_cac_buffer_info,
	.enable_mgpu_fan_boost = vega20_enable_mgpu_fan_boost,
	/* BACO related */
	.get_asic_baco_capability = vega20_baco_get_capability,
	.get_asic_baco_state = vega20_baco_get_state,
	.set_asic_baco_state = vega20_baco_set_state,
	.set_mp1_state = vega20_set_mp1_state,
	.smu_i2c_bus_access = vega20_smu_i2c_bus_access,
	.set_df_cstate = vega20_set_df_cstate,
	.set_xgmi_pstate = vega20_set_xgmi_pstate,
	.get_gpu_metrics = vega20_get_gpu_metrics,
};

int vega20_hwmgr_init(struct pp_hwmgr *hwmgr)
{
	hwmgr->hwmgr_func = &vega20_hwmgr_funcs;
	hwmgr->pptable_func = &vega20_pptable_funcs;

	return 0;
}<|MERGE_RESOLUTION|>--- conflicted
+++ resolved
@@ -3366,8 +3366,6 @@
 	int ret = 0;
 	uint32_t gen_speed, lane_width, current_gen_speed, current_lane_width;
 
-	phm_get_sysfs_buf(&buf, &size);
-
 	switch (type) {
 	case PP_SCLK:
 		ret = vega20_get_current_clk_freq(hwmgr, PPCLK_GFXCLK, &now);
@@ -3483,13 +3481,8 @@
 	case OD_SCLK:
 		if (od8_settings[OD8_SETTING_GFXCLK_FMIN].feature_id &&
 		    od8_settings[OD8_SETTING_GFXCLK_FMAX].feature_id) {
-<<<<<<< HEAD
-			size += sysfs_emit_at(buf, size, "%s:\n", "OD_SCLK");
-			size += sysfs_emit_at(buf, size, "0: %10uMhz\n",
-=======
 			size += sprintf(buf + size, "%s:\n", "OD_SCLK");
 			size += sprintf(buf + size, "0: %10uMhz\n",
->>>>>>> 8590222e
 				od_table->GfxclkFmin);
 			size += sprintf(buf + size, "1: %10uMhz\n",
 				od_table->GfxclkFmax);
@@ -3498,13 +3491,8 @@
 
 	case OD_MCLK:
 		if (od8_settings[OD8_SETTING_UCLK_FMAX].feature_id) {
-<<<<<<< HEAD
-			size += sysfs_emit_at(buf, size, "%s:\n", "OD_MCLK");
-			size += sysfs_emit_at(buf, size, "1: %10uMhz\n",
-=======
 			size += sprintf(buf + size, "%s:\n", "OD_MCLK");
 			size += sprintf(buf + size, "1: %10uMhz\n",
->>>>>>> 8590222e
 				od_table->UclkFmax);
 		}
 
@@ -3517,13 +3505,8 @@
 		    od8_settings[OD8_SETTING_GFXCLK_VOLTAGE1].feature_id &&
 		    od8_settings[OD8_SETTING_GFXCLK_VOLTAGE2].feature_id &&
 		    od8_settings[OD8_SETTING_GFXCLK_VOLTAGE3].feature_id) {
-<<<<<<< HEAD
-			size += sysfs_emit_at(buf, size, "%s:\n", "OD_VDDC_CURVE");
-			size += sysfs_emit_at(buf, size, "0: %10uMhz %10dmV\n",
-=======
 			size += sprintf(buf + size, "%s:\n", "OD_VDDC_CURVE");
 			size += sprintf(buf + size, "0: %10uMhz %10dmV\n",
->>>>>>> 8590222e
 				od_table->GfxclkFreq1,
 				od_table->GfxclkVolt1 / VOLTAGE_SCALE);
 			size += sprintf(buf + size, "1: %10uMhz %10dmV\n",
@@ -3537,11 +3520,7 @@
 		break;
 
 	case OD_RANGE:
-<<<<<<< HEAD
-		size += sysfs_emit_at(buf, size, "%s:\n", "OD_RANGE");
-=======
 		size += sprintf(buf + size, "%s:\n", "OD_RANGE");
->>>>>>> 8590222e
 
 		if (od8_settings[OD8_SETTING_GFXCLK_FMIN].feature_id &&
 		    od8_settings[OD8_SETTING_GFXCLK_FMAX].feature_id) {
