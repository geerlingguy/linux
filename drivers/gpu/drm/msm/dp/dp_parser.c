// SPDX-License-Identifier: GPL-2.0-only
/*
 * Copyright (c) 2012-2020, The Linux Foundation. All rights reserved.
 */

#include <linux/of_gpio.h>
#include <linux/phy/phy.h>

#include <drm/drm_of.h>
#include <drm/drm_print.h>
#include <drm/drm_bridge.h>

#include "dp_parser.h"
#include "dp_reg.h"

#define DP_DEFAULT_AHB_OFFSET	0x0000
#define DP_DEFAULT_AHB_SIZE	0x0200
#define DP_DEFAULT_AUX_OFFSET	0x0200
#define DP_DEFAULT_AUX_SIZE	0x0200
#define DP_DEFAULT_LINK_OFFSET	0x0400
#define DP_DEFAULT_LINK_SIZE	0x0C00
#define DP_DEFAULT_P0_OFFSET	0x1000
#define DP_DEFAULT_P0_SIZE	0x0400

static const struct dp_regulator_cfg sdm845_dp_reg_cfg = {
	.num = 2,
	.regs = {
		{"vdda-1p2", 21800, 4 },	/* 1.2 V */
		{"vdda-0p9", 36000, 32 },	/* 0.9 V */
	},
};

static void __iomem *dp_ioremap(struct platform_device *pdev, int idx, size_t *len)
{
	struct resource *res;
	void __iomem *base;

	base = devm_platform_get_and_ioremap_resource(pdev, idx, &res);
	if (!IS_ERR(base))
		*len = resource_size(res);

	return base;
}

static int dp_parser_ctrl_res(struct dp_parser *parser)
{
	struct platform_device *pdev = parser->pdev;
	struct dp_io *io = &parser->io;
	struct dss_io_data *dss = &io->dp_controller;

	dss->ahb.base = dp_ioremap(pdev, 0, &dss->ahb.len);
	if (IS_ERR(dss->ahb.base))
		return PTR_ERR(dss->ahb.base);

	dss->aux.base = dp_ioremap(pdev, 1, &dss->aux.len);
	if (IS_ERR(dss->aux.base)) {
		/*
		 * The initial binding had a single reg, but in order to
		 * support variation in the sub-region sizes this was split.
		 * dp_ioremap() will fail with -EINVAL here if only a single
		 * reg is specified, so fill in the sub-region offsets and
		 * lengths based on this single region.
		 */
		if (PTR_ERR(dss->aux.base) == -EINVAL) {
			if (dss->ahb.len < DP_DEFAULT_P0_OFFSET + DP_DEFAULT_P0_SIZE) {
				DRM_ERROR("legacy memory region not large enough\n");
				return -EINVAL;
			}

			dss->ahb.len = DP_DEFAULT_AHB_SIZE;
			dss->aux.base = dss->ahb.base + DP_DEFAULT_AUX_OFFSET;
			dss->aux.len = DP_DEFAULT_AUX_SIZE;
			dss->link.base = dss->ahb.base + DP_DEFAULT_LINK_OFFSET;
			dss->link.len = DP_DEFAULT_LINK_SIZE;
			dss->p0.base = dss->ahb.base + DP_DEFAULT_P0_OFFSET;
			dss->p0.len = DP_DEFAULT_P0_SIZE;
		} else {
			DRM_ERROR("unable to remap aux region: %pe\n", dss->aux.base);
			return PTR_ERR(dss->aux.base);
		}
	} else {
		dss->link.base = dp_ioremap(pdev, 2, &dss->link.len);
		if (IS_ERR(dss->link.base)) {
			DRM_ERROR("unable to remap link region: %pe\n", dss->link.base);
			return PTR_ERR(dss->link.base);
		}

		dss->p0.base = dp_ioremap(pdev, 3, &dss->p0.len);
		if (IS_ERR(dss->p0.base)) {
			DRM_ERROR("unable to remap p0 region: %pe\n", dss->p0.base);
			return PTR_ERR(dss->p0.base);
		}
	}

	io->phy = devm_phy_get(&pdev->dev, "dp");
	if (IS_ERR(io->phy))
		return PTR_ERR(io->phy);

	return 0;
}

static int dp_parser_misc(struct dp_parser *parser)
{
	struct device_node *of_node = parser->pdev->dev.of_node;
	int len = 0;
	const char *data_lane_property = "data-lanes";

	len = of_property_count_elems_of_size(of_node,
			 data_lane_property, sizeof(u32));
	if (len < 0) {
		DRM_WARN("Invalid property %s, default max DP lanes = %d\n",
				data_lane_property, DP_MAX_NUM_DP_LANES);
		len = DP_MAX_NUM_DP_LANES;
	}

	parser->max_dp_lanes = len;
	return 0;
}

static inline bool dp_parser_check_prefix(const char *clk_prefix,
						const char *clk_name)
{
	return !strncmp(clk_prefix, clk_name, strlen(clk_prefix));
}

static int dp_parser_init_clk_data(struct dp_parser *parser)
{
	int num_clk, i, rc;
	int core_clk_count = 0, ctrl_clk_count = 0, stream_clk_count = 0;
	const char *clk_name;
	struct device *dev = &parser->pdev->dev;
	struct dss_module_power *core_power = &parser->mp[DP_CORE_PM];
	struct dss_module_power *ctrl_power = &parser->mp[DP_CTRL_PM];
	struct dss_module_power *stream_power = &parser->mp[DP_STREAM_PM];

	num_clk = of_property_count_strings(dev->of_node, "clock-names");
	if (num_clk <= 0) {
		DRM_ERROR("no clocks are defined\n");
		return -EINVAL;
	}

	for (i = 0; i < num_clk; i++) {
		rc = of_property_read_string_index(dev->of_node,
				"clock-names", i, &clk_name);
		if (rc < 0)
			return rc;

		if (dp_parser_check_prefix("core", clk_name))
			core_clk_count++;

		if (dp_parser_check_prefix("ctrl", clk_name))
			ctrl_clk_count++;

		if (dp_parser_check_prefix("stream", clk_name))
			stream_clk_count++;
	}

	/* Initialize the CORE power module */
	if (core_clk_count == 0) {
		DRM_ERROR("no core clocks are defined\n");
		return -EINVAL;
	}

	core_power->num_clk = core_clk_count;
	core_power->clk_config = devm_kzalloc(dev,
			sizeof(struct dss_clk) * core_power->num_clk,
			GFP_KERNEL);
	if (!core_power->clk_config)
		return -EINVAL;

	/* Initialize the CTRL power module */
	if (ctrl_clk_count == 0) {
		DRM_ERROR("no ctrl clocks are defined\n");
		return -EINVAL;
	}

	ctrl_power->num_clk = ctrl_clk_count;
	ctrl_power->clk_config = devm_kzalloc(dev,
			sizeof(struct dss_clk) * ctrl_power->num_clk,
			GFP_KERNEL);
	if (!ctrl_power->clk_config) {
		ctrl_power->num_clk = 0;
		return -EINVAL;
	}

	/* Initialize the STREAM power module */
	if (stream_clk_count == 0) {
		DRM_ERROR("no stream (pixel) clocks are defined\n");
		return -EINVAL;
	}

	stream_power->num_clk = stream_clk_count;
	stream_power->clk_config = devm_kzalloc(dev,
			sizeof(struct dss_clk) * stream_power->num_clk,
			GFP_KERNEL);
	if (!stream_power->clk_config) {
		stream_power->num_clk = 0;
		return -EINVAL;
	}

	return 0;
}

static int dp_parser_clock(struct dp_parser *parser)
{
	int rc = 0, i = 0;
	int num_clk = 0;
	int core_clk_index = 0, ctrl_clk_index = 0, stream_clk_index = 0;
	int core_clk_count = 0, ctrl_clk_count = 0, stream_clk_count = 0;
	const char *clk_name;
	struct device *dev = &parser->pdev->dev;
	struct dss_module_power *core_power = &parser->mp[DP_CORE_PM];
	struct dss_module_power *ctrl_power = &parser->mp[DP_CTRL_PM];
	struct dss_module_power *stream_power = &parser->mp[DP_STREAM_PM];

	rc =  dp_parser_init_clk_data(parser);
	if (rc) {
		DRM_ERROR("failed to initialize power data %d\n", rc);
		return -EINVAL;
	}

	core_clk_count = core_power->num_clk;
	ctrl_clk_count = ctrl_power->num_clk;
	stream_clk_count = stream_power->num_clk;

	num_clk = core_clk_count + ctrl_clk_count + stream_clk_count;

	for (i = 0; i < num_clk; i++) {
		rc = of_property_read_string_index(dev->of_node, "clock-names",
				i, &clk_name);
		if (rc) {
			DRM_ERROR("error reading clock-names %d\n", rc);
			return rc;
		}
		if (dp_parser_check_prefix("core", clk_name) &&
				core_clk_index < core_clk_count) {
			struct dss_clk *clk =
				&core_power->clk_config[core_clk_index];
			strlcpy(clk->clk_name, clk_name, sizeof(clk->clk_name));
			clk->type = DSS_CLK_AHB;
			core_clk_index++;
		} else if (dp_parser_check_prefix("stream", clk_name) &&
				stream_clk_index < stream_clk_count) {
			struct dss_clk *clk =
				&stream_power->clk_config[stream_clk_index];
			strlcpy(clk->clk_name, clk_name, sizeof(clk->clk_name));
			clk->type = DSS_CLK_PCLK;
			stream_clk_index++;
		} else if (dp_parser_check_prefix("ctrl", clk_name) &&
			   ctrl_clk_index < ctrl_clk_count) {
			struct dss_clk *clk =
				&ctrl_power->clk_config[ctrl_clk_index];
			strlcpy(clk->clk_name, clk_name, sizeof(clk->clk_name));
			ctrl_clk_index++;
			if (dp_parser_check_prefix("ctrl_link", clk_name) ||
			    dp_parser_check_prefix("stream_pixel", clk_name))
				clk->type = DSS_CLK_PCLK;
			else
				clk->type = DSS_CLK_AHB;
		}
	}

	return 0;
}

<<<<<<< HEAD
static int dp_parser_find_next_bridge(struct dp_parser *parser)
=======
int dp_parser_find_next_bridge(struct dp_parser *parser)
>>>>>>> 88084a3d
{
	struct device *dev = &parser->pdev->dev;
	struct drm_bridge *bridge;

	bridge = devm_drm_of_get_bridge(dev, dev->of_node, 1, 0);
	if (IS_ERR(bridge))
		return PTR_ERR(bridge);

	parser->next_bridge = bridge;

	return 0;
}

static int dp_parser_parse(struct dp_parser *parser)
{
	int rc = 0;

	if (!parser) {
		DRM_ERROR("invalid input\n");
		return -EINVAL;
	}

	rc = dp_parser_ctrl_res(parser);
	if (rc)
		return rc;

	rc = dp_parser_misc(parser);
	if (rc)
		return rc;

	rc = dp_parser_clock(parser);
	if (rc)
		return rc;

<<<<<<< HEAD
	/*
	 * External bridges are mandatory for eDP interfaces: one has to
	 * provide at least an eDP panel (which gets wrapped into panel-bridge).
	 *
	 * For DisplayPort interfaces external bridges are optional, so
	 * silently ignore an error if one is not present (-ENODEV).
	 */
	rc = dp_parser_find_next_bridge(parser);
	if (rc == -ENODEV) {
		if (connector_type == DRM_MODE_CONNECTOR_eDP) {
			DRM_ERROR("eDP: next bridge is not present\n");
			return rc;
		}
	} else if (rc) {
		if (rc != -EPROBE_DEFER)
			DRM_ERROR("DP: error parsing next bridge: %d\n", rc);
		return rc;
	}

=======
>>>>>>> 88084a3d
	/* Map the corresponding regulator information according to
	 * version. Currently, since we only have one supported platform,
	 * mapping the regulator directly.
	 */
	parser->regulator_cfg = &sdm845_dp_reg_cfg;

	return 0;
}

struct dp_parser *dp_parser_get(struct platform_device *pdev)
{
	struct dp_parser *parser;

	parser = devm_kzalloc(&pdev->dev, sizeof(*parser), GFP_KERNEL);
	if (!parser)
		return ERR_PTR(-ENOMEM);

	parser->parse = dp_parser_parse;
	parser->pdev = pdev;

	return parser;
}<|MERGE_RESOLUTION|>--- conflicted
+++ resolved
@@ -263,11 +263,7 @@
 	return 0;
 }
 
-<<<<<<< HEAD
-static int dp_parser_find_next_bridge(struct dp_parser *parser)
-=======
 int dp_parser_find_next_bridge(struct dp_parser *parser)
->>>>>>> 88084a3d
 {
 	struct device *dev = &parser->pdev->dev;
 	struct drm_bridge *bridge;
@@ -302,28 +298,6 @@
 	if (rc)
 		return rc;
 
-<<<<<<< HEAD
-	/*
-	 * External bridges are mandatory for eDP interfaces: one has to
-	 * provide at least an eDP panel (which gets wrapped into panel-bridge).
-	 *
-	 * For DisplayPort interfaces external bridges are optional, so
-	 * silently ignore an error if one is not present (-ENODEV).
-	 */
-	rc = dp_parser_find_next_bridge(parser);
-	if (rc == -ENODEV) {
-		if (connector_type == DRM_MODE_CONNECTOR_eDP) {
-			DRM_ERROR("eDP: next bridge is not present\n");
-			return rc;
-		}
-	} else if (rc) {
-		if (rc != -EPROBE_DEFER)
-			DRM_ERROR("DP: error parsing next bridge: %d\n", rc);
-		return rc;
-	}
-
-=======
->>>>>>> 88084a3d
 	/* Map the corresponding regulator information according to
 	 * version. Currently, since we only have one supported platform,
 	 * mapping the regulator directly.
