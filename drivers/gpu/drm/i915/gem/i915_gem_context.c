/*
 * SPDX-License-Identifier: MIT
 *
 * Copyright © 2011-2012 Intel Corporation
 */

/*
 * This file implements HW context support. On gen5+ a HW context consists of an
 * opaque GPU object which is referenced at times of context saves and restores.
 * With RC6 enabled, the context is also referenced as the GPU enters and exists
 * from RC6 (GPU has it's own internal power context, except on gen5). Though
 * something like a context does exist for the media ring, the code only
 * supports contexts for the render ring.
 *
 * In software, there is a distinction between contexts created by the user,
 * and the default HW context. The default HW context is used by GPU clients
 * that do not request setup of their own hardware context. The default
 * context's state is never restored to help prevent programming errors. This
 * would happen if a client ran and piggy-backed off another clients GPU state.
 * The default context only exists to give the GPU some offset to load as the
 * current to invoke a save of the context we actually care about. In fact, the
 * code could likely be constructed, albeit in a more complicated fashion, to
 * never use the default context, though that limits the driver's ability to
 * swap out, and/or destroy other contexts.
 *
 * All other contexts are created as a request by the GPU client. These contexts
 * store GPU state, and thus allow GPU clients to not re-emit state (and
 * potentially query certain state) at any time. The kernel driver makes
 * certain that the appropriate commands are inserted.
 *
 * The context life cycle is semi-complicated in that context BOs may live
 * longer than the context itself because of the way the hardware, and object
 * tracking works. Below is a very crude representation of the state machine
 * describing the context life.
 *                                         refcount     pincount     active
 * S0: initial state                          0            0           0
 * S1: context created                        1            0           0
 * S2: context is currently running           2            1           X
 * S3: GPU referenced, but not current        2            0           1
 * S4: context is current, but destroyed      1            1           0
 * S5: like S3, but destroyed                 1            0           1
 *
 * The most common (but not all) transitions:
 * S0->S1: client creates a context
 * S1->S2: client submits execbuf with context
 * S2->S3: other clients submits execbuf with context
 * S3->S1: context object was retired
 * S3->S2: clients submits another execbuf
 * S2->S4: context destroy called with current context
 * S3->S5->S0: destroy path
 * S4->S5->S0: destroy path on current context
 *
 * There are two confusing terms used above:
 *  The "current context" means the context which is currently running on the
 *  GPU. The GPU has loaded its state already and has stored away the gtt
 *  offset of the BO. The GPU is not actively referencing the data at this
 *  offset, but it will on the next context switch. The only way to avoid this
 *  is to do a GPU reset.
 *
 *  An "active context' is one which was previously the "current context" and is
 *  on the active list waiting for the next context switch to occur. Until this
 *  happens, the object must remain at the same gtt offset. It is therefore
 *  possible to destroy a context, but it is still active.
 *
 */

#include <linux/log2.h>
#include <linux/nospec.h>

#include "gt/gen6_ppgtt.h"
#include "gt/intel_context.h"
#include "gt/intel_context_param.h"
#include "gt/intel_engine_heartbeat.h"
#include "gt/intel_engine_user.h"
#include "gt/intel_ring.h"

#include "i915_gem_context.h"
#include "i915_globals.h"
#include "i915_trace.h"
#include "i915_user_extensions.h"

#define ALL_L3_SLICES(dev) (1 << NUM_L3_SLICES(dev)) - 1

static struct i915_global_gem_context {
	struct i915_global base;
	struct kmem_cache *slab_luts;
} global;

struct i915_lut_handle *i915_lut_handle_alloc(void)
{
	return kmem_cache_alloc(global.slab_luts, GFP_KERNEL);
}

void i915_lut_handle_free(struct i915_lut_handle *lut)
{
	return kmem_cache_free(global.slab_luts, lut);
}

static void lut_close(struct i915_gem_context *ctx)
{
	struct radix_tree_iter iter;
	void __rcu **slot;

	mutex_lock(&ctx->lut_mutex);
	rcu_read_lock();
	radix_tree_for_each_slot(slot, &ctx->handles_vma, &iter, 0) {
		struct i915_vma *vma = rcu_dereference_raw(*slot);
		struct drm_i915_gem_object *obj = vma->obj;
		struct i915_lut_handle *lut;

		if (!kref_get_unless_zero(&obj->base.refcount))
			continue;

		spin_lock(&obj->lut_lock);
		list_for_each_entry(lut, &obj->lut_list, obj_link) {
			if (lut->ctx != ctx)
				continue;

			if (lut->handle != iter.index)
				continue;

			list_del(&lut->obj_link);
			break;
		}
		spin_unlock(&obj->lut_lock);

		if (&lut->obj_link != &obj->lut_list) {
			i915_lut_handle_free(lut);
			radix_tree_iter_delete(&ctx->handles_vma, &iter, slot);
			i915_vma_close(vma);
			i915_gem_object_put(obj);
		}

		i915_gem_object_put(obj);
	}
	rcu_read_unlock();
	mutex_unlock(&ctx->lut_mutex);
}

static struct intel_context *
lookup_user_engine(struct i915_gem_context *ctx,
		   unsigned long flags,
		   const struct i915_engine_class_instance *ci)
#define LOOKUP_USER_INDEX BIT(0)
{
	int idx;

	if (!!(flags & LOOKUP_USER_INDEX) != i915_gem_context_user_engines(ctx))
		return ERR_PTR(-EINVAL);

	if (!i915_gem_context_user_engines(ctx)) {
		struct intel_engine_cs *engine;

		engine = intel_engine_lookup_user(ctx->i915,
						  ci->engine_class,
						  ci->engine_instance);
		if (!engine)
			return ERR_PTR(-EINVAL);

		idx = engine->legacy_idx;
	} else {
		idx = ci->engine_instance;
	}

	return i915_gem_context_get_engine(ctx, idx);
}

static struct i915_address_space *
context_get_vm_rcu(struct i915_gem_context *ctx)
{
	GEM_BUG_ON(!rcu_access_pointer(ctx->vm));

	do {
		struct i915_address_space *vm;

		/*
		 * We do not allow downgrading from full-ppgtt [to a shared
		 * global gtt], so ctx->vm cannot become NULL.
		 */
		vm = rcu_dereference(ctx->vm);
		if (!kref_get_unless_zero(&vm->ref))
			continue;

		/*
		 * This ppgtt may have be reallocated between
		 * the read and the kref, and reassigned to a third
		 * context. In order to avoid inadvertent sharing
		 * of this ppgtt with that third context (and not
		 * src), we have to confirm that we have the same
		 * ppgtt after passing through the strong memory
		 * barrier implied by a successful
		 * kref_get_unless_zero().
		 *
		 * Once we have acquired the current ppgtt of ctx,
		 * we no longer care if it is released from ctx, as
		 * it cannot be reallocated elsewhere.
		 */

		if (vm == rcu_access_pointer(ctx->vm))
			return rcu_pointer_handoff(vm);

		i915_vm_put(vm);
	} while (1);
}

static void intel_context_set_gem(struct intel_context *ce,
				  struct i915_gem_context *ctx)
{
	GEM_BUG_ON(rcu_access_pointer(ce->gem_context));
	RCU_INIT_POINTER(ce->gem_context, ctx);

	if (!test_bit(CONTEXT_ALLOC_BIT, &ce->flags))
		ce->ring = __intel_context_ring_size(SZ_16K);

	if (rcu_access_pointer(ctx->vm)) {
		struct i915_address_space *vm;

		rcu_read_lock();
		vm = context_get_vm_rcu(ctx); /* hmm */
		rcu_read_unlock();

		i915_vm_put(ce->vm);
		ce->vm = vm;
	}

	GEM_BUG_ON(ce->timeline);
	if (ctx->timeline)
		ce->timeline = intel_timeline_get(ctx->timeline);

	if (ctx->sched.priority >= I915_PRIORITY_NORMAL &&
	    intel_engine_has_timeslices(ce->engine))
		__set_bit(CONTEXT_USE_SEMAPHORES, &ce->flags);
}

static void __free_engines(struct i915_gem_engines *e, unsigned int count)
{
	while (count--) {
		if (!e->engines[count])
			continue;

		intel_context_put(e->engines[count]);
	}
	kfree(e);
}

static void free_engines(struct i915_gem_engines *e)
{
	__free_engines(e, e->num_engines);
}

static void free_engines_rcu(struct rcu_head *rcu)
{
	struct i915_gem_engines *engines =
		container_of(rcu, struct i915_gem_engines, rcu);

	i915_sw_fence_fini(&engines->fence);
	free_engines(engines);
}

static int __i915_sw_fence_call
engines_notify(struct i915_sw_fence *fence, enum i915_sw_fence_notify state)
{
	struct i915_gem_engines *engines =
		container_of(fence, typeof(*engines), fence);

	switch (state) {
	case FENCE_COMPLETE:
		if (!list_empty(&engines->link)) {
			struct i915_gem_context *ctx = engines->ctx;
			unsigned long flags;

			spin_lock_irqsave(&ctx->stale.lock, flags);
			list_del(&engines->link);
			spin_unlock_irqrestore(&ctx->stale.lock, flags);
		}
		i915_gem_context_put(engines->ctx);
		break;

	case FENCE_FREE:
		init_rcu_head(&engines->rcu);
		call_rcu(&engines->rcu, free_engines_rcu);
		break;
	}

	return NOTIFY_DONE;
}

static struct i915_gem_engines *alloc_engines(unsigned int count)
{
	struct i915_gem_engines *e;

	e = kzalloc(struct_size(e, engines, count), GFP_KERNEL);
	if (!e)
		return NULL;

	i915_sw_fence_init(&e->fence, engines_notify);
	return e;
}

static struct i915_gem_engines *default_engines(struct i915_gem_context *ctx)
{
	const struct intel_gt *gt = &ctx->i915->gt;
	struct intel_engine_cs *engine;
	struct i915_gem_engines *e;
	enum intel_engine_id id;

	e = alloc_engines(I915_NUM_ENGINES);
	if (!e)
		return ERR_PTR(-ENOMEM);

	for_each_engine(engine, gt, id) {
		struct intel_context *ce;

		if (engine->legacy_idx == INVALID_ENGINE)
			continue;

		GEM_BUG_ON(engine->legacy_idx >= I915_NUM_ENGINES);
		GEM_BUG_ON(e->engines[engine->legacy_idx]);

		ce = intel_context_create(engine);
		if (IS_ERR(ce)) {
			__free_engines(e, e->num_engines + 1);
			return ERR_CAST(ce);
		}

		intel_context_set_gem(ce, ctx);

		e->engines[engine->legacy_idx] = ce;
		e->num_engines = max(e->num_engines, engine->legacy_idx);
	}
	e->num_engines++;

	return e;
}

static void i915_gem_context_free(struct i915_gem_context *ctx)
{
	GEM_BUG_ON(!i915_gem_context_is_closed(ctx));

	spin_lock(&ctx->i915->gem.contexts.lock);
	list_del(&ctx->link);
	spin_unlock(&ctx->i915->gem.contexts.lock);

	mutex_destroy(&ctx->engines_mutex);
	mutex_destroy(&ctx->lut_mutex);

	if (ctx->timeline)
		intel_timeline_put(ctx->timeline);

	put_pid(ctx->pid);
	mutex_destroy(&ctx->mutex);

	kfree_rcu(ctx, rcu);
}

static void contexts_free_all(struct llist_node *list)
{
	struct i915_gem_context *ctx, *cn;

	llist_for_each_entry_safe(ctx, cn, list, free_link)
		i915_gem_context_free(ctx);
}

static void contexts_flush_free(struct i915_gem_contexts *gc)
{
	contexts_free_all(llist_del_all(&gc->free_list));
}

static void contexts_free_worker(struct work_struct *work)
{
	struct i915_gem_contexts *gc =
		container_of(work, typeof(*gc), free_work);

	contexts_flush_free(gc);
}

void i915_gem_context_release(struct kref *ref)
{
	struct i915_gem_context *ctx = container_of(ref, typeof(*ctx), ref);
	struct i915_gem_contexts *gc = &ctx->i915->gem.contexts;

	trace_i915_context_free(ctx);
	if (llist_add(&ctx->free_link, &gc->free_list))
		schedule_work(&gc->free_work);
}

static inline struct i915_gem_engines *
__context_engines_static(const struct i915_gem_context *ctx)
{
	return rcu_dereference_protected(ctx->engines, true);
}

static void __reset_context(struct i915_gem_context *ctx,
			    struct intel_engine_cs *engine)
{
	intel_gt_handle_error(engine->gt, engine->mask, 0,
			      "context closure in %s", ctx->name);
}

static bool __cancel_engine(struct intel_engine_cs *engine)
{
	/*
	 * Send a "high priority pulse" down the engine to cause the
	 * current request to be momentarily preempted. (If it fails to
	 * be preempted, it will be reset). As we have marked our context
	 * as banned, any incomplete request, including any running, will
	 * be skipped following the preemption.
	 *
	 * If there is no hangchecking (one of the reasons why we try to
	 * cancel the context) and no forced preemption, there may be no
	 * means by which we reset the GPU and evict the persistent hog.
	 * Ergo if we are unable to inject a preemptive pulse that can
	 * kill the banned context, we fallback to doing a local reset
	 * instead.
	 */
	return intel_engine_pulse(engine) == 0;
}

static bool
__active_engine(struct i915_request *rq, struct intel_engine_cs **active)
{
	struct intel_engine_cs *engine, *locked;
	bool ret = false;

	/*
	 * Serialise with __i915_request_submit() so that it sees
	 * is-banned?, or we know the request is already inflight.
	 *
	 * Note that rq->engine is unstable, and so we double
	 * check that we have acquired the lock on the final engine.
	 */
	locked = READ_ONCE(rq->engine);
	spin_lock_irq(&locked->active.lock);
	while (unlikely(locked != (engine = READ_ONCE(rq->engine)))) {
		spin_unlock(&locked->active.lock);
		locked = engine;
		spin_lock(&locked->active.lock);
	}

<<<<<<< HEAD
	if (!i915_request_completed(rq)) {
		if (i915_request_is_active(rq) && rq->fence.error != -EIO)
=======
	if (i915_request_is_active(rq)) {
		if (!i915_request_completed(rq))
>>>>>>> 640eee06
			*active = locked;
		ret = true;
	}

	spin_unlock_irq(&locked->active.lock);

	return ret;
}

static struct intel_engine_cs *active_engine(struct intel_context *ce)
{
	struct intel_engine_cs *engine = NULL;
	struct i915_request *rq;

	if (!ce->timeline)
		return NULL;

<<<<<<< HEAD
	rcu_read_lock();
	list_for_each_entry_rcu(rq, &ce->timeline->requests, link) {
		if (i915_request_is_active(rq) && i915_request_completed(rq))
			continue;

		/* Check with the backend if the request is inflight */
		if (__active_engine(rq, &engine))
=======
	/*
	 * rq->link is only SLAB_TYPESAFE_BY_RCU, we need to hold a reference
	 * to the request to prevent it being transferred to a new timeline
	 * (and onto a new timeline->requests list).
	 */
	rcu_read_lock();
	list_for_each_entry_reverse(rq, &ce->timeline->requests, link) {
		bool found;

		/* timeline is already completed upto this point? */
		if (!i915_request_get_rcu(rq))
			break;

		/* Check with the backend if the request is inflight */
		found = true;
		if (likely(rcu_access_pointer(rq->timeline) == ce->timeline))
			found = __active_engine(rq, &engine);

		i915_request_put(rq);
		if (found)
>>>>>>> 640eee06
			break;
	}
	rcu_read_unlock();

	return engine;
}

static void kill_engines(struct i915_gem_engines *engines, bool ban)
{
	struct i915_gem_engines_iter it;
	struct intel_context *ce;

	/*
	 * Map the user's engine back to the actual engines; one virtual
	 * engine will be mapped to multiple engines, and using ctx->engine[]
	 * the same engine may be have multiple instances in the user's map.
	 * However, we only care about pending requests, so only include
	 * engines on which there are incomplete requests.
	 */
	for_each_gem_engine(ce, engines, it) {
		struct intel_engine_cs *engine;

		if (ban && intel_context_set_banned(ce))
			continue;

		/*
		 * Check the current active state of this context; if we
		 * are currently executing on the GPU we need to evict
		 * ourselves. On the other hand, if we haven't yet been
		 * submitted to the GPU or if everything is complete,
		 * we have nothing to do.
		 */
		engine = active_engine(ce);

		/* First attempt to gracefully cancel the context */
		if (engine && !__cancel_engine(engine) && ban)
			/*
			 * If we are unable to send a preemptive pulse to bump
			 * the context from the GPU, we have to resort to a full
			 * reset. We hope the collateral damage is worth it.
			 */
			__reset_context(engines->ctx, engine);
	}
}

static void kill_context(struct i915_gem_context *ctx)
{
	bool ban = (!i915_gem_context_is_persistent(ctx) ||
		    !ctx->i915->params.enable_hangcheck);
	struct i915_gem_engines *pos, *next;

	spin_lock_irq(&ctx->stale.lock);
	GEM_BUG_ON(!i915_gem_context_is_closed(ctx));
	list_for_each_entry_safe(pos, next, &ctx->stale.engines, link) {
		if (!i915_sw_fence_await(&pos->fence)) {
			list_del_init(&pos->link);
			continue;
		}

		spin_unlock_irq(&ctx->stale.lock);

		kill_engines(pos, ban);

		spin_lock_irq(&ctx->stale.lock);
		GEM_BUG_ON(i915_sw_fence_signaled(&pos->fence));
		list_safe_reset_next(pos, next, link);
		list_del_init(&pos->link); /* decouple from FENCE_COMPLETE */

		i915_sw_fence_complete(&pos->fence);
	}
	spin_unlock_irq(&ctx->stale.lock);
}

static void engines_idle_release(struct i915_gem_context *ctx,
				 struct i915_gem_engines *engines)
{
	struct i915_gem_engines_iter it;
	struct intel_context *ce;

	INIT_LIST_HEAD(&engines->link);

	engines->ctx = i915_gem_context_get(ctx);

	for_each_gem_engine(ce, engines, it) {
		int err;

		/* serialises with execbuf */
		set_bit(CONTEXT_CLOSED_BIT, &ce->flags);
		if (!intel_context_pin_if_active(ce))
			continue;

		/* Wait until context is finally scheduled out and retired */
		err = i915_sw_fence_await_active(&engines->fence,
						 &ce->active,
						 I915_ACTIVE_AWAIT_BARRIER);
		intel_context_unpin(ce);
		if (err)
			goto kill;
	}

	spin_lock_irq(&ctx->stale.lock);
	if (!i915_gem_context_is_closed(ctx))
		list_add_tail(&engines->link, &ctx->stale.engines);
	spin_unlock_irq(&ctx->stale.lock);

kill:
	if (list_empty(&engines->link)) /* raced, already closed */
		kill_engines(engines, true);

	i915_sw_fence_commit(&engines->fence);
}

static void set_closed_name(struct i915_gem_context *ctx)
{
	char *s;

	/* Replace '[]' with '<>' to indicate closed in debug prints */

	s = strrchr(ctx->name, '[');
	if (!s)
		return;

	*s = '<';

	s = strchr(s + 1, ']');
	if (s)
		*s = '>';
}

static void context_close(struct i915_gem_context *ctx)
{
	struct i915_address_space *vm;

	/* Flush any concurrent set_engines() */
	mutex_lock(&ctx->engines_mutex);
	engines_idle_release(ctx, rcu_replace_pointer(ctx->engines, NULL, 1));
	i915_gem_context_set_closed(ctx);
	mutex_unlock(&ctx->engines_mutex);

	mutex_lock(&ctx->mutex);

	set_closed_name(ctx);

	vm = i915_gem_context_vm(ctx);
	if (vm)
		i915_vm_close(vm);

	ctx->file_priv = ERR_PTR(-EBADF);

	/*
	 * The LUT uses the VMA as a backpointer to unref the object,
	 * so we need to clear the LUT before we close all the VMA (inside
	 * the ppgtt).
	 */
	lut_close(ctx);

	mutex_unlock(&ctx->mutex);

	/*
	 * If the user has disabled hangchecking, we can not be sure that
	 * the batches will ever complete after the context is closed,
	 * keeping the context and all resources pinned forever. So in this
	 * case we opt to forcibly kill off all remaining requests on
	 * context close.
	 */
	kill_context(ctx);

	i915_gem_context_put(ctx);
}

static int __context_set_persistence(struct i915_gem_context *ctx, bool state)
{
	if (i915_gem_context_is_persistent(ctx) == state)
		return 0;

	if (state) {
		/*
		 * Only contexts that are short-lived [that will expire or be
		 * reset] are allowed to survive past termination. We require
		 * hangcheck to ensure that the persistent requests are healthy.
		 */
		if (!ctx->i915->params.enable_hangcheck)
			return -EINVAL;

		i915_gem_context_set_persistence(ctx);
	} else {
		/* To cancel a context we use "preempt-to-idle" */
		if (!(ctx->i915->caps.scheduler & I915_SCHEDULER_CAP_PREEMPTION))
			return -ENODEV;

		/*
		 * If the cancel fails, we then need to reset, cleanly!
		 *
		 * If the per-engine reset fails, all hope is lost! We resort
		 * to a full GPU reset in that unlikely case, but realistically
		 * if the engine could not reset, the full reset does not fare
		 * much better. The damage has been done.
		 *
		 * However, if we cannot reset an engine by itself, we cannot
		 * cleanup a hanging persistent context without causing
		 * colateral damage, and we should not pretend we can by
		 * exposing the interface.
		 */
		if (!intel_has_reset_engine(&ctx->i915->gt))
			return -ENODEV;

		i915_gem_context_clear_persistence(ctx);
	}

	return 0;
}

static struct i915_gem_context *
__create_context(struct drm_i915_private *i915)
{
	struct i915_gem_context *ctx;
	struct i915_gem_engines *e;
	int err;
	int i;

	ctx = kzalloc(sizeof(*ctx), GFP_KERNEL);
	if (!ctx)
		return ERR_PTR(-ENOMEM);

	kref_init(&ctx->ref);
	ctx->i915 = i915;
	ctx->sched.priority = I915_USER_PRIORITY(I915_PRIORITY_NORMAL);
	mutex_init(&ctx->mutex);
	INIT_LIST_HEAD(&ctx->link);

	spin_lock_init(&ctx->stale.lock);
	INIT_LIST_HEAD(&ctx->stale.engines);

	mutex_init(&ctx->engines_mutex);
	e = default_engines(ctx);
	if (IS_ERR(e)) {
		err = PTR_ERR(e);
		goto err_free;
	}
	RCU_INIT_POINTER(ctx->engines, e);

	INIT_RADIX_TREE(&ctx->handles_vma, GFP_KERNEL);
	mutex_init(&ctx->lut_mutex);

	/* NB: Mark all slices as needing a remap so that when the context first
	 * loads it will restore whatever remap state already exists. If there
	 * is no remap info, it will be a NOP. */
	ctx->remap_slice = ALL_L3_SLICES(i915);

	i915_gem_context_set_bannable(ctx);
	i915_gem_context_set_recoverable(ctx);
	__context_set_persistence(ctx, true /* cgroup hook? */);

	for (i = 0; i < ARRAY_SIZE(ctx->hang_timestamp); i++)
		ctx->hang_timestamp[i] = jiffies - CONTEXT_FAST_HANG_JIFFIES;

	return ctx;

err_free:
	kfree(ctx);
	return ERR_PTR(err);
}

static inline struct i915_gem_engines *
__context_engines_await(const struct i915_gem_context *ctx)
{
	struct i915_gem_engines *engines;

	rcu_read_lock();
	do {
		engines = rcu_dereference(ctx->engines);
		GEM_BUG_ON(!engines);

		if (unlikely(!i915_sw_fence_await(&engines->fence)))
			continue;

		if (likely(engines == rcu_access_pointer(ctx->engines)))
			break;

		i915_sw_fence_complete(&engines->fence);
	} while (1);
	rcu_read_unlock();

	return engines;
}

static int
context_apply_all(struct i915_gem_context *ctx,
		  int (*fn)(struct intel_context *ce, void *data),
		  void *data)
{
	struct i915_gem_engines_iter it;
	struct i915_gem_engines *e;
	struct intel_context *ce;
	int err = 0;

	e = __context_engines_await(ctx);
	for_each_gem_engine(ce, e, it) {
		err = fn(ce, data);
		if (err)
			break;
	}
	i915_sw_fence_complete(&e->fence);

	return err;
}

static int __apply_ppgtt(struct intel_context *ce, void *vm)
{
	i915_vm_put(ce->vm);
	ce->vm = i915_vm_get(vm);
	return 0;
}

static struct i915_address_space *
__set_ppgtt(struct i915_gem_context *ctx, struct i915_address_space *vm)
{
	struct i915_address_space *old;

	old = rcu_replace_pointer(ctx->vm,
				  i915_vm_open(vm),
				  lockdep_is_held(&ctx->mutex));
	GEM_BUG_ON(old && i915_vm_is_4lvl(vm) != i915_vm_is_4lvl(old));

	context_apply_all(ctx, __apply_ppgtt, vm);

	return old;
}

static void __assign_ppgtt(struct i915_gem_context *ctx,
			   struct i915_address_space *vm)
{
	if (vm == rcu_access_pointer(ctx->vm))
		return;

	vm = __set_ppgtt(ctx, vm);
	if (vm)
		i915_vm_close(vm);
}

static void __set_timeline(struct intel_timeline **dst,
			   struct intel_timeline *src)
{
	struct intel_timeline *old = *dst;

	*dst = src ? intel_timeline_get(src) : NULL;

	if (old)
		intel_timeline_put(old);
}

static int __apply_timeline(struct intel_context *ce, void *timeline)
{
	__set_timeline(&ce->timeline, timeline);
	return 0;
}

static void __assign_timeline(struct i915_gem_context *ctx,
			      struct intel_timeline *timeline)
{
	__set_timeline(&ctx->timeline, timeline);
	context_apply_all(ctx, __apply_timeline, timeline);
}

static struct i915_gem_context *
i915_gem_create_context(struct drm_i915_private *i915, unsigned int flags)
{
	struct i915_gem_context *ctx;

	if (flags & I915_CONTEXT_CREATE_FLAGS_SINGLE_TIMELINE &&
	    !HAS_EXECLISTS(i915))
		return ERR_PTR(-EINVAL);

	/* Reap the stale contexts */
	contexts_flush_free(&i915->gem.contexts);

	ctx = __create_context(i915);
	if (IS_ERR(ctx))
		return ctx;

	if (HAS_FULL_PPGTT(i915)) {
		struct i915_ppgtt *ppgtt;

		ppgtt = i915_ppgtt_create(&i915->gt);
		if (IS_ERR(ppgtt)) {
			drm_dbg(&i915->drm, "PPGTT setup failed (%ld)\n",
				PTR_ERR(ppgtt));
			context_close(ctx);
			return ERR_CAST(ppgtt);
		}

		mutex_lock(&ctx->mutex);
		__assign_ppgtt(ctx, &ppgtt->vm);
		mutex_unlock(&ctx->mutex);

		i915_vm_put(&ppgtt->vm);
	}

	if (flags & I915_CONTEXT_CREATE_FLAGS_SINGLE_TIMELINE) {
		struct intel_timeline *timeline;

		timeline = intel_timeline_create(&i915->gt);
		if (IS_ERR(timeline)) {
			context_close(ctx);
			return ERR_CAST(timeline);
		}

		__assign_timeline(ctx, timeline);
		intel_timeline_put(timeline);
	}

	trace_i915_context_create(ctx);

	return ctx;
}

static void init_contexts(struct i915_gem_contexts *gc)
{
	spin_lock_init(&gc->lock);
	INIT_LIST_HEAD(&gc->list);

	INIT_WORK(&gc->free_work, contexts_free_worker);
	init_llist_head(&gc->free_list);
}

void i915_gem_init__contexts(struct drm_i915_private *i915)
{
	init_contexts(&i915->gem.contexts);
	drm_dbg(&i915->drm, "%s context support initialized\n",
		DRIVER_CAPS(i915)->has_logical_contexts ?
		"logical" : "fake");
}

void i915_gem_driver_release__contexts(struct drm_i915_private *i915)
{
	flush_work(&i915->gem.contexts.free_work);
	rcu_barrier(); /* and flush the left over RCU frees */
}

static int gem_context_register(struct i915_gem_context *ctx,
				struct drm_i915_file_private *fpriv,
				u32 *id)
{
	struct drm_i915_private *i915 = ctx->i915;
	struct i915_address_space *vm;
	int ret;

	ctx->file_priv = fpriv;

	mutex_lock(&ctx->mutex);
	vm = i915_gem_context_vm(ctx);
	if (vm)
		WRITE_ONCE(vm->file, fpriv); /* XXX */
	mutex_unlock(&ctx->mutex);

	ctx->pid = get_task_pid(current, PIDTYPE_PID);
	snprintf(ctx->name, sizeof(ctx->name), "%s[%d]",
		 current->comm, pid_nr(ctx->pid));

	/* And finally expose ourselves to userspace via the idr */
	ret = xa_alloc(&fpriv->context_xa, id, ctx, xa_limit_32b, GFP_KERNEL);
	if (ret)
		goto err_pid;
<<<<<<< HEAD

	spin_lock(&i915->gem.contexts.lock);
	list_add_tail(&ctx->link, &i915->gem.contexts.list);
	spin_unlock(&i915->gem.contexts.lock);

	return 0;

=======

	spin_lock(&i915->gem.contexts.lock);
	list_add_tail(&ctx->link, &i915->gem.contexts.list);
	spin_unlock(&i915->gem.contexts.lock);

	return 0;

>>>>>>> 640eee06
err_pid:
	put_pid(fetch_and_zero(&ctx->pid));
	return ret;
}

int i915_gem_context_open(struct drm_i915_private *i915,
			  struct drm_file *file)
{
	struct drm_i915_file_private *file_priv = file->driver_priv;
	struct i915_gem_context *ctx;
	int err;
	u32 id;

	xa_init_flags(&file_priv->context_xa, XA_FLAGS_ALLOC);

	/* 0 reserved for invalid/unassigned ppgtt */
	xa_init_flags(&file_priv->vm_xa, XA_FLAGS_ALLOC1);

	ctx = i915_gem_create_context(i915, 0);
	if (IS_ERR(ctx)) {
		err = PTR_ERR(ctx);
		goto err;
	}

	err = gem_context_register(ctx, file_priv, &id);
	if (err < 0)
		goto err_ctx;

	GEM_BUG_ON(id);
	return 0;

err_ctx:
	context_close(ctx);
err:
	xa_destroy(&file_priv->vm_xa);
	xa_destroy(&file_priv->context_xa);
	return err;
}

void i915_gem_context_close(struct drm_file *file)
{
	struct drm_i915_file_private *file_priv = file->driver_priv;
	struct drm_i915_private *i915 = file_priv->dev_priv;
	struct i915_address_space *vm;
	struct i915_gem_context *ctx;
	unsigned long idx;

	xa_for_each(&file_priv->context_xa, idx, ctx)
		context_close(ctx);
	xa_destroy(&file_priv->context_xa);

	xa_for_each(&file_priv->vm_xa, idx, vm)
		i915_vm_put(vm);
	xa_destroy(&file_priv->vm_xa);

	contexts_flush_free(&i915->gem.contexts);
}

int i915_gem_vm_create_ioctl(struct drm_device *dev, void *data,
			     struct drm_file *file)
{
	struct drm_i915_private *i915 = to_i915(dev);
	struct drm_i915_gem_vm_control *args = data;
	struct drm_i915_file_private *file_priv = file->driver_priv;
	struct i915_ppgtt *ppgtt;
	u32 id;
	int err;

	if (!HAS_FULL_PPGTT(i915))
		return -ENODEV;

	if (args->flags)
		return -EINVAL;

	ppgtt = i915_ppgtt_create(&i915->gt);
	if (IS_ERR(ppgtt))
		return PTR_ERR(ppgtt);

	ppgtt->vm.file = file_priv;

	if (args->extensions) {
		err = i915_user_extensions(u64_to_user_ptr(args->extensions),
					   NULL, 0,
					   ppgtt);
		if (err)
			goto err_put;
	}

	err = xa_alloc(&file_priv->vm_xa, &id, &ppgtt->vm,
		       xa_limit_32b, GFP_KERNEL);
	if (err)
		goto err_put;

	GEM_BUG_ON(id == 0); /* reserved for invalid/unassigned ppgtt */
	args->vm_id = id;
	return 0;

err_put:
	i915_vm_put(&ppgtt->vm);
	return err;
}

int i915_gem_vm_destroy_ioctl(struct drm_device *dev, void *data,
			      struct drm_file *file)
{
	struct drm_i915_file_private *file_priv = file->driver_priv;
	struct drm_i915_gem_vm_control *args = data;
	struct i915_address_space *vm;

	if (args->flags)
		return -EINVAL;

	if (args->extensions)
		return -EINVAL;

	vm = xa_erase(&file_priv->vm_xa, args->vm_id);
	if (!vm)
		return -ENOENT;

	i915_vm_put(vm);
	return 0;
}

struct context_barrier_task {
	struct i915_active base;
	void (*task)(void *data);
	void *data;
};

__i915_active_call
static void cb_retire(struct i915_active *base)
{
	struct context_barrier_task *cb = container_of(base, typeof(*cb), base);

	if (cb->task)
		cb->task(cb->data);

	i915_active_fini(&cb->base);
	kfree(cb);
}

I915_SELFTEST_DECLARE(static intel_engine_mask_t context_barrier_inject_fault);
static int context_barrier_task(struct i915_gem_context *ctx,
				intel_engine_mask_t engines,
				bool (*skip)(struct intel_context *ce, void *data),
				int (*pin)(struct intel_context *ce, struct i915_gem_ww_ctx *ww, void *data),
				int (*emit)(struct i915_request *rq, void *data),
				void (*task)(void *data),
				void *data)
{
	struct context_barrier_task *cb;
	struct i915_gem_engines_iter it;
	struct i915_gem_engines *e;
	struct i915_gem_ww_ctx ww;
	struct intel_context *ce;
	int err = 0;

	GEM_BUG_ON(!task);

	cb = kmalloc(sizeof(*cb), GFP_KERNEL);
	if (!cb)
		return -ENOMEM;

	i915_active_init(&cb->base, NULL, cb_retire);
	err = i915_active_acquire(&cb->base);
	if (err) {
		kfree(cb);
		return err;
	}

	e = __context_engines_await(ctx);
	if (!e) {
		i915_active_release(&cb->base);
		return -ENOENT;
	}

	for_each_gem_engine(ce, e, it) {
		struct i915_request *rq;

		if (I915_SELFTEST_ONLY(context_barrier_inject_fault &
				       ce->engine->mask)) {
			err = -ENXIO;
			break;
		}

		if (!(ce->engine->mask & engines))
			continue;

		if (skip && skip(ce, data))
			continue;

		i915_gem_ww_ctx_init(&ww, true);
retry:
		err = intel_context_pin_ww(ce, &ww);
		if (err)
			goto err;

		if (pin)
			err = pin(ce, &ww, data);
		if (err)
			goto err_unpin;

		rq = i915_request_create(ce);
		if (IS_ERR(rq)) {
			err = PTR_ERR(rq);
			goto err_unpin;
		}

		err = 0;
		if (emit)
			err = emit(rq, data);
		if (err == 0)
			err = i915_active_add_request(&cb->base, rq);

		i915_request_add(rq);
err_unpin:
		intel_context_unpin(ce);
err:
		if (err == -EDEADLK) {
			err = i915_gem_ww_ctx_backoff(&ww);
			if (!err)
				goto retry;
		}
		i915_gem_ww_ctx_fini(&ww);

		if (err)
			break;
	}
	i915_sw_fence_complete(&e->fence);

	cb->task = err ? NULL : task; /* caller needs to unwind instead */
	cb->data = data;

	i915_active_release(&cb->base);

	return err;
}

static int get_ppgtt(struct drm_i915_file_private *file_priv,
		     struct i915_gem_context *ctx,
		     struct drm_i915_gem_context_param *args)
{
	struct i915_address_space *vm;
	int err;
	u32 id;

	if (!rcu_access_pointer(ctx->vm))
		return -ENODEV;

	rcu_read_lock();
	vm = context_get_vm_rcu(ctx);
	rcu_read_unlock();
	if (!vm)
		return -ENODEV;

	err = xa_alloc(&file_priv->vm_xa, &id, vm, xa_limit_32b, GFP_KERNEL);
	if (err)
		goto err_put;

	i915_vm_open(vm);

	GEM_BUG_ON(id == 0); /* reserved for invalid/unassigned ppgtt */
	args->value = id;
	args->size = 0;

err_put:
	i915_vm_put(vm);
	return err;
}

static void set_ppgtt_barrier(void *data)
{
	struct i915_address_space *old = data;

	if (INTEL_GEN(old->i915) < 8)
		gen6_ppgtt_unpin_all(i915_vm_to_ppgtt(old));

	i915_vm_close(old);
}

static int pin_ppgtt_update(struct intel_context *ce, struct i915_gem_ww_ctx *ww, void *data)
{
	struct i915_address_space *vm = ce->vm;

	if (!HAS_LOGICAL_RING_CONTEXTS(vm->i915))
		/* ppGTT is not part of the legacy context image */
		return gen6_ppgtt_pin(i915_vm_to_ppgtt(vm), ww);

	return 0;
}

static int emit_ppgtt_update(struct i915_request *rq, void *data)
{
	struct i915_address_space *vm = rq->context->vm;
	struct intel_engine_cs *engine = rq->engine;
	u32 base = engine->mmio_base;
	u32 *cs;
	int i;

	if (i915_vm_is_4lvl(vm)) {
		struct i915_ppgtt *ppgtt = i915_vm_to_ppgtt(vm);
		const dma_addr_t pd_daddr = px_dma(ppgtt->pd);

		cs = intel_ring_begin(rq, 6);
		if (IS_ERR(cs))
			return PTR_ERR(cs);

		*cs++ = MI_LOAD_REGISTER_IMM(2);

		*cs++ = i915_mmio_reg_offset(GEN8_RING_PDP_UDW(base, 0));
		*cs++ = upper_32_bits(pd_daddr);
		*cs++ = i915_mmio_reg_offset(GEN8_RING_PDP_LDW(base, 0));
		*cs++ = lower_32_bits(pd_daddr);

		*cs++ = MI_NOOP;
		intel_ring_advance(rq, cs);
	} else if (HAS_LOGICAL_RING_CONTEXTS(engine->i915)) {
		struct i915_ppgtt *ppgtt = i915_vm_to_ppgtt(vm);
		int err;

		/* Magic required to prevent forcewake errors! */
		err = engine->emit_flush(rq, EMIT_INVALIDATE);
		if (err)
			return err;

		cs = intel_ring_begin(rq, 4 * GEN8_3LVL_PDPES + 2);
		if (IS_ERR(cs))
			return PTR_ERR(cs);

		*cs++ = MI_LOAD_REGISTER_IMM(2 * GEN8_3LVL_PDPES) | MI_LRI_FORCE_POSTED;
		for (i = GEN8_3LVL_PDPES; i--; ) {
			const dma_addr_t pd_daddr = i915_page_dir_dma_addr(ppgtt, i);

			*cs++ = i915_mmio_reg_offset(GEN8_RING_PDP_UDW(base, i));
			*cs++ = upper_32_bits(pd_daddr);
			*cs++ = i915_mmio_reg_offset(GEN8_RING_PDP_LDW(base, i));
			*cs++ = lower_32_bits(pd_daddr);
		}
		*cs++ = MI_NOOP;
		intel_ring_advance(rq, cs);
	}

	return 0;
}

static bool skip_ppgtt_update(struct intel_context *ce, void *data)
{
	if (HAS_LOGICAL_RING_CONTEXTS(ce->engine->i915))
		return !ce->state;
	else
		return !atomic_read(&ce->pin_count);
}

static int set_ppgtt(struct drm_i915_file_private *file_priv,
		     struct i915_gem_context *ctx,
		     struct drm_i915_gem_context_param *args)
{
	struct i915_address_space *vm, *old;
	int err;

	if (args->size)
		return -EINVAL;

	if (!rcu_access_pointer(ctx->vm))
		return -ENODEV;

	if (upper_32_bits(args->value))
		return -ENOENT;

	rcu_read_lock();
	vm = xa_load(&file_priv->vm_xa, args->value);
	if (vm && !kref_get_unless_zero(&vm->ref))
		vm = NULL;
	rcu_read_unlock();
	if (!vm)
		return -ENOENT;

	err = mutex_lock_interruptible(&ctx->mutex);
	if (err)
		goto out;

	if (i915_gem_context_is_closed(ctx)) {
		err = -ENOENT;
		goto unlock;
	}

	if (vm == rcu_access_pointer(ctx->vm))
		goto unlock;

	old = __set_ppgtt(ctx, vm);

	/* Teardown the existing obj:vma cache, it will have to be rebuilt. */
	lut_close(ctx);

	/*
	 * We need to flush any requests using the current ppgtt before
	 * we release it as the requests do not hold a reference themselves,
	 * only indirectly through the context.
	 */
	err = context_barrier_task(ctx, ALL_ENGINES,
				   skip_ppgtt_update,
				   pin_ppgtt_update,
				   emit_ppgtt_update,
				   set_ppgtt_barrier,
				   old);
	if (err) {
		i915_vm_close(__set_ppgtt(ctx, old));
		i915_vm_close(old);
		lut_close(ctx); /* force a rebuild of the old obj:vma cache */
	}

unlock:
	mutex_unlock(&ctx->mutex);
out:
	i915_vm_put(vm);
	return err;
}

static int __apply_ringsize(struct intel_context *ce, void *sz)
{
	return intel_context_set_ring_size(ce, (unsigned long)sz);
}

static int set_ringsize(struct i915_gem_context *ctx,
			struct drm_i915_gem_context_param *args)
{
	if (!HAS_LOGICAL_RING_CONTEXTS(ctx->i915))
		return -ENODEV;

	if (args->size)
		return -EINVAL;

	if (!IS_ALIGNED(args->value, I915_GTT_PAGE_SIZE))
		return -EINVAL;

	if (args->value < I915_GTT_PAGE_SIZE)
		return -EINVAL;

	if (args->value > 128 * I915_GTT_PAGE_SIZE)
		return -EINVAL;

	return context_apply_all(ctx,
				 __apply_ringsize,
				 __intel_context_ring_size(args->value));
}

static int __get_ringsize(struct intel_context *ce, void *arg)
{
	long sz;

	sz = intel_context_get_ring_size(ce);
	GEM_BUG_ON(sz > INT_MAX);

	return sz; /* stop on first engine */
}

static int get_ringsize(struct i915_gem_context *ctx,
			struct drm_i915_gem_context_param *args)
{
	int sz;

	if (!HAS_LOGICAL_RING_CONTEXTS(ctx->i915))
		return -ENODEV;

	if (args->size)
		return -EINVAL;

	sz = context_apply_all(ctx, __get_ringsize, NULL);
	if (sz < 0)
		return sz;

	args->value = sz;
	return 0;
}

int
i915_gem_user_to_context_sseu(struct intel_gt *gt,
			      const struct drm_i915_gem_context_param_sseu *user,
			      struct intel_sseu *context)
{
	const struct sseu_dev_info *device = &gt->info.sseu;
	struct drm_i915_private *i915 = gt->i915;

	/* No zeros in any field. */
	if (!user->slice_mask || !user->subslice_mask ||
	    !user->min_eus_per_subslice || !user->max_eus_per_subslice)
		return -EINVAL;

	/* Max > min. */
	if (user->max_eus_per_subslice < user->min_eus_per_subslice)
		return -EINVAL;

	/*
	 * Some future proofing on the types since the uAPI is wider than the
	 * current internal implementation.
	 */
	if (overflows_type(user->slice_mask, context->slice_mask) ||
	    overflows_type(user->subslice_mask, context->subslice_mask) ||
	    overflows_type(user->min_eus_per_subslice,
			   context->min_eus_per_subslice) ||
	    overflows_type(user->max_eus_per_subslice,
			   context->max_eus_per_subslice))
		return -EINVAL;

	/* Check validity against hardware. */
	if (user->slice_mask & ~device->slice_mask)
		return -EINVAL;

	if (user->subslice_mask & ~device->subslice_mask[0])
		return -EINVAL;

	if (user->max_eus_per_subslice > device->max_eus_per_subslice)
		return -EINVAL;

	context->slice_mask = user->slice_mask;
	context->subslice_mask = user->subslice_mask;
	context->min_eus_per_subslice = user->min_eus_per_subslice;
	context->max_eus_per_subslice = user->max_eus_per_subslice;

	/* Part specific restrictions. */
	if (IS_GEN(i915, 11)) {
		unsigned int hw_s = hweight8(device->slice_mask);
		unsigned int hw_ss_per_s = hweight8(device->subslice_mask[0]);
		unsigned int req_s = hweight8(context->slice_mask);
		unsigned int req_ss = hweight8(context->subslice_mask);

		/*
		 * Only full subslice enablement is possible if more than one
		 * slice is turned on.
		 */
		if (req_s > 1 && req_ss != hw_ss_per_s)
			return -EINVAL;

		/*
		 * If more than four (SScount bitfield limit) subslices are
		 * requested then the number has to be even.
		 */
		if (req_ss > 4 && (req_ss & 1))
			return -EINVAL;

		/*
		 * If only one slice is enabled and subslice count is below the
		 * device full enablement, it must be at most half of the all
		 * available subslices.
		 */
		if (req_s == 1 && req_ss < hw_ss_per_s &&
		    req_ss > (hw_ss_per_s / 2))
			return -EINVAL;

		/* ABI restriction - VME use case only. */

		/* All slices or one slice only. */
		if (req_s != 1 && req_s != hw_s)
			return -EINVAL;

		/*
		 * Half subslices or full enablement only when one slice is
		 * enabled.
		 */
		if (req_s == 1 &&
		    (req_ss != hw_ss_per_s && req_ss != (hw_ss_per_s / 2)))
			return -EINVAL;

		/* No EU configuration changes. */
		if ((user->min_eus_per_subslice !=
		     device->max_eus_per_subslice) ||
		    (user->max_eus_per_subslice !=
		     device->max_eus_per_subslice))
			return -EINVAL;
	}

	return 0;
}

static int set_sseu(struct i915_gem_context *ctx,
		    struct drm_i915_gem_context_param *args)
{
	struct drm_i915_private *i915 = ctx->i915;
	struct drm_i915_gem_context_param_sseu user_sseu;
	struct intel_context *ce;
	struct intel_sseu sseu;
	unsigned long lookup;
	int ret;

	if (args->size < sizeof(user_sseu))
		return -EINVAL;

	if (!IS_GEN(i915, 11))
		return -ENODEV;

	if (copy_from_user(&user_sseu, u64_to_user_ptr(args->value),
			   sizeof(user_sseu)))
		return -EFAULT;

	if (user_sseu.rsvd)
		return -EINVAL;

	if (user_sseu.flags & ~(I915_CONTEXT_SSEU_FLAG_ENGINE_INDEX))
		return -EINVAL;

	lookup = 0;
	if (user_sseu.flags & I915_CONTEXT_SSEU_FLAG_ENGINE_INDEX)
		lookup |= LOOKUP_USER_INDEX;

	ce = lookup_user_engine(ctx, lookup, &user_sseu.engine);
	if (IS_ERR(ce))
		return PTR_ERR(ce);

	/* Only render engine supports RPCS configuration. */
	if (ce->engine->class != RENDER_CLASS) {
		ret = -ENODEV;
		goto out_ce;
	}

	ret = i915_gem_user_to_context_sseu(ce->engine->gt, &user_sseu, &sseu);
	if (ret)
		goto out_ce;

	ret = intel_context_reconfigure_sseu(ce, sseu);
	if (ret)
		goto out_ce;

	args->size = sizeof(user_sseu);

out_ce:
	intel_context_put(ce);
	return ret;
}

struct set_engines {
	struct i915_gem_context *ctx;
	struct i915_gem_engines *engines;
};

static int
set_engines__load_balance(struct i915_user_extension __user *base, void *data)
{
	struct i915_context_engines_load_balance __user *ext =
		container_of_user(base, typeof(*ext), base);
	const struct set_engines *set = data;
	struct drm_i915_private *i915 = set->ctx->i915;
	struct intel_engine_cs *stack[16];
	struct intel_engine_cs **siblings;
	struct intel_context *ce;
	u16 num_siblings, idx;
	unsigned int n;
	int err;

	if (!HAS_EXECLISTS(i915))
		return -ENODEV;

	if (intel_uc_uses_guc_submission(&i915->gt.uc))
		return -ENODEV; /* not implement yet */

	if (get_user(idx, &ext->engine_index))
		return -EFAULT;

	if (idx >= set->engines->num_engines) {
		drm_dbg(&i915->drm, "Invalid placement value, %d >= %d\n",
			idx, set->engines->num_engines);
		return -EINVAL;
	}

	idx = array_index_nospec(idx, set->engines->num_engines);
	if (set->engines->engines[idx]) {
		drm_dbg(&i915->drm,
			"Invalid placement[%d], already occupied\n", idx);
		return -EEXIST;
	}

	if (get_user(num_siblings, &ext->num_siblings))
		return -EFAULT;

	err = check_user_mbz(&ext->flags);
	if (err)
		return err;

	err = check_user_mbz(&ext->mbz64);
	if (err)
		return err;

	siblings = stack;
	if (num_siblings > ARRAY_SIZE(stack)) {
		siblings = kmalloc_array(num_siblings,
					 sizeof(*siblings),
					 GFP_KERNEL);
		if (!siblings)
			return -ENOMEM;
	}

	for (n = 0; n < num_siblings; n++) {
		struct i915_engine_class_instance ci;

		if (copy_from_user(&ci, &ext->engines[n], sizeof(ci))) {
			err = -EFAULT;
			goto out_siblings;
		}

		siblings[n] = intel_engine_lookup_user(i915,
						       ci.engine_class,
						       ci.engine_instance);
		if (!siblings[n]) {
			drm_dbg(&i915->drm,
				"Invalid sibling[%d]: { class:%d, inst:%d }\n",
				n, ci.engine_class, ci.engine_instance);
			err = -EINVAL;
			goto out_siblings;
		}
	}

	ce = intel_execlists_create_virtual(siblings, n);
	if (IS_ERR(ce)) {
		err = PTR_ERR(ce);
		goto out_siblings;
	}

	intel_context_set_gem(ce, set->ctx);

	if (cmpxchg(&set->engines->engines[idx], NULL, ce)) {
		intel_context_put(ce);
		err = -EEXIST;
		goto out_siblings;
	}

out_siblings:
	if (siblings != stack)
		kfree(siblings);

	return err;
}

static int
set_engines__bond(struct i915_user_extension __user *base, void *data)
{
	struct i915_context_engines_bond __user *ext =
		container_of_user(base, typeof(*ext), base);
	const struct set_engines *set = data;
	struct drm_i915_private *i915 = set->ctx->i915;
	struct i915_engine_class_instance ci;
	struct intel_engine_cs *virtual;
	struct intel_engine_cs *master;
	u16 idx, num_bonds;
	int err, n;

	if (get_user(idx, &ext->virtual_index))
		return -EFAULT;

	if (idx >= set->engines->num_engines) {
		drm_dbg(&i915->drm,
			"Invalid index for virtual engine: %d >= %d\n",
			idx, set->engines->num_engines);
		return -EINVAL;
	}

	idx = array_index_nospec(idx, set->engines->num_engines);
	if (!set->engines->engines[idx]) {
		drm_dbg(&i915->drm, "Invalid engine at %d\n", idx);
		return -EINVAL;
	}
	virtual = set->engines->engines[idx]->engine;

	err = check_user_mbz(&ext->flags);
	if (err)
		return err;

	for (n = 0; n < ARRAY_SIZE(ext->mbz64); n++) {
		err = check_user_mbz(&ext->mbz64[n]);
		if (err)
			return err;
	}

	if (copy_from_user(&ci, &ext->master, sizeof(ci)))
		return -EFAULT;

	master = intel_engine_lookup_user(i915,
					  ci.engine_class, ci.engine_instance);
	if (!master) {
		drm_dbg(&i915->drm,
			"Unrecognised master engine: { class:%u, instance:%u }\n",
			ci.engine_class, ci.engine_instance);
		return -EINVAL;
	}

	if (get_user(num_bonds, &ext->num_bonds))
		return -EFAULT;

	for (n = 0; n < num_bonds; n++) {
		struct intel_engine_cs *bond;

		if (copy_from_user(&ci, &ext->engines[n], sizeof(ci)))
			return -EFAULT;

		bond = intel_engine_lookup_user(i915,
						ci.engine_class,
						ci.engine_instance);
		if (!bond) {
			drm_dbg(&i915->drm,
				"Unrecognised engine[%d] for bonding: { class:%d, instance: %d }\n",
				n, ci.engine_class, ci.engine_instance);
			return -EINVAL;
		}

		/*
		 * A non-virtual engine has no siblings to choose between; and
		 * a submit fence will always be directed to the one engine.
		 */
		if (intel_engine_is_virtual(virtual)) {
			err = intel_virtual_engine_attach_bond(virtual,
							       master,
							       bond);
			if (err)
				return err;
		}
	}

	return 0;
}

static const i915_user_extension_fn set_engines__extensions[] = {
	[I915_CONTEXT_ENGINES_EXT_LOAD_BALANCE] = set_engines__load_balance,
	[I915_CONTEXT_ENGINES_EXT_BOND] = set_engines__bond,
};

static int
set_engines(struct i915_gem_context *ctx,
	    const struct drm_i915_gem_context_param *args)
{
	struct drm_i915_private *i915 = ctx->i915;
	struct i915_context_param_engines __user *user =
		u64_to_user_ptr(args->value);
	struct set_engines set = { .ctx = ctx };
	unsigned int num_engines, n;
	u64 extensions;
	int err;

	if (!args->size) { /* switch back to legacy user_ring_map */
		if (!i915_gem_context_user_engines(ctx))
			return 0;

		set.engines = default_engines(ctx);
		if (IS_ERR(set.engines))
			return PTR_ERR(set.engines);

		goto replace;
	}

	BUILD_BUG_ON(!IS_ALIGNED(sizeof(*user), sizeof(*user->engines)));
	if (args->size < sizeof(*user) ||
	    !IS_ALIGNED(args->size, sizeof(*user->engines))) {
		drm_dbg(&i915->drm, "Invalid size for engine array: %d\n",
			args->size);
		return -EINVAL;
	}

	/*
	 * Note that I915_EXEC_RING_MASK limits execbuf to only using the
	 * first 64 engines defined here.
	 */
	num_engines = (args->size - sizeof(*user)) / sizeof(*user->engines);
	set.engines = alloc_engines(num_engines);
	if (!set.engines)
		return -ENOMEM;

	for (n = 0; n < num_engines; n++) {
		struct i915_engine_class_instance ci;
		struct intel_engine_cs *engine;
		struct intel_context *ce;

		if (copy_from_user(&ci, &user->engines[n], sizeof(ci))) {
			__free_engines(set.engines, n);
			return -EFAULT;
		}

		if (ci.engine_class == (u16)I915_ENGINE_CLASS_INVALID &&
		    ci.engine_instance == (u16)I915_ENGINE_CLASS_INVALID_NONE) {
			set.engines->engines[n] = NULL;
			continue;
		}

		engine = intel_engine_lookup_user(ctx->i915,
						  ci.engine_class,
						  ci.engine_instance);
		if (!engine) {
			drm_dbg(&i915->drm,
				"Invalid engine[%d]: { class:%d, instance:%d }\n",
				n, ci.engine_class, ci.engine_instance);
			__free_engines(set.engines, n);
			return -ENOENT;
		}

		ce = intel_context_create(engine);
		if (IS_ERR(ce)) {
			__free_engines(set.engines, n);
			return PTR_ERR(ce);
		}

		intel_context_set_gem(ce, ctx);

		set.engines->engines[n] = ce;
	}
	set.engines->num_engines = num_engines;

	err = -EFAULT;
	if (!get_user(extensions, &user->extensions))
		err = i915_user_extensions(u64_to_user_ptr(extensions),
					   set_engines__extensions,
					   ARRAY_SIZE(set_engines__extensions),
					   &set);
	if (err) {
		free_engines(set.engines);
		return err;
	}

replace:
	mutex_lock(&ctx->engines_mutex);
	if (i915_gem_context_is_closed(ctx)) {
		mutex_unlock(&ctx->engines_mutex);
		free_engines(set.engines);
		return -ENOENT;
	}
	if (args->size)
		i915_gem_context_set_user_engines(ctx);
	else
		i915_gem_context_clear_user_engines(ctx);
	set.engines = rcu_replace_pointer(ctx->engines, set.engines, 1);
	mutex_unlock(&ctx->engines_mutex);

	/* Keep track of old engine sets for kill_context() */
	engines_idle_release(ctx, set.engines);

	return 0;
}

static struct i915_gem_engines *
__copy_engines(struct i915_gem_engines *e)
{
	struct i915_gem_engines *copy;
	unsigned int n;

	copy = alloc_engines(e->num_engines);
	if (!copy)
		return ERR_PTR(-ENOMEM);

	for (n = 0; n < e->num_engines; n++) {
		if (e->engines[n])
			copy->engines[n] = intel_context_get(e->engines[n]);
		else
			copy->engines[n] = NULL;
	}
	copy->num_engines = n;

	return copy;
}

static int
get_engines(struct i915_gem_context *ctx,
	    struct drm_i915_gem_context_param *args)
{
	struct i915_context_param_engines __user *user;
	struct i915_gem_engines *e;
	size_t n, count, size;
	int err = 0;

	err = mutex_lock_interruptible(&ctx->engines_mutex);
	if (err)
		return err;

	e = NULL;
	if (i915_gem_context_user_engines(ctx))
		e = __copy_engines(i915_gem_context_engines(ctx));
	mutex_unlock(&ctx->engines_mutex);
	if (IS_ERR_OR_NULL(e)) {
		args->size = 0;
		return PTR_ERR_OR_ZERO(e);
	}

	count = e->num_engines;

	/* Be paranoid in case we have an impedance mismatch */
	if (!check_struct_size(user, engines, count, &size)) {
		err = -EINVAL;
		goto err_free;
	}
	if (overflows_type(size, args->size)) {
		err = -EINVAL;
		goto err_free;
	}

	if (!args->size) {
		args->size = size;
		goto err_free;
	}

	if (args->size < size) {
		err = -EINVAL;
		goto err_free;
	}

	user = u64_to_user_ptr(args->value);
	if (put_user(0, &user->extensions)) {
		err = -EFAULT;
		goto err_free;
	}

	for (n = 0; n < count; n++) {
		struct i915_engine_class_instance ci = {
			.engine_class = I915_ENGINE_CLASS_INVALID,
			.engine_instance = I915_ENGINE_CLASS_INVALID_NONE,
		};

		if (e->engines[n]) {
			ci.engine_class = e->engines[n]->engine->uabi_class;
			ci.engine_instance = e->engines[n]->engine->uabi_instance;
		}

		if (copy_to_user(&user->engines[n], &ci, sizeof(ci))) {
			err = -EFAULT;
			goto err_free;
		}
	}

	args->size = size;

err_free:
	free_engines(e);
	return err;
}

static int
set_persistence(struct i915_gem_context *ctx,
		const struct drm_i915_gem_context_param *args)
{
	if (args->size)
		return -EINVAL;

	return __context_set_persistence(ctx, args->value);
}

static int __apply_priority(struct intel_context *ce, void *arg)
{
	struct i915_gem_context *ctx = arg;

	if (!intel_engine_has_timeslices(ce->engine))
		return 0;

	if (ctx->sched.priority >= I915_PRIORITY_NORMAL)
		intel_context_set_use_semaphores(ce);
	else
		intel_context_clear_use_semaphores(ce);

	return 0;
}

static int set_priority(struct i915_gem_context *ctx,
			const struct drm_i915_gem_context_param *args)
{
	s64 priority = args->value;

	if (args->size)
		return -EINVAL;

	if (!(ctx->i915->caps.scheduler & I915_SCHEDULER_CAP_PRIORITY))
		return -ENODEV;

	if (priority > I915_CONTEXT_MAX_USER_PRIORITY ||
	    priority < I915_CONTEXT_MIN_USER_PRIORITY)
		return -EINVAL;

	if (priority > I915_CONTEXT_DEFAULT_PRIORITY &&
	    !capable(CAP_SYS_NICE))
		return -EPERM;

	ctx->sched.priority = I915_USER_PRIORITY(priority);
	context_apply_all(ctx, __apply_priority, ctx);

	return 0;
}

static int ctx_setparam(struct drm_i915_file_private *fpriv,
			struct i915_gem_context *ctx,
			struct drm_i915_gem_context_param *args)
{
	int ret = 0;

	switch (args->param) {
	case I915_CONTEXT_PARAM_NO_ZEROMAP:
		if (args->size)
			ret = -EINVAL;
		else if (args->value)
			set_bit(UCONTEXT_NO_ZEROMAP, &ctx->user_flags);
		else
			clear_bit(UCONTEXT_NO_ZEROMAP, &ctx->user_flags);
		break;

	case I915_CONTEXT_PARAM_NO_ERROR_CAPTURE:
		if (args->size)
			ret = -EINVAL;
		else if (args->value)
			i915_gem_context_set_no_error_capture(ctx);
		else
			i915_gem_context_clear_no_error_capture(ctx);
		break;

	case I915_CONTEXT_PARAM_BANNABLE:
		if (args->size)
			ret = -EINVAL;
		else if (!capable(CAP_SYS_ADMIN) && !args->value)
			ret = -EPERM;
		else if (args->value)
			i915_gem_context_set_bannable(ctx);
		else
			i915_gem_context_clear_bannable(ctx);
		break;

	case I915_CONTEXT_PARAM_RECOVERABLE:
		if (args->size)
			ret = -EINVAL;
		else if (args->value)
			i915_gem_context_set_recoverable(ctx);
		else
			i915_gem_context_clear_recoverable(ctx);
		break;

	case I915_CONTEXT_PARAM_PRIORITY:
		ret = set_priority(ctx, args);
		break;

	case I915_CONTEXT_PARAM_SSEU:
		ret = set_sseu(ctx, args);
		break;

	case I915_CONTEXT_PARAM_VM:
		ret = set_ppgtt(fpriv, ctx, args);
		break;

	case I915_CONTEXT_PARAM_ENGINES:
		ret = set_engines(ctx, args);
		break;

	case I915_CONTEXT_PARAM_PERSISTENCE:
		ret = set_persistence(ctx, args);
		break;

	case I915_CONTEXT_PARAM_RINGSIZE:
		ret = set_ringsize(ctx, args);
		break;

	case I915_CONTEXT_PARAM_BAN_PERIOD:
	default:
		ret = -EINVAL;
		break;
	}

	return ret;
}

struct create_ext {
	struct i915_gem_context *ctx;
	struct drm_i915_file_private *fpriv;
};

static int create_setparam(struct i915_user_extension __user *ext, void *data)
{
	struct drm_i915_gem_context_create_ext_setparam local;
	const struct create_ext *arg = data;

	if (copy_from_user(&local, ext, sizeof(local)))
		return -EFAULT;

	if (local.param.ctx_id)
		return -EINVAL;

	return ctx_setparam(arg->fpriv, arg->ctx, &local.param);
}

static int copy_ring_size(struct intel_context *dst,
			  struct intel_context *src)
{
	long sz;

	sz = intel_context_get_ring_size(src);
	if (sz < 0)
		return sz;

	return intel_context_set_ring_size(dst, sz);
}

static int clone_engines(struct i915_gem_context *dst,
			 struct i915_gem_context *src)
{
	struct i915_gem_engines *e = i915_gem_context_lock_engines(src);
	struct i915_gem_engines *clone;
	bool user_engines;
	unsigned long n;

	clone = alloc_engines(e->num_engines);
	if (!clone)
		goto err_unlock;

	for (n = 0; n < e->num_engines; n++) {
		struct intel_engine_cs *engine;

		if (!e->engines[n]) {
			clone->engines[n] = NULL;
			continue;
		}
		engine = e->engines[n]->engine;

		/*
		 * Virtual engines are singletons; they can only exist
		 * inside a single context, because they embed their
		 * HW context... As each virtual context implies a single
		 * timeline (each engine can only dequeue a single request
		 * at any time), it would be surprising for two contexts
		 * to use the same engine. So let's create a copy of
		 * the virtual engine instead.
		 */
		if (intel_engine_is_virtual(engine))
			clone->engines[n] =
				intel_execlists_clone_virtual(engine);
		else
			clone->engines[n] = intel_context_create(engine);
		if (IS_ERR_OR_NULL(clone->engines[n])) {
			__free_engines(clone, n);
			goto err_unlock;
		}

		intel_context_set_gem(clone->engines[n], dst);

		/* Copy across the preferred ringsize */
		if (copy_ring_size(clone->engines[n], e->engines[n])) {
			__free_engines(clone, n + 1);
			goto err_unlock;
		}
	}
	clone->num_engines = n;

	user_engines = i915_gem_context_user_engines(src);
	i915_gem_context_unlock_engines(src);

	/* Serialised by constructor */
	engines_idle_release(dst, rcu_replace_pointer(dst->engines, clone, 1));
	if (user_engines)
		i915_gem_context_set_user_engines(dst);
	else
		i915_gem_context_clear_user_engines(dst);
	return 0;

err_unlock:
	i915_gem_context_unlock_engines(src);
	return -ENOMEM;
}

static int clone_flags(struct i915_gem_context *dst,
		       struct i915_gem_context *src)
{
	dst->user_flags = src->user_flags;
	return 0;
}

static int clone_schedattr(struct i915_gem_context *dst,
			   struct i915_gem_context *src)
{
	dst->sched = src->sched;
	return 0;
}

static int clone_sseu(struct i915_gem_context *dst,
		      struct i915_gem_context *src)
{
	struct i915_gem_engines *e = i915_gem_context_lock_engines(src);
	struct i915_gem_engines *clone;
	unsigned long n;
	int err;

	/* no locking required; sole access under constructor*/
	clone = __context_engines_static(dst);
	if (e->num_engines != clone->num_engines) {
		err = -EINVAL;
		goto unlock;
	}

	for (n = 0; n < e->num_engines; n++) {
		struct intel_context *ce = e->engines[n];

		if (clone->engines[n]->engine->class != ce->engine->class) {
			/* Must have compatible engine maps! */
			err = -EINVAL;
			goto unlock;
		}

		/* serialises with set_sseu */
		err = intel_context_lock_pinned(ce);
		if (err)
			goto unlock;

		clone->engines[n]->sseu = ce->sseu;
		intel_context_unlock_pinned(ce);
	}

	err = 0;
unlock:
	i915_gem_context_unlock_engines(src);
	return err;
}

static int clone_timeline(struct i915_gem_context *dst,
			  struct i915_gem_context *src)
{
	if (src->timeline)
		__assign_timeline(dst, src->timeline);

	return 0;
}

static int clone_vm(struct i915_gem_context *dst,
		    struct i915_gem_context *src)
{
	struct i915_address_space *vm;
	int err = 0;

	if (!rcu_access_pointer(src->vm))
		return 0;

	rcu_read_lock();
	vm = context_get_vm_rcu(src);
	rcu_read_unlock();

	if (!mutex_lock_interruptible(&dst->mutex)) {
		__assign_ppgtt(dst, vm);
		mutex_unlock(&dst->mutex);
	} else {
		err = -EINTR;
	}

	i915_vm_put(vm);
	return err;
}

static int create_clone(struct i915_user_extension __user *ext, void *data)
{
	static int (* const fn[])(struct i915_gem_context *dst,
				  struct i915_gem_context *src) = {
#define MAP(x, y) [ilog2(I915_CONTEXT_CLONE_##x)] = y
		MAP(ENGINES, clone_engines),
		MAP(FLAGS, clone_flags),
		MAP(SCHEDATTR, clone_schedattr),
		MAP(SSEU, clone_sseu),
		MAP(TIMELINE, clone_timeline),
		MAP(VM, clone_vm),
#undef MAP
	};
	struct drm_i915_gem_context_create_ext_clone local;
	const struct create_ext *arg = data;
	struct i915_gem_context *dst = arg->ctx;
	struct i915_gem_context *src;
	int err, bit;

	if (copy_from_user(&local, ext, sizeof(local)))
		return -EFAULT;

	BUILD_BUG_ON(GENMASK(BITS_PER_TYPE(local.flags) - 1, ARRAY_SIZE(fn)) !=
		     I915_CONTEXT_CLONE_UNKNOWN);

	if (local.flags & I915_CONTEXT_CLONE_UNKNOWN)
		return -EINVAL;

	if (local.rsvd)
		return -EINVAL;

	rcu_read_lock();
	src = __i915_gem_context_lookup_rcu(arg->fpriv, local.clone_id);
	rcu_read_unlock();
	if (!src)
		return -ENOENT;

	GEM_BUG_ON(src == dst);

	for (bit = 0; bit < ARRAY_SIZE(fn); bit++) {
		if (!(local.flags & BIT(bit)))
			continue;

		err = fn[bit](dst, src);
		if (err)
			return err;
	}

	return 0;
}

static const i915_user_extension_fn create_extensions[] = {
	[I915_CONTEXT_CREATE_EXT_SETPARAM] = create_setparam,
	[I915_CONTEXT_CREATE_EXT_CLONE] = create_clone,
};

static bool client_is_banned(struct drm_i915_file_private *file_priv)
{
	return atomic_read(&file_priv->ban_score) >= I915_CLIENT_SCORE_BANNED;
}

int i915_gem_context_create_ioctl(struct drm_device *dev, void *data,
				  struct drm_file *file)
{
	struct drm_i915_private *i915 = to_i915(dev);
	struct drm_i915_gem_context_create_ext *args = data;
	struct create_ext ext_data;
	int ret;
	u32 id;

	if (!DRIVER_CAPS(i915)->has_logical_contexts)
		return -ENODEV;

	if (args->flags & I915_CONTEXT_CREATE_FLAGS_UNKNOWN)
		return -EINVAL;

	ret = intel_gt_terminally_wedged(&i915->gt);
	if (ret)
		return ret;

	ext_data.fpriv = file->driver_priv;
	if (client_is_banned(ext_data.fpriv)) {
		drm_dbg(&i915->drm,
			"client %s[%d] banned from creating ctx\n",
			current->comm, task_pid_nr(current));
		return -EIO;
	}

	ext_data.ctx = i915_gem_create_context(i915, args->flags);
	if (IS_ERR(ext_data.ctx))
		return PTR_ERR(ext_data.ctx);

	if (args->flags & I915_CONTEXT_CREATE_FLAGS_USE_EXTENSIONS) {
		ret = i915_user_extensions(u64_to_user_ptr(args->extensions),
					   create_extensions,
					   ARRAY_SIZE(create_extensions),
					   &ext_data);
		if (ret)
			goto err_ctx;
	}

	ret = gem_context_register(ext_data.ctx, ext_data.fpriv, &id);
	if (ret < 0)
		goto err_ctx;

	args->ctx_id = id;
	drm_dbg(&i915->drm, "HW context %d created\n", args->ctx_id);

	return 0;

err_ctx:
	context_close(ext_data.ctx);
	return ret;
}

int i915_gem_context_destroy_ioctl(struct drm_device *dev, void *data,
				   struct drm_file *file)
{
	struct drm_i915_gem_context_destroy *args = data;
	struct drm_i915_file_private *file_priv = file->driver_priv;
	struct i915_gem_context *ctx;

	if (args->pad != 0)
		return -EINVAL;

	if (!args->ctx_id)
		return -ENOENT;

	ctx = xa_erase(&file_priv->context_xa, args->ctx_id);
	if (!ctx)
		return -ENOENT;

	context_close(ctx);
	return 0;
}

static int get_sseu(struct i915_gem_context *ctx,
		    struct drm_i915_gem_context_param *args)
{
	struct drm_i915_gem_context_param_sseu user_sseu;
	struct intel_context *ce;
	unsigned long lookup;
	int err;

	if (args->size == 0)
		goto out;
	else if (args->size < sizeof(user_sseu))
		return -EINVAL;

	if (copy_from_user(&user_sseu, u64_to_user_ptr(args->value),
			   sizeof(user_sseu)))
		return -EFAULT;

	if (user_sseu.rsvd)
		return -EINVAL;

	if (user_sseu.flags & ~(I915_CONTEXT_SSEU_FLAG_ENGINE_INDEX))
		return -EINVAL;

	lookup = 0;
	if (user_sseu.flags & I915_CONTEXT_SSEU_FLAG_ENGINE_INDEX)
		lookup |= LOOKUP_USER_INDEX;

	ce = lookup_user_engine(ctx, lookup, &user_sseu.engine);
	if (IS_ERR(ce))
		return PTR_ERR(ce);

	err = intel_context_lock_pinned(ce); /* serialises with set_sseu */
	if (err) {
		intel_context_put(ce);
		return err;
	}

	user_sseu.slice_mask = ce->sseu.slice_mask;
	user_sseu.subslice_mask = ce->sseu.subslice_mask;
	user_sseu.min_eus_per_subslice = ce->sseu.min_eus_per_subslice;
	user_sseu.max_eus_per_subslice = ce->sseu.max_eus_per_subslice;

	intel_context_unlock_pinned(ce);
	intel_context_put(ce);

	if (copy_to_user(u64_to_user_ptr(args->value), &user_sseu,
			 sizeof(user_sseu)))
		return -EFAULT;

out:
	args->size = sizeof(user_sseu);

	return 0;
}

int i915_gem_context_getparam_ioctl(struct drm_device *dev, void *data,
				    struct drm_file *file)
{
	struct drm_i915_file_private *file_priv = file->driver_priv;
	struct drm_i915_gem_context_param *args = data;
	struct i915_gem_context *ctx;
	int ret = 0;

	ctx = i915_gem_context_lookup(file_priv, args->ctx_id);
	if (!ctx)
		return -ENOENT;

	switch (args->param) {
	case I915_CONTEXT_PARAM_NO_ZEROMAP:
		args->size = 0;
		args->value = test_bit(UCONTEXT_NO_ZEROMAP, &ctx->user_flags);
		break;

	case I915_CONTEXT_PARAM_GTT_SIZE:
		args->size = 0;
		rcu_read_lock();
		if (rcu_access_pointer(ctx->vm))
			args->value = rcu_dereference(ctx->vm)->total;
		else
			args->value = to_i915(dev)->ggtt.vm.total;
		rcu_read_unlock();
		break;

	case I915_CONTEXT_PARAM_NO_ERROR_CAPTURE:
		args->size = 0;
		args->value = i915_gem_context_no_error_capture(ctx);
		break;

	case I915_CONTEXT_PARAM_BANNABLE:
		args->size = 0;
		args->value = i915_gem_context_is_bannable(ctx);
		break;

	case I915_CONTEXT_PARAM_RECOVERABLE:
		args->size = 0;
		args->value = i915_gem_context_is_recoverable(ctx);
		break;

	case I915_CONTEXT_PARAM_PRIORITY:
		args->size = 0;
		args->value = ctx->sched.priority >> I915_USER_PRIORITY_SHIFT;
		break;

	case I915_CONTEXT_PARAM_SSEU:
		ret = get_sseu(ctx, args);
		break;

	case I915_CONTEXT_PARAM_VM:
		ret = get_ppgtt(file_priv, ctx, args);
		break;

	case I915_CONTEXT_PARAM_ENGINES:
		ret = get_engines(ctx, args);
		break;

	case I915_CONTEXT_PARAM_PERSISTENCE:
		args->size = 0;
		args->value = i915_gem_context_is_persistent(ctx);
		break;

	case I915_CONTEXT_PARAM_RINGSIZE:
		ret = get_ringsize(ctx, args);
		break;

	case I915_CONTEXT_PARAM_BAN_PERIOD:
	default:
		ret = -EINVAL;
		break;
	}

	i915_gem_context_put(ctx);
	return ret;
}

int i915_gem_context_setparam_ioctl(struct drm_device *dev, void *data,
				    struct drm_file *file)
{
	struct drm_i915_file_private *file_priv = file->driver_priv;
	struct drm_i915_gem_context_param *args = data;
	struct i915_gem_context *ctx;
	int ret;

	ctx = i915_gem_context_lookup(file_priv, args->ctx_id);
	if (!ctx)
		return -ENOENT;

	ret = ctx_setparam(file_priv, ctx, args);

	i915_gem_context_put(ctx);
	return ret;
}

int i915_gem_context_reset_stats_ioctl(struct drm_device *dev,
				       void *data, struct drm_file *file)
{
	struct drm_i915_private *i915 = to_i915(dev);
	struct drm_i915_reset_stats *args = data;
	struct i915_gem_context *ctx;
	int ret;

	if (args->flags || args->pad)
		return -EINVAL;

	ret = -ENOENT;
	rcu_read_lock();
	ctx = __i915_gem_context_lookup_rcu(file->driver_priv, args->ctx_id);
	if (!ctx)
		goto out;

	/*
	 * We opt for unserialised reads here. This may result in tearing
	 * in the extremely unlikely event of a GPU hang on this context
	 * as we are querying them. If we need that extra layer of protection,
	 * we should wrap the hangstats with a seqlock.
	 */

	if (capable(CAP_SYS_ADMIN))
		args->reset_count = i915_reset_count(&i915->gpu_error);
	else
		args->reset_count = 0;

	args->batch_active = atomic_read(&ctx->guilty_count);
	args->batch_pending = atomic_read(&ctx->active_count);

	ret = 0;
out:
	rcu_read_unlock();
	return ret;
}

/* GEM context-engines iterator: for_each_gem_engine() */
struct intel_context *
i915_gem_engines_iter_next(struct i915_gem_engines_iter *it)
{
	const struct i915_gem_engines *e = it->engines;
	struct intel_context *ctx;

	if (unlikely(!e))
		return NULL;

	do {
		if (it->idx >= e->num_engines)
			return NULL;

		ctx = e->engines[it->idx++];
	} while (!ctx);

	return ctx;
}

#if IS_ENABLED(CONFIG_DRM_I915_SELFTEST)
#include "selftests/mock_context.c"
#include "selftests/i915_gem_context.c"
#endif

static void i915_global_gem_context_shrink(void)
{
	kmem_cache_shrink(global.slab_luts);
}

static void i915_global_gem_context_exit(void)
{
	kmem_cache_destroy(global.slab_luts);
}

static struct i915_global_gem_context global = { {
	.shrink = i915_global_gem_context_shrink,
	.exit = i915_global_gem_context_exit,
} };

int __init i915_global_gem_context_init(void)
{
	global.slab_luts = KMEM_CACHE(i915_lut_handle, 0);
	if (!global.slab_luts)
		return -ENOMEM;

	i915_global_register(&global.base);
	return 0;
}<|MERGE_RESOLUTION|>--- conflicted
+++ resolved
@@ -437,13 +437,8 @@
 		spin_lock(&locked->active.lock);
 	}
 
-<<<<<<< HEAD
-	if (!i915_request_completed(rq)) {
-		if (i915_request_is_active(rq) && rq->fence.error != -EIO)
-=======
 	if (i915_request_is_active(rq)) {
 		if (!i915_request_completed(rq))
->>>>>>> 640eee06
 			*active = locked;
 		ret = true;
 	}
@@ -461,15 +456,6 @@
 	if (!ce->timeline)
 		return NULL;
 
-<<<<<<< HEAD
-	rcu_read_lock();
-	list_for_each_entry_rcu(rq, &ce->timeline->requests, link) {
-		if (i915_request_is_active(rq) && i915_request_completed(rq))
-			continue;
-
-		/* Check with the backend if the request is inflight */
-		if (__active_engine(rq, &engine))
-=======
 	/*
 	 * rq->link is only SLAB_TYPESAFE_BY_RCU, we need to hold a reference
 	 * to the request to prevent it being transferred to a new timeline
@@ -490,7 +476,6 @@
 
 		i915_request_put(rq);
 		if (found)
->>>>>>> 640eee06
 			break;
 	}
 	rcu_read_unlock();
@@ -954,7 +939,6 @@
 	ret = xa_alloc(&fpriv->context_xa, id, ctx, xa_limit_32b, GFP_KERNEL);
 	if (ret)
 		goto err_pid;
-<<<<<<< HEAD
 
 	spin_lock(&i915->gem.contexts.lock);
 	list_add_tail(&ctx->link, &i915->gem.contexts.list);
@@ -962,15 +946,6 @@
 
 	return 0;
 
-=======
-
-	spin_lock(&i915->gem.contexts.lock);
-	list_add_tail(&ctx->link, &i915->gem.contexts.list);
-	spin_unlock(&i915->gem.contexts.lock);
-
-	return 0;
-
->>>>>>> 640eee06
 err_pid:
 	put_pid(fetch_and_zero(&ctx->pid));
 	return ret;
