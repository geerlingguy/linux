// SPDX-License-Identifier: GPL-2.0
/*
 * KVM memslot modification stress test
 * Adapted from demand_paging_test.c
 *
 * Copyright (C) 2018, Red Hat, Inc.
 * Copyright (C) 2020, Google, Inc.
 */

#define _GNU_SOURCE /* for program_invocation_name */

#include <stdio.h>
#include <stdlib.h>
#include <sys/syscall.h>
#include <unistd.h>
#include <asm/unistd.h>
#include <time.h>
#include <poll.h>
#include <pthread.h>
#include <linux/bitmap.h>
#include <linux/bitops.h>
#include <linux/userfaultfd.h>

#include "memstress.h"
#include "processor.h"
#include "test_util.h"
#include "guest_modes.h"

#define DUMMY_MEMSLOT_INDEX 7

#define DEFAULT_MEMSLOT_MODIFICATION_ITERATIONS 10


static int nr_vcpus = 1;
static uint64_t guest_percpu_mem_size = DEFAULT_PER_VCPU_MEM_SIZE;

<<<<<<< HEAD
static bool run_vcpus = true;

static void vcpu_worker(struct memstress_vcpu_args *vcpu_args)
=======
static void vcpu_worker(struct perf_test_vcpu_args *vcpu_args)
>>>>>>> 753d734f
{
	struct kvm_vcpu *vcpu = vcpu_args->vcpu;
	struct kvm_run *run;
	int ret;

	run = vcpu->run;

	/* Let the guest access its memory until a stop signal is received */
	while (!READ_ONCE(perf_test_args.stop_vcpus)) {
		ret = _vcpu_run(vcpu);
		TEST_ASSERT(ret == 0, "vcpu_run failed: %d\n", ret);

		if (get_ucall(vcpu, NULL) == UCALL_SYNC)
			continue;

		TEST_ASSERT(false,
			    "Invalid guest sync status: exit_reason=%s\n",
			    exit_reason_str(run->exit_reason));
	}
}

struct memslot_antagonist_args {
	struct kvm_vm *vm;
	useconds_t delay;
	uint64_t nr_modifications;
};

static void add_remove_memslot(struct kvm_vm *vm, useconds_t delay,
			       uint64_t nr_modifications)
{
	uint64_t pages = max_t(int, vm->page_size, getpagesize()) / vm->page_size;
	uint64_t gpa;
	int i;

	/*
	 * Add the dummy memslot just below the memstress memslot, which is
	 * at the top of the guest physical address space.
	 */
	gpa = memstress_args.gpa - pages * vm->page_size;

	for (i = 0; i < nr_modifications; i++) {
		usleep(delay);
		vm_userspace_mem_region_add(vm, VM_MEM_SRC_ANONYMOUS, gpa,
					    DUMMY_MEMSLOT_INDEX, pages, 0);

		vm_mem_region_delete(vm, DUMMY_MEMSLOT_INDEX);
	}
}

struct test_params {
	useconds_t delay;
	uint64_t nr_iterations;
	bool partition_vcpu_memory_access;
};

static void run_test(enum vm_guest_mode mode, void *arg)
{
	struct test_params *p = arg;
	struct kvm_vm *vm;

	vm = memstress_create_vm(mode, nr_vcpus, guest_percpu_mem_size, 1,
				 VM_MEM_SRC_ANONYMOUS,
				 p->partition_vcpu_memory_access);

	pr_info("Finished creating vCPUs\n");

	memstress_start_vcpu_threads(nr_vcpus, vcpu_worker);

	pr_info("Started all vCPUs\n");

	add_remove_memslot(vm, p->delay, p->nr_iterations);

<<<<<<< HEAD
	run_vcpus = false;

	memstress_join_vcpu_threads(nr_vcpus);
=======
	perf_test_join_vcpu_threads(nr_vcpus);
>>>>>>> 753d734f
	pr_info("All vCPU threads joined\n");

	memstress_destroy_vm(vm);
}

static void help(char *name)
{
	puts("");
	printf("usage: %s [-h] [-m mode] [-d delay_usec]\n"
	       "          [-b memory] [-v vcpus] [-o] [-i iterations]\n", name);
	guest_modes_help();
	printf(" -d: add a delay between each iteration of adding and\n"
	       "     deleting a memslot in usec.\n");
	printf(" -b: specify the size of the memory region which should be\n"
	       "     accessed by each vCPU. e.g. 10M or 3G.\n"
	       "     Default: 1G\n");
	printf(" -v: specify the number of vCPUs to run.\n");
	printf(" -o: Overlap guest memory accesses instead of partitioning\n"
	       "     them into a separate region of memory for each vCPU.\n");
	printf(" -i: specify the number of iterations of adding and removing\n"
	       "     a memslot.\n"
	       "     Default: %d\n", DEFAULT_MEMSLOT_MODIFICATION_ITERATIONS);
	puts("");
	exit(0);
}

int main(int argc, char *argv[])
{
	int max_vcpus = kvm_check_cap(KVM_CAP_MAX_VCPUS);
	int opt;
	struct test_params p = {
		.delay = 0,
		.nr_iterations = DEFAULT_MEMSLOT_MODIFICATION_ITERATIONS,
		.partition_vcpu_memory_access = true
	};

	guest_modes_append_default();

	while ((opt = getopt(argc, argv, "hm:d:b:v:oi:")) != -1) {
		switch (opt) {
		case 'm':
			guest_modes_cmdline(optarg);
			break;
		case 'd':
			p.delay = atoi_non_negative("Delay", optarg);
			break;
		case 'b':
			guest_percpu_mem_size = parse_size(optarg);
			break;
		case 'v':
			nr_vcpus = atoi_positive("Number of vCPUs", optarg);
			TEST_ASSERT(nr_vcpus <= max_vcpus,
				    "Invalid number of vcpus, must be between 1 and %d",
				    max_vcpus);
			break;
		case 'o':
			p.partition_vcpu_memory_access = false;
			break;
		case 'i':
			p.nr_iterations = atoi_positive("Number of iterations", optarg);
			break;
		case 'h':
		default:
			help(argv[0]);
			break;
		}
	}

	for_each_guest_mode(run_test, &p);

	return 0;
}<|MERGE_RESOLUTION|>--- conflicted
+++ resolved
@@ -34,13 +34,7 @@
 static int nr_vcpus = 1;
 static uint64_t guest_percpu_mem_size = DEFAULT_PER_VCPU_MEM_SIZE;
 
-<<<<<<< HEAD
-static bool run_vcpus = true;
-
 static void vcpu_worker(struct memstress_vcpu_args *vcpu_args)
-=======
-static void vcpu_worker(struct perf_test_vcpu_args *vcpu_args)
->>>>>>> 753d734f
 {
 	struct kvm_vcpu *vcpu = vcpu_args->vcpu;
 	struct kvm_run *run;
@@ -49,7 +43,7 @@
 	run = vcpu->run;
 
 	/* Let the guest access its memory until a stop signal is received */
-	while (!READ_ONCE(perf_test_args.stop_vcpus)) {
+	while (!READ_ONCE(memstress_args.stop_vcpus)) {
 		ret = _vcpu_run(vcpu);
 		TEST_ASSERT(ret == 0, "vcpu_run failed: %d\n", ret);
 
@@ -113,13 +107,7 @@
 
 	add_remove_memslot(vm, p->delay, p->nr_iterations);
 
-<<<<<<< HEAD
-	run_vcpus = false;
-
 	memstress_join_vcpu_threads(nr_vcpus);
-=======
-	perf_test_join_vcpu_threads(nr_vcpus);
->>>>>>> 753d734f
 	pr_info("All vCPU threads joined\n");
 
 	memstress_destroy_vm(vm);
